--- conflicted
+++ resolved
@@ -112,13 +112,6 @@
 faker==26.0.0 \
     --hash=sha256:0f60978314973de02c00474c2ae899785a42b2cf4f41b7987e93c132a2b8a4a9 \
     --hash=sha256:886ee28219be96949cd21ecc96c4c742ee1680e77f687b095202c8def1a08f06
-<<<<<<< HEAD
-=======
-    # via howso-engine (pyproject.toml)
-howso-openapi-client==37.0.1 \
-    --hash=sha256:2f03b30f07431d538573eaa3352f02f543d3ba660e40a8a64a1c9d63aea75332 \
-    --hash=sha256:d9fec8e1611978f2a0e4a8db04080b9f22f5b9671cd01d7e8c954a51bd33f8a2
->>>>>>> 28aef5f7
     # via howso-engine (pyproject.toml)
 humanize==4.9.0 \
     --hash=sha256:582a265c931c683a7e9b8ed9559089dea7edcf6cc95be39a3cbc2c5d5ac2bcfa \
@@ -396,9 +389,6 @@
 urllib3==2.2.2 \
     --hash=sha256:a448b2f64d686155468037e1ace9f2d2199776e17f0a46610480d311f73e3472 \
     --hash=sha256:dd505485549a7a552833da5e6063639d0d177c04f23bc3864e41e5dc5f612168
-<<<<<<< HEAD
-    # via howso-engine (pyproject.toml)
-=======
     # via
     #   howso-engine (pyproject.toml)
     #   howso-openapi-client
@@ -407,5 +397,4 @@
 setuptools==70.2.0 \
     --hash=sha256:b8b8060bb426838fbe942479c90296ce976249451118ef566a5a0b7d8b78fb05 \
     --hash=sha256:bd63e505105011b25c3c11f753f7e3b8465ea739efddaccef8f0efac2137bac1
-    # via howso-openapi-client
->>>>>>> 28aef5f7
+    # via howso-openapi-client