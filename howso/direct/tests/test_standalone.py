import pytest

from amalgam.api import Amalgam
from howso.direct import HowsoDirectClient, HowsoCore
from howso.utilities.testing import get_configurationless_test_client


@pytest.fixture
def client():
    """Direct client instance using latest binaries."""
    return get_configurationless_test_client(client_class=HowsoDirectClient,
                                             verbose=True, trace=True)


def test_direct_client(client):
    """Sanity check client instantiation."""
    assert isinstance(client.howso, HowsoCore)
    assert isinstance(client.howso.amlg, Amalgam)
    version = client.get_version()
<<<<<<< HEAD
    assert version.client is not None
=======
    assert version['client'] is not None
>>>>>>> 59d0aa34


@pytest.mark.parametrize(('filename', 'truthiness'), (
    ('./banana.txt', True),
    ('./ba\nana.txt', True),
    ('./bañän🤣a.txt', True),
))
def test_check_name_valid_for_save(client, filename, truthiness):
    """Ensure that the internal function `check_name_valid_for_save` works."""
    assert client.check_name_valid_for_save(filename, clobber=True)[0] == truthiness<|MERGE_RESOLUTION|>--- conflicted
+++ resolved
@@ -17,11 +17,7 @@
     assert isinstance(client.howso, HowsoCore)
     assert isinstance(client.howso.amlg, Amalgam)
     version = client.get_version()
-<<<<<<< HEAD
-    assert version.client is not None
-=======
     assert version['client'] is not None
->>>>>>> 59d0aa34
 
 
 @pytest.mark.parametrize(('filename', 'truthiness'), (
