--- conflicted
+++ resolved
@@ -3124,7 +3124,41 @@
             return None
         return self._deserialize(result)
 
-<<<<<<< HEAD
+    def _execute_sized(self, label: str, payload: Any) -> Tuple[Any, int, int]:
+        """
+        Execute label in core and return payload sizes.
+
+        Parameters
+        ----------
+        label : str
+            The label to execute.
+        payload : Any
+            The payload to send to label.
+
+        Returns
+        -------
+        Any
+            The label's response.
+        int
+            The request payload size.
+        int
+            The response payload size.
+        """
+        payload = sanitize_for_json(payload)
+        payload = self._remove_null_entries(payload)
+        try:
+            json_payload = json.dumps(payload)
+            result = self.amlg.execute_entity_json(
+                self.handle, label, json_payload)
+        except ValueError as err:
+            raise HowsoError(
+                'Invalid payload - please check for infinity or NaN '
+                f'values: {err}')
+
+        if result is None or len(result) == 0:
+            return None, len(json_payload), 0
+        return self._deserialize(result), len(json_payload), len(result)
+
     def _verify_trainee_header(self, trainee_filepath: Path):
         """
         Verifies the trainee header for compatibility with Amalgam binary.
@@ -3173,42 +3207,6 @@
                         'Trainee cannot be read by newer Amalgam: trainee_version='
                         f'{trainee_version}, amalgam_version={amalgam_version}'
                     )
-=======
-    def _execute_sized(self, label: str, payload: Any) -> Tuple[Any, int, int]:
-        """
-        Execute label in core and return payload sizes.
-
-        Parameters
-        ----------
-        label : str
-            The label to execute.
-        payload : Any
-            The payload to send to label.
-
-        Returns
-        -------
-        Any
-            The label's response.
-        int
-            The request payload size.
-        int
-            The response payload size.
-        """
-        payload = sanitize_for_json(payload)
-        payload = self._remove_null_entries(payload)
-        try:
-            json_payload = json.dumps(payload)
-            result = self.amlg.execute_entity_json(
-                self.handle, label, json_payload)
-        except ValueError as err:
-            raise HowsoError(
-                'Invalid payload - please check for infinity or NaN '
-                f'values: {err}')
-
-        if result is None or len(result) == 0:
-            return None, len(json_payload), 0
-        return self._deserialize(result), len(json_payload), len(result)
->>>>>>> c1b0a5d7
 
     @staticmethod
     def _remove_null_entries(payload) -> Dict:
