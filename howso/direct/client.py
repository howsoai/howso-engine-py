from concurrent.futures import Future, ThreadPoolExecutor
from contextlib import contextmanager
from copy import deepcopy
from datetime import datetime
from http import HTTPStatus
import importlib.metadata
import json
import logging
import multiprocessing
import operator
import os
from pathlib import Path
import platform
from typing import (
    Any,
    Callable,
    Dict,
    Iterable,
    List,
    Literal,
    Optional,
    Sequence,
    Sized,
    Tuple,
    Union,
)
import uuid
import warnings

import certifi
from howso import utilities as util
from howso.client import AbstractHowsoClient
from howso.client.cache import TraineeCache
from howso.client.exceptions import HowsoError
import howso.openapi.models as client_models
from howso.openapi.models import (
    Session,
    Trainee,
)
from howso.utilities import (
    internals,
    num_list_dimensions,
    ProgressTimer,
    replace_doublemax_with_infinity,
    serialize_cases,
    validate_case_indices,
    validate_list_shape,
)
from howso.utilities.feature_attributes.base import (
    MultiTableFeatureAttributes,
    SingleTableFeatureAttributes,
)
import numpy as np
from packaging.version import parse as parse_version
from pandas import DataFrame
from typing_extensions import Never
import urllib3
from urllib3.util import Retry, Timeout

from ._utilities import model_from_dict
from .core import HowsoCore

# Client version
CLIENT_VERSION = importlib.metadata.version('howso-engine')

# Configure howso base logger
logger = logging.getLogger('howso.direct')

_VERSION_CHECKED = False
DT_FORMAT_KEY = 'date_time_format'
HYPERPARAMETER_KEY = "hyperparameter_map"
VERSION_CHECK_HOST = "https://version-check.howso.com"

# Cache of trainee information shared across client instances
_trainee_cache = TraineeCache()

# Cache of core entities shared across client instances
_core_cache = dict()


@contextmanager
def squelch_logs(log_level: int):
    """A context manager to temporarily disable logs."""
    _old_level = logging.root.manager.disable
    logging.disable(log_level)
    try:
        yield
    finally:
        logging.disable(_old_level)


class HowsoDirectClient(AbstractHowsoClient):
    """
    The direct Howso client.

    A client which provides access to the Howso core endpoints
    via a direct interface using dynamic libraries.

    Parameters
    ----------
    howso_core : howso.direct.HowsoCore, optional
        A specified howso core direct interface object.

        If None, an interface will be generated using the provided handle.
    debug : bool, default False
        Set debug output.
    handle : str, optional
        The howso core entity handle to use.

        If None, :attr:`HowsoDirectClient.DEFAULT_HANDLE` will be used.
    verbose : bool, default False
        Set verbose output.
    """

    #: The default Howso core entity handle.
    DEFAULT_HANDLE = "howso"

    #: The characters which are disallowed from being a part of a Trainee name or ID.
    BAD_TRAINEE_NAME_CHARS = {'..', '\\', '/', ':'}

    #: The supported values of precision for methods that accept it
    SUPPORTED_PRECISION_VALUES = ["exact", "similar"]
    INCORRECT_PRECISION_VALUE_WARNING = (
        "Supported values for 'precision' are \"exact\" and \"similar\". The "
        "operation will be completed as if the value of 'precision' is "
        "\"exact\"."
    )

    def __init__(
        self,
        howso_core: Optional[HowsoCore] = None,
        *,
        debug: bool = False,
        handle: Optional[str] = None,
        verbose: bool = False,
        version_check: bool = True,
        **kwargs
    ):
        global _VERSION_CHECKED

        # Set the 'howso' logger level to debug
        if debug:
            # Don't alter if level already below debug
            if logger.level > logging.DEBUG or logger.level == 0:
                logger.setLevel(logging.DEBUG)

        with ThreadPoolExecutor(max_workers=1) as executor:
            if version_check and not _VERSION_CHECKED:
                _VERSION_CHECKED = True
                self.version_check_task = executor.submit(self.check_version)
                self.version_check_task.add_done_callback(self.report_version)

        super().__init__()
        handle = str(handle or self.DEFAULT_HANDLE)

        # Show deprecation warnings to the user.
        warnings.filterwarnings("default", category=DeprecationWarning)

        self.verbose = verbose
        self.debug = debug

        if howso_core is None:
            if handle not in _core_cache:
                _core_cache[handle] = HowsoCore(
                    self.get_unique_handle(handle),
                    **kwargs
                )
            self.howso = _core_cache[handle]
        elif isinstance(howso_core, HowsoCore):
            self.howso = howso_core
        else:
            raise ValueError("The client parameter howso_core must be "
                             "an instance of HowsoCore")
        self.batch_scaler_class = internals.BatchScalingManager
        self._active_session = None
        self._react_generative_batch_threshold = 1
        self._react_discriminative_batch_threshold = 10
        self.begin_session()

    def check_version(self) -> Union[str, None]:
        """Check if there is a more recent version."""
        http = urllib3.PoolManager(cert_reqs='CERT_REQUIRED',
                                   ca_certs=certifi.where(),
                                   retries=Retry(total=1),
                                   timeout=Timeout(total=3),
                                   maxsize=10)
        url = f"{VERSION_CHECK_HOST}/v1/howso-engine?version={CLIENT_VERSION}"
        with squelch_logs(logging.WARNING + 1):
            response = http.request(method="GET", url=url)
        if HTTPStatus.OK <= response.status < HTTPStatus.MULTIPLE_CHOICES:
            payload = json.loads(response.data.decode('utf-8'))
            return payload.get('version')
        raise AssertionError("Not OK response.")

    def report_version(self, task: Future):
        """Report to end-user that there is a newer version available."""
        try:
            latest_version = task.result()
        except Exception:
            pass
        else:
            if latest_version and latest_version != CLIENT_VERSION:
                if parse_version(latest_version) > parse_version(CLIENT_VERSION):
                    logger.warning(
                        f"Version {latest_version} of Howso Engine™ is "
                        f"available. You are using version {CLIENT_VERSION}.")
                elif parse_version(latest_version) < parse_version(CLIENT_VERSION):
                    logger.debug(
                        f"Version {latest_version} of Howso Engine™ is "
                        f"available. You are using version {CLIENT_VERSION}. "
                        f"This is a pre-release version.")

    @property
    def active_session(self) -> Session:
        """
        Return the active session.

        Returns
        -------
        howso.openapi.models.Session
            The active session instance.
        """
        return deepcopy(self._active_session)

    @property
    def trainee_cache(self) -> TraineeCache:
        """
        Return the trainee cache.

        Returns
        -------
        howso.client.cache.TraineeCache
            The trainee cache.
        """
        return _trainee_cache

    @staticmethod
    def get_unique_handle(handle: str) -> str:
        """
        Append a unique 6 byte hex to the input handle.

        Parameters
        ----------
        handle : str
            String to which a unique 6 byte hex string will appended.

        Returns
        -------
        str
            A unique alphanumeric handle consisting of the input string and
            a unique 6 byte hex string.
        """
        return f"{handle}-{HowsoCore.random_handle()}"

    def get_entities(self) -> List[str]:
        """
        Return a list of loaded core entities.

        Returns
        -------
        iterable of str
            The list of loaded entity names.
        """
        return self.howso.get_entities()

    def get_version(self) -> client_models.ApiVersion:
        """
        Return the Howso version.

        Returns
        -------
        howso.openapi.models.ApiVersion
           A version response that contains the version data for the current
           instance of Howso.
        """
        from howso.openapi import __api_version__ as api_version

        return client_models.ApiVersion(api=api_version,
                                        client=CLIENT_VERSION)

    def _output_version_in_trace(self, trainee: str):
        """
        Instruct Howso core to retrieve the version of the Trainee.

        If debugging is enabled, this version will appear in the trace file.

        Parameters
        ----------
        trainee : str
            The ID of the Trainee that should retrieve the Howso version.
        """
        amlg_version = self.howso.amlg.get_version_string()
        self.howso.version()
        trace_version = f"client: {CLIENT_VERSION}  amalgam: {amlg_version}"

        # don't need to return the output, make the call to core in order for
        # the stack version to show up in the trace file.
        self.howso.get_trainee_version(trainee, trace_version)

    def check_name_valid_for_save(
        self,
        file_path: Union[Path, str],
        clobber: bool = False,
    ) -> Tuple[bool, str]:
        """
        Ensure that the given filename is a valid name for the host OS.

        Parameters
        ----------
        file_path : Path or str
            The full path of the desired Trainee.
        clobber : bool, default False
            If True, checks will pass if the file is writable even if it
            already exists.

        Returns
        -------
        bool
            Return True if the file has a valid filename, is a filepath (not a
            directory path), that the process (user) has sufficient permissions
            and, if `clobber` is False, also that the file does not already
            exist (optional check).
        str
            The reason. If the return is True, this will be 'OK'.

        """
        try:
            # Check for invalid chars in the whole path.
            if any((c for c in ["\0"] if c in str(file_path))):
                return False, 'Bad symbols'

            # Ensure file_path is a Path.
            if not isinstance(file_path, Path):
                file_path = Path(file_path)

            # Ensure that it resolves to an absolute path
            if not file_path.resolve(strict=False).is_absolute():
                return False, 'Not an absolute path'

            # Ensure that the parent directory exists and appears writable for
            # the /effective/ user on non-Windows.
            if platform.system().lower() != "windows":
                path = file_path.parent
                if not clobber and (
                    not path.exists() or
                    not os.access(path, os.W_OK, effective_ids=True,
                                  follow_symlinks=True)
                ):
                    return False, 'Cannot write to this path'

        except Exception as e:  # noqa: Deliberately broad
            return False, f'Exception {e} while checking file'
        else:
            return True, 'OK'

    def create_trainee(  # noqa: C901
        self,
        trainee: Trainee,
        *,
        library_type: Optional[Literal["st", "mt"]] = None,
        max_wait_time: Optional[Union[int, float]] = None,
        overwrite_trainee: bool = False,
        resources: Optional[Union[client_models.TraineeResources, Dict]] = None,
    ) -> Trainee:
        """
        Create a Trainee on the Howso service.

        A Trainee can be thought of as "model" in traditional ML sense.

        Parameters
        ----------
        trainee : Trainee
            A `Trainee` object defining the Trainee.
        library_type : {"st", "mt"}, optional
            (Not implemented) The library type of the Trainee.
        max_wait_time : int or float, default 30
            (Not implemented) The number of seconds to wait for a trainee to
            be created before aborting gracefully.
        overwrite_trainee : bool, default False
            If True, and if a trainee with id `trainee.id`
            already exists, the given trainee will delete the old trainee and
            create the new trainee.
        resources : howso.openapi.models.TraineeResources or dict, optional
            (Not implemented) Customize the resources provisioned for the
            Trainee instance.

        Returns
        -------
        Trainee
            The `Trainee` object that was created.
        """
        if not trainee.id:
            # Default id to trainee name, or new uuid if no name
            trainee.id = trainee.name or str(uuid.uuid4())

        trainee_id = trainee.id

        # Check that the trainee.id is usable for saving later.
        if trainee.name:
            for sequence in self.BAD_TRAINEE_NAME_CHARS:
                if sequence in trainee.name:
                    success = False
                    reason = f'"{sequence}" is not permitted in trainee names'
                    break
            else:
                success, reason = True, 'OK'
            proposed_path: Path = self.howso.default_save_path.joinpath(trainee.name)
            if success:
                success, reason = self.check_name_valid_for_save(
                    proposed_path, clobber=overwrite_trainee)
            if not success:
                raise HowsoError(
                    f'Trainee file name "{proposed_path}" is not valid for '
                    f'saving (reason: {reason}).')

        # If overwriting the trainee, attempt to delete it first.
        if overwrite_trainee:
            try:
                util.dprint(self.verbose, f"Deleting existing {trainee_id} "
                                          "trainee before creating.")
                self.howso.delete(trainee_id)
            except Exception:  # noqa: Deliberately broad
                util.dprint(self.verbose, f"Failed to delete {trainee_id} "
                                          "trainee. Continuing.")
        elif trainee_id in self.trainee_cache:
            raise HowsoError(
                f'A trainee already exists using the name "{trainee_id}"')

        trainee = internals.preprocess_trainee(trainee)
        if self.verbose:
            print('Creating trainee')
        result = self.howso.create_trainee(trainee_id)
        if not result:
            raise ValueError(
                f"Could not create the trainee with name {trainee_id}. "
                f"Possible causes - Howso couldn't find core "
                f"binaries/camls or {trainee_id} trainee already exists.")

        metadata = {
            'name': trainee.name,
            'default_context_features': trainee.default_context_features,
            'default_action_features': trainee.default_action_features,
            'metadata': trainee.metadata,
            'persistence': trainee.persistence,
        }
        self.howso.set_metadata(trainee_id, metadata)
        self.howso.set_feature_attributes(trainee_id, trainee.features)
        trainee.features = self.howso.get_feature_attributes(trainee_id)

        self._output_version_in_trace(trainee_id)

        new_trainee = internals.postprocess_trainee(trainee)
        self.trainee_cache.set(new_trainee, entity_id=self.howso.handle)
        return new_trainee

    def update_trainee(self, trainee: Trainee):
        """
        Update an existing Trainee in the Howso service.

        Parameters
        ----------
        trainee : Trainee
            A `Trainee` object defining the Trainee.

        Returns
        -------
        Trainee
            The `Trainee` object that was updated.
        """
        if trainee.id:
            trainee_id = trainee.id
        else:
            trainee_id = trainee.id = trainee.name

        if not trainee_id:
            raise ValueError("A trainee id is required.")

        self._auto_resolve_trainee(trainee_id)
        if self.verbose:
            print(f'Updating trainee with id: {trainee.id}')

        trainee = internals.preprocess_trainee(trainee)
        metadata = {
            'name': trainee.name,
            'default_context_features': trainee.default_context_features,
            'default_action_features': trainee.default_action_features,
            'metadata': trainee.metadata,
            'persistence': trainee.persistence,
        }
        self.howso.set_metadata(trainee_id, metadata)
        self.howso.set_feature_attributes(trainee_id, trainee.features)
        trainee.features = self.howso.get_feature_attributes(trainee_id)

        updated_trainee = internals.postprocess_trainee(trainee)
        self.trainee_cache.set(updated_trainee)
        return updated_trainee

    def export_trainee(
        self,
        trainee_id: str,
        path_to_trainee: Optional[Union[Path, str]] = None,
        decode_cases: bool = False,
        separate_files: bool = False
    ):
        """
        Export a saved Trainee's data to json files for migration.

        Parameters
        ----------
        trainee_id : str
            The ID of the Trainee.
        path_to_trainee : Path or str, optional
            The path to where the saved trainee file is located.
        decoded_cases : bool, default False.
            Whether to export decoded cases.
        separate_files : bool, default False
            Whether to load each case from its individual file.
        """
        if self.verbose:
            print(f'Export trainee with id: {trainee_id}')

        self.howso.export_trainee(trainee_id, path_to_trainee, decode_cases,
                                  separate_files)

    def upgrade_trainee(
        self,
        trainee_id: str,
        path_to_trainee: Optional[Union[Path, str]] = None,
        separate_files: bool = False
    ):
        """
        Upgrade a saved Trainee to current version.

        Parameters
        ----------
        trainee_id : str
            The ID of the Trainee.
        path_to_trainee : Path or str, optional
            The path to where the saved Trainee file is located.
        separate_files : bool, default False
            Whether to load each case from its individual file.
        """
        if self.verbose:
            print(f'Upgrade trainee with id: {trainee_id}')

        self.howso.upgrade_trainee(trainee_id, path_to_trainee, separate_files)

    def get_trainee(self, trainee_id: str):
        """
        Gets a trainee loaded in the Howso service.

        Parameters
        ----------
        trainee_id : str
            The id of the trainee.

        Returns
        -------
        Trainee
            A `Trainee` object representing the Trainee.
        """
        if self.verbose:
            print(f'Getting trainee with id: {trainee_id}')
        self._auto_resolve_trainee(trainee_id)
        return self._get_trainee_from_core(trainee_id)

    def get_trainee_information(self, trainee_id: str
                                ) -> client_models.TraineeInformation:
        """
        Get information about the trainee.

        Including trainee version and configuration parameters.

        Parameters
        ----------
        trainee_id : str
            The ID of the Trainee.

        Returns
        -------
        howso.openapi.models.TraineeInformation
            The Trainee information.
        """
        self._auto_resolve_trainee(trainee_id)
        trainee_version = self.howso.get_trainee_version(trainee_id)
        core_version = self.howso.version()
        amlg_version = self.howso.amlg.get_version_string().decode()
        library_type = 'st'
        if self.howso.amlg.library_postfix:
            library_type = self.howso.amlg.library_postfix[1:]

        version = client_models.TraineeVersion(core=core_version,
                                               amalgam=amlg_version,
                                               trainee=trainee_version)

        return client_models.TraineeInformation(library_type=library_type,
                                                version=version)

    def get_trainee_metrics(self, trainee_id: str) -> Never:
        """
        This endpoint is not implemented for the direct Howso client.

        Raises
        ------
        NotImplementedError
            This endpoint is not implemented for the direct Howso client.
        """
        raise NotImplementedError("`get_trainee_metrics` not implemented")

    def get_trainees(self, search_terms: Optional[str] = None):
        """
        Return a list of all trainees.

        Parameters
        ----------
        search_terms : str
            Keywords to filter trainee list by.

        Returns
        -------
        list of howso.openapi.models.TraineeIdentity
            A list of the trainee identities.
        """
        trainees = list()
        filter_terms = []
        if search_terms:
            filter_terms = search_terms.replace(',', ' ').split(' ')

        def is_match(name):
            # Check if name matches filter terms
            if filter_terms:
                return any((
                    str(term).lower() in name.lower()
                    for term in filter_terms
                ))
            return True

        # Collect in memory trainees
        for _, instance in self.trainee_cache.trainees():
            if is_match(instance.name):
                trainees.append(
                    client_models.TraineeIdentity(
                        name=instance.name, id=instance.id)
                )

        # Collect persisted trainees
        files = os.listdir(self.howso.default_save_path)
        for f in files:
            if not f.endswith(self.howso.ext):
                continue
            # remove the extension from the file name
            trainee_name = f[:f.rindex('.')]
            if (
                trainee_name not in self.trainee_cache and
                is_match(trainee_name)
            ):
                trainees.append(
                    client_models.TraineeIdentity(name=trainee_name,
                                                  id=trainee_name))

        return trainees

    def delete_trainee(
        self,
        trainee_id: Optional[str] = None,
        file_path: Optional[Union[Path, str]] = None
    ):
        """
        This deletes the Trainee.

        Includes all cases, model metadata, session data, persisted files, etc.

        Parameters
        ----------
        trainee_id : str, optional
            The ID of the Trainee. If full filepath with is provided, `trainee_id` will only be used
            to delete from core.

        file_path : Path or str, optional
            The path of the file to load the Trainee from. Used for deleting trainees from disk.

            The file path must end with a filename, but file path can be either an absolute path, a
            relative path or just the file name.

            If `trainee_id` is not provided, in addition to deleting from disk, will attempt to
            delete a Trainee from memory assuming the Trainee has the same name as the filename.

            If `file_path` is a relative path the absolute path will be computed
            appending the `file_path` to the CWD.

            If `file_path` is an absolute path, this is the absolute path that
            will be used.

            If `file_path` is just a filename, then the absolute path will be computed
            appending the filename to the CWD.
        """
        if file_path:
            if not isinstance(file_path, Path):
                file_path = Path(file_path)
            file_path = file_path.expanduser().resolve()

        if trainee_id:
            for sub in self.BAD_TRAINEE_NAME_CHARS:
                if sub in trainee_id:
                    raise ValueError(
                        f'"{sub}" is not permitted in trainee names for deletion.')
        else:
            trainee_id = file_path.stem

        # Unload the trainee from core
        self.howso.delete(trainee_id)
        self.trainee_cache.discard(trainee_id)

        if self.verbose:
            print(f'Deleting trainee with id {trainee_id}')

        if file_path:
            # Either full filepath or filename
            if file_path.suffix:
                save_path = f"{file_path.parents[0]}/"
                trainee_id = file_path.stem
            # Just Directory
            else:
                raise ValueError("Filepath must end with a '.caml' filename.")
            if not file_path.is_absolute():
                file_path = self.client.howso.default_save_path.joinpath(file_path)

        else:
            save_path = self.howso.default_save_path

        trainee_path = Path(save_path, f'{trainee_id}{self.howso.ext}')
        trainee_ver_path = Path(save_path, f'{trainee_id}Version.txt')

        # Delete Trainee
        if trainee_path.exists():
            trainee_path.unlink()

        # Do the same for the version file.
        if trainee_ver_path.exists():
            trainee_ver_path.unlink()

    def copy_trainee(
        self,
        trainee_id: str,
        new_trainee_name: Optional[str] = None,
        new_trainee_id: Optional[str] = None,
        *,
        library_type: Optional[Literal["st", "mt"]] = None,
        resources: Optional[Union[client_models.TraineeResources, Dict]] = None,
    ) -> Trainee:
        """
        Copies a trainee to a new trainee id in the Howso service.

        Parameters
        ----------
        trainee_id : str
            The trainee id of the trainee to be copied.
        new_trainee_name: str, optional
            The name of the new Trainee.
        new_trainee_id: str, optional
            The id of the new Trainee.

            If not provided, the id will be set to new_trainee_name
            (if provided), otherwise a new uuid4.
        library_type : str, optional
            (Not Implemented) The library type of the Trainee. If not specified,
            the new trainee will inherit the value from the original.
        resources : howso.openapi.models.TraineeResources or dict, optional
            (Not Implemented) Customize the resources provisioned for the
            Trainee instance. If not specified, the new trainee will inherit
            the value from the original.

        Returns
        -------
        Trainee
            The `Trainee` object that was created.

        Raises
        ------
        ValueError
            If the Trainee could not be copied.
        """
        self._auto_resolve_trainee(trainee_id)
        original_trainee = self.trainee_cache.get(trainee_id)

        new_trainee_id = new_trainee_id or new_trainee_name or str(uuid.uuid4())
        output = self.howso.copy(trainee_id, new_trainee_id)

        if self.verbose:
            print(f'Copying trainee {trainee_id} to {new_trainee_id}')

        # copy in core succeeded
        if output and output.get('name') == new_trainee_id:
            # Create the copy trainee
            new_trainee = deepcopy(original_trainee)
            new_trainee.name = new_trainee_name
            new_trainee.id = new_trainee_id
            metadata = {
                'name': new_trainee.name,
                'default_context_features': new_trainee.default_context_features,
                'default_action_features': new_trainee.default_action_features,
                'metadata': new_trainee.metadata,
                'persistence': new_trainee.persistence,
            }
            self.howso.set_metadata(new_trainee_id, metadata)
            self.trainee_cache.set(new_trainee, entity_id=self.howso.handle)

            return new_trainee
        else:
            raise ValueError(
                f"Could not copy the trainee with name {trainee_id}. Possible "
                f"causes - howso couldn't find core binaries/camls or "
                f"{new_trainee_name} trainee already exists."
            )

    def load_trainee(self, trainee_id: str):
        """
        Load a Trainee that was persisted on the Howso service.

        .. deprecated:: 1.0.0
            Use :meth:`HowsoDirectClient.acquire_trainee_resources` instead.

        Parameters
        ----------
        trainee_id : str
            The ID of the Trainee load.
        """
        warnings.warn(
            'The method `load_trainee()` is deprecated and will be removed in '
            'a future release. Please use `acquire_trainee_resources()` '
            'instead.', DeprecationWarning)
        self.acquire_trainee_resources(trainee_id)

    def unload_trainee(self, trainee_id: str):
        """
        Unload a Trainee from the Howso service.

        .. deprecated:: 1.0.0
            Use :meth:`HowsoDirectClient.release_trainee_resources` instead.

        Parameters
        ----------
        trainee_id : str
            The ID of the Trainee unload.
        """
        warnings.warn(
            'The method `unload_trainee()` is deprecated and will be removed '
            'in a future release. Please use `release_trainee_resources()` '
            'instead.', DeprecationWarning)
        self.release_trainee_resources(trainee_id)

    def acquire_trainee_resources(
        self,
        trainee_id: str,
        *,
        max_wait_time: Optional[Union[int, float]] = None
    ):
        """
        Acquire resources for a trainee in the Howso service.

        Parameters
        ----------
        trainee_id : str
            The ID of the Trainee to acquire resources for.
        max_wait_time : int or float, optional
            (Not implemented) The number of seconds to wait to acquire trainee
            resources before aborting gracefully.

        Raises
        ------
        HowsoError
            If no Trainee with the requested ID can be found.
        """
        if trainee_id is None:
            raise HowsoError("A trainee id is required.")
        if self.verbose:
            print(f'Acquiring resources for trainee with id: {trainee_id}')

        if trainee_id in self.trainee_cache:
            # Trainee is already loaded
            cache_item = self.trainee_cache.get_item(trainee_id)
            if cache_item.get('entity_id') != self.howso.handle:
                raise HowsoError(
                    "Unable to acquire trainee resources for the trainee "
                    f"'{trainee_id}'. Trainee is already loaded in another "
                    "core entity. Use the HowsoClient instance with the "
                    f"entity handle '{self.howso.handle}' instead or release it "
                    "via the other client first."
                )
            return

        ret = self.howso.load(trainee_id)

        if ret is None:
            raise HowsoError(f"Trainee '{trainee_id}' not found.")

        trainee = self._get_trainee_from_core(trainee_id)
        self.trainee_cache.set(trainee, entity_id=self.howso.handle)

    def _get_trainee_from_core(self, trainee_id: str) -> Trainee:
        """
        Retrieve the core representation of a Trainee object.

        Parameters
        ----------
        trainee_id : str
            The ID of the Trainee to retrieve.

        Returns
        -------
        Trainee
            The requested Trainee.

        Raises
        ------
        HowsoError
            If no Trainee with the requested ID can be found.
        """
        metadata = self.howso.get_metadata(trainee_id)
        if metadata is None:
            raise HowsoError(f"Trainee '{trainee_id}' not found.")

        action_features = metadata.get("default_action_features", list())
        context_features = metadata.get("default_context_features", list())
        persistence = metadata.get('persistence', 'allow')
        trainee_meta = metadata.get('metadata')
        trainee_name = metadata.get('name')

        features = self.howso.get_feature_attributes(trainee_id)
        loaded_trainee = Trainee(
            name=trainee_name,
            id=trainee_id,
            features=features,
            persistence=persistence,
            metadata=trainee_meta,
            default_action_features=action_features,
            default_context_features=context_features
        )
        return internals.postprocess_trainee(loaded_trainee)

    def release_trainee_resources(self, trainee_id: str):
        """
        Release a trainee's resources from the Howso service.

        Parameters
        ----------
        trainee_id : str
            The ID of the Trainee to release resources for.

        Raises
        ------
        HowsoError
            If the requested Trainee has a persistence of "never".
        """
        if self.verbose:
            print(f'Releasing resources for trainee with id: {trainee_id}')
        try:
            cache_item = self.trainee_cache.get_item(trainee_id)
            trainee = cache_item['trainee']
            if cache_item.get('entity_id', self.howso.handle) == self.howso.handle:
                if trainee.persistence in ['allow', 'always']:
                    # Persist on unload
                    self.howso.persist(trainee_id)
                elif trainee.persistence == "never":
                    raise HowsoError(
                        "Trainees set to never persist may not have their "
                        "resources released. Delete the Trainee instead.")
                self.trainee_cache.discard(trainee_id)
        except KeyError:
            # Trainee not cached, ignore
            pass
        self.howso.delete(trainee_id)

    def persist_trainee(self, trainee_id: str):
        """
        Persists a Trainee in the Howso service storage.

        After persisting, the Trainee resources can be
        :func:`released <client.HowsoClient.release_trainee_resources>`.

        Parameters
        ----------
        trainee_id : str
            The ID of the Trainee to persist.

        Raises
        ------
        AssertionError
            If the requested Trainee's persistence is set to "never".
        """
        if self.verbose:
            print(f'Saving trainee with id: {trainee_id}')

        if trainee_id in self.trainee_cache:
            trainee = self.trainee_cache.get(trainee_id)
            if trainee.persistence == 'never':
                raise AssertionError(
                    "Trainee is set to never persist. Update the trainee "
                    "persistence option to enable persistence.")
            # Enable auto persistence
            trainee.persistence = 'always'

        self.howso.persist(trainee_id)

    def _auto_resolve_trainee(self, trainee_id: str):
        """
        Resolve a Trainee and acquire its resources.

        Parameters
        ----------
        trainee_id : str
            The ID of the Trainee to persist.

        Raises
        ------
        HowsoError
            If the requested Trainee is currently loaded by another core entity.
        """
        if trainee_id not in self.trainee_cache:
            self.acquire_trainee_resources(trainee_id)
        else:
            entity_id = self.trainee_cache.get_item(trainee_id).get('entity_id')
            if entity_id != self.howso.handle:
                raise HowsoError(
                    f"Attempted to access the trainee '{trainee_id}' via a "
                    "client using a different core entity than the entity "
                    "where the trainee is currently loaded. Use the "
                    "HowsoClient instance with the core entity handle "
                    f"'{self.howso.handle}' instead to access this trainee or "
                    "release it via the other client first.")

    def _auto_persist_trainee(self, trainee_id: str):
        """
        Automatically persists the Trainee if it has persistence set to True.

        Parameters
        ----------
        trainee_id : str
            The ID of the Trainee to persist.
        """
        try:
            trainee = self.trainee_cache.get(trainee_id)
            if trainee.persistence == 'always':
                self.howso.persist(trainee_id)
        except KeyError:
            # Trainee not cached, ignore
            pass

    def remove_series_store(self, trainee_id: str, series: Optional[str] = None):
        """
        Clear any stored series from the Trainee.

        Parameters
        ----------
        trainee_id : str
            The ID of the Trainee to remove the series store from.
        series : str, optional
            The ID of the series to clear.

            If None, the Trainee's entire series store will be cleared.
        """
        self._auto_resolve_trainee(trainee_id)
        if self.verbose:
            print('Removing stored series from trainee with id: '
                  f'{trainee_id} and series with id: {series}')
        self.howso.remove_series_store(trainee_id, series)

    def set_substitute_feature_values(
        self, trainee_id: str, substitution_value_map: Dict[str, Dict]
    ):
        """
        Set a Trainee's substitution map for use in extended nominal generation.

        Parameters
        ----------
        trainee_id : str
            The ID of the Trainee to set substitute feature values for.
        substitution_value_map : dict
            A dictionary of feature name to a dictionary of feature value to
            substitute feature value.
        """
        self._auto_resolve_trainee(trainee_id)
        if self.verbose:
            print('Setting substitute feature values for trainee with '
                  f'id: {trainee_id}')
        self.howso.set_substitute_feature_values(trainee_id, substitution_value_map)
        self._auto_persist_trainee(trainee_id)

    def get_substitute_feature_values(
        self, trainee_id: str, clear_on_get: bool = True
    ) -> Dict[str, Dict]:
        """
        Gets a substitution map for use in extended nominal generation.

        Parameters
        ----------
        trainee_id : str
            The ID of the Trainee to get the substitution feature values from.

        clear_on_get : bool, default True
            Clears the substitution values map in the Trainee upon retrieving
            them. This is done if it is desired to prevent the substitution map
            from being persisted. If set to False the model will not be cleared
            which preserves substitution mappings if the model is saved;
            representing a potential privacy leak should the substitution map
            be made public.

        Returns
        -------
        dict of dict
            A dictionary of feature name to a dictionary of feature value to
            substitute feature value.
        """
        self._auto_resolve_trainee(trainee_id)
        if self.verbose:
            print(f'Getting substitute feature values from trainee with '
                  f'id: {trainee_id}')
        ret = self.howso.get_substitute_feature_values(trainee_id)
        if clear_on_get:
            self.set_substitute_feature_values(trainee_id, {})
        if ret is None:
            return dict()
        return ret

    def set_random_seed(self, trainee_id: str, seed: Union[int, float, str]):
        """
        Sets the random seed for the trainee.

        Parameters
        ----------
        trainee_id : str
            The ID of the Trainee to set the random seed for.
        seed: int or float or str
            The random seed.
            Ex: ``7998``, ``"bobtherandomseed"``
        """
        self._auto_resolve_trainee(trainee_id)
        if self.verbose:
            print(f'Setting random seed for trainee with id: {trainee_id}')
        self.howso.set_random_seed(trainee_id, seed)
        self._auto_persist_trainee(trainee_id)

    def train(  # noqa: C901
        self,
        trainee_id: str,
        cases: Union[List[List[object]], DataFrame],
        features: Optional[Iterable[str]] = None,
        *,
        ablatement_params: Optional[Dict[str, List[object]]] = None,
        accumulate_weight_feature: Optional[str] = None,
        batch_size: Optional[int] = None,
        derived_features: Optional[Iterable[str]] = None,
        input_is_substituted: bool = False,
        progress_callback: Optional[Callable] = None,
        series: Optional[str] = None,
        train_weights_only: bool = False,
        validate: bool = True,
    ):
        """
        Train one or more cases into a trainee (model).

        Parameters
        ----------
        trainee_id : str
            The ID of the target Trainee.
        cases : list of list of object or pandas.DataFrame
            One or more cases to train into the model.
        features : iterable of str, optional
            An iterable of feature names.
            This parameter should be provided in the following scenarios:

                a. When cases are not in the format of a DataFrame, or
                   the DataFrame does not define named columns.
                b. You want to train only a subset of columns defined in your
                   cases DataFrame.
                c. You want to re-order the columns that are trained.

        ablatement_params : dict of str to list of object, optional
            Where keys are a feature name and values are threshold_type where
            threshold_type is one of:

                - ['exact']: Don't train if prediction matches exactly
                - ['tolerance', MIN, MAX]: Don't train if ``prediction
                  >= (case value - MIN) & prediction <= (case value + MAX)``
                - ['relative', PERCENT]: Don't train if
                  ``abs(prediction - case value) / prediction <= PERCENT``
                - ['residual']: Don't train if
                  ``abs(prediction - case value) <= feature residual``

            >>> {'species': ['exact'], 'sepal_length': ['tolerance', 0.1, 0.25]}

        accumulate_weight_feature : str, optional
            Name of feature into which to accumulate neighbors'
            influences as weight for ablated cases. If unspecified, will not
            accumulate weights.
        batch_size: int, optional
            Define the number of cases to train at once. If left unspecified,
            the batch size will be determined automatically.
        derived_features: iterable of str, optional
            List of feature names for which values should be derived
            in the specified order. If this list is not provided, features with
            the 'auto_derive_on_train' feature attribute set to True will be
            auto-derived. If provided an empty list, no features are derived.
            Any derived_features that are already in the 'features' list will
            not be derived since their values are being explicitly provided.
        input_is_substituted : bool, default False
            if True assumes provided nominal feature values have
            already been substituted.
        progress_callback : callable, optional
            A callback method that will be called before each
            batched call to train and at the end of training. The method is
            given a ProgressTimer containing metrics on the progress and timing
            of the train operation.
        series : str, optional
            Name of the series to pull features and case values
            from internal series storage. If specified, trains on all cases
            that are stored in the internal series store for the specified
            series. The trained feature set is the combined features from
            storage and the passed in features. If cases is of length one,
            the value(s) of this case are appended to all cases in the series.
            If cases is the same length as the series, the value of each case
            in cases is applied in order to each of the cases in the series.
        train_weights_only : bool, default False
            When true, and accumulate_weight_feature is provided,
            will accumulate all of the cases' neighbor weights instead of
            training the cases into the model.
        validate : bool, default True
            Whether to validate the data against the provided feature
            attributes. Issues warnings if there are any discrepancies between
            the data and the features dictionary.
        """
        self._auto_resolve_trainee(trainee_id)
        feature_attributes = self.trainee_cache.get(trainee_id).features

        # Make sure single table dicts are wrapped by SingleTableFeatureAttributes
        if isinstance(feature_attributes, Dict) and not isinstance(feature_attributes,
                                                                   MultiTableFeatureAttributes):
            feature_attributes = SingleTableFeatureAttributes(feature_attributes, {})

        # Check to see if the feature attributes still generally describe
        # the data, and warn the user if they do not
        if isinstance(cases, DataFrame) and validate:
            try:
                feature_attributes.validate(cases)
            except NotImplementedError:
                # MultiTableFeatureAttributes does not yet support DataFrame validation
                pass

        # See if any features were inferred to have data that is unsupported by the OS.
        # Issue a warning and drop the feature before training, if so.
        unsupported_features = []
        if isinstance(feature_attributes, MultiTableFeatureAttributes):
            for stfa in feature_attributes.values():
                unsupported_features = [feat for feat in stfa.keys() if stfa.has_unsupported_data(feat)]
        elif isinstance(feature_attributes, SingleTableFeatureAttributes):
            unsupported_features = [feat for feat in feature_attributes.keys()
                                    if feature_attributes.has_unsupported_data(feat)]
        for feature in unsupported_features:
            warnings.warn(f'Ignoring feature {feature} as it contains values that are too '
                          'large or small for your operating system. Please evaluate the '
                          'bounds for this feature.')
            cases.drop(feature, axis=1, inplace=True)

        validate_list_shape(features, 1, "features", "str")
        if self.verbose:
            print(f'Training session(s) on trainee with id: {trainee_id}')

        validate_list_shape(cases, 2, "cases", "list", allow_none=False)
        if features is None:
            features = internals.get_features_from_data(cases)
        cases = serialize_cases(cases, features, feature_attributes, warn=True)

        auto_analyze = False

        with ProgressTimer(len(cases)) as progress:
            gen_batch_size = None
            if series is not None:
                # If training series, always send full size
                batch_size = len(cases)
            if not batch_size:
                # Scale the batch size automatically
                batch_scaler = self.batch_scaler_class(100, progress)
                batch_scaler.size_limits = (1, 250_000)
                gen_batch_size = batch_scaler.gen_batch_size()
                batch_size = next(gen_batch_size, None)

            while not progress.is_complete and batch_size:
                if isinstance(progress_callback, Callable):
                    progress_callback(progress)
                start = progress.current_tick
                end = progress.current_tick + batch_size
                response = self.howso.train(
                    trainee_id,
                    ablatement_params=ablatement_params,
                    accumulate_weight_feature=accumulate_weight_feature,
                    derived_features=derived_features,
                    features=features,
                    input_cases=cases[start:end],
                    input_is_substituted=input_is_substituted,
                    series=series,
                    session=self.active_session.id,
                    train_weights_only=train_weights_only
                )
                if response and response.get('status') == 'analyze':
                    auto_analyze = True
                if gen_batch_size is None:
                    progress.update(batch_size)
                else:
                    batch_size = next(gen_batch_size, None)

        # Final call to batch callback on completion
        if isinstance(progress_callback, Callable):
            progress_callback(progress)

        # Add session metadata to trainee
        self.howso.set_session_metadata(
            trainee_id,
            self.active_session.id,
            self.active_session
        )

        self._auto_persist_trainee(trainee_id)

        # kick off auto-analyze if the train response requests it
        if auto_analyze:
            self.auto_analyze(trainee_id)

    def impute(
        self,
        trainee_id: str,
        features: Optional[Iterable[str]] = None,
        features_to_impute: Optional[Iterable[str]] = None,
        batch_size: int = 1
    ):
        """
        Impute, or fill in the missing values, for the specified features.

        If no 'features' are specified, will use all features in the trainee
        for imputation. If no 'features_to_impute' are specified, will impute
        all features specified by 'features'.

        Parameters
        ----------
        trainee_id : str
            The ID of the Trainee to impute.
        features: iterable of str, optional
            An iterable of feature names to use for imputation.

            If not specified, all features will be used imputed.
        features_to_impute: iterable of str, optional
            An iterable of feature names to impute
            If not specified, features will be used (see above)
        batch_size: int, default 1
            Larger batch size will increase accuracy and decrease speed.
            Batch size indicates how many rows to fill before recomputing
            conviction.

            The default value (which is 1) should return the best accuracy but
            might be slower. Higher values should improve performance but may
            decrease accuracy of results.
        """
        self._auto_resolve_trainee(trainee_id)
        validate_list_shape(features, 1, "features", "str")
        validate_list_shape(features_to_impute, 1, "features_to_impute", "str")
        if self.verbose:
            print(f'Imputing trainee with id: {trainee_id}')
        self.howso.impute(
            trainee_id,
            session=self.active_session.id,
            features=features,
            features_to_impute=features_to_impute,
            batch_size=batch_size
        )
        self._auto_persist_trainee(trainee_id)

    def remove_cases(
        self,
        trainee_id: str,
        num_cases: int,
        *,
        case_indices: Optional[Iterable[Tuple[str, int]]] = None,
        condition: Optional[Dict[str, object]] = None,
        condition_session: Optional[str] = None,
        distribute_weight_feature: Optional[str] = None,
        precision: Optional[Literal["exact", "similar"]] = None,
        preserve_session_data: bool = False
    ) -> int:
        """
        Removes training cases from a Trainee.

        The training cases will be completely purged from the model and
        the model will behave as if it had never been trained with them.

        Parameters
        ----------
        trainee_id : str
            The ID of the Trainee to remove cases from.
        num_cases : int
            The number of cases to remove; minimum 1 case must be removed.
            Ignored if case_indices is specified.
        case_indices : list of tuples
            A list of tuples containing session ID and session training index
            for each case to be removed.
        condition : dict of str to object, optional
            The condition map to select the cases to remove that meet all the
            provided conditions. Ignored if case_indices is specified.

            .. NOTE::
                The dictionary keys are the feature name and values are one of:

                    - None
                    - A value, must match exactly.
                    - An array of two numeric values, specifying an inclusive
                      range. Only applicable to continuous and numeric ordinal
                      features.
                    - An array of string values, must match any of these values
                      exactly. Only applicable to nominal and string ordinal
                      features.

            .. TIP::
                Example 1 - Remove all values belonging to `feature_name`::

                    criteria = {"feature_name": None}

                Example 2 - Remove cases that have the value 10::

                    criteria = {"feature_name": 10}

                Example 3 - Remove cases that have a value in range [10, 20]::

                    criteria = {"feature_name": [10, 20]}

                Example 4 - Remove cases that match one of ['a', 'c', 'e']::

                    condition = {"feature_name": ['a', 'c', 'e']}

        condition_session : str, optional
            If specified, ignores the condition and operates on cases for
            the specified session id. Ignored if case_indices is specified.
        distribute_weight_feature : str, optional
            When specified, will distribute the removed cases' weights
            from this feature into their neighbors.
        precision : {"exact", "similar"}, optional
            The precision to use when moving the cases, defaults to "exact".
            Ignored if case_indices is specified.
        preserve_session_data : bool, default False
            When True, will remove cases without cleaning up session data.

        Returns
        -------
        int
            The number of cases removed.

        Raises
        ------
        ValueError
            If `num_cases` is not at least 1.
        """
        self._auto_resolve_trainee(trainee_id)
        if num_cases < 1:
            raise ValueError('num_cases must be a value greater than 0')
        if self.verbose:
            print(f'Removing case(s) in trainee with id: {trainee_id}')

        if isinstance(precision, str):
            if precision not in self.SUPPORTED_PRECISION_VALUES:
                warnings.warn(self.INCORRECT_PRECISION_VALUE_WARNING)

        # Convert session instance to id
        if (
            isinstance(condition, dict) and
            isinstance(condition.get('.session'), Session)
        ):
            condition['.session'] = condition['.session'].id

        result = self.howso.remove_cases(
            trainee_id,
            case_indices=case_indices,
            condition=condition,
            condition_session=condition_session,
            distribute_weight_feature=distribute_weight_feature,
            num_cases=num_cases,
            precision=precision,
            preserve_session_data=preserve_session_data,
            session=self.active_session.id
        )
        self._auto_persist_trainee(trainee_id)
        return result.get('count', 0)

    def edit_cases(
        self,
        trainee_id: str,
        feature_values: Union[List[object], DataFrame],
        *,
        case_indices: Optional[Iterable[Sequence[Union[str, int]]]] = None,
        condition: Optional[Dict[str, object]] = None,
        condition_session: Optional[str] = None,
        features: Optional[Iterable[str]] = None,
        num_cases: Optional[int] = None,
        precision: Optional[Literal["exact", "similar"]] = None,
    ) -> int:
        """
        Edit feature values for the specified cases.

        Parameters
        ----------
        trainee_id : str
            The ID of the Trainee to edit the cases of.
        feature_values : list of object or pandas.DataFrame
            The feature values to edit the case(s) with. If specified as a list,
            the order corresponds with the order of the `features` parameter.
            If specified as a DataFrame, only the first row will be used.
        case_indices : Iterable of Sequence[Union[str, int]], optional
            Iterable of Sequences containing the session id and index, where index
            is the original 0-based index of the case as it was trained into
            the session. This explicitly specifies the cases to edit. When
            specified, `condition` and `condition_session` are ignored.
        condition : dict, optional
            A condition map to select which cases to edit. Ignored when
            `case_indices` are specified.

            .. NOTE::
                The dictionary keys are the feature name and values are one of:

                    - None
                    - A value, must match exactly.
                    - An array of two numeric values, specifying an inclusive
                      range. Only applicable to continuous and numeric ordinal
                      features.
                    - An array of string values, must match any of these values
                      exactly. Only applicable to nominal and string ordinal
                      features.

        condition_session : str, optional
            If specified, ignores the condition and operates on all cases for
            the specified session.
        features : iterable of str, optional
            The names of the features to edit. Required when `feature_values`
            is not specified as a DataFrame.
        num_cases : int, default None
            The maximum amount of cases to edit. If not specified, the limit
            will be k cases if precision is "similar", or no limit if precision
            is "exact".
        precision : {"exact", "similar"}, optional
            The precision to use when moving the cases, defaults to "exact".

        Returns
        -------
        int
            The number of cases modified.
        """
        self._auto_resolve_trainee(trainee_id)
        cached_trainee = self.trainee_cache.get(trainee_id)

        if isinstance(precision, str):
            if precision not in self.SUPPORTED_PRECISION_VALUES:
                warnings.warn(self.INCORRECT_PRECISION_VALUE_WARNING)

        # Validate case_indices if provided
        if case_indices is not None:
            validate_case_indices(case_indices)

        # Serialize feature_values
        if feature_values is not None:
            if features is None:
                features = internals.get_features_from_data(
                    feature_values, data_parameter='feature_values')
            feature_values = serialize_cases(feature_values, features,
                                             cached_trainee.features)
            if feature_values:
                # Only a single case should be provided
                feature_values = feature_values[0]

        # Convert session instance to id
        if (
            isinstance(condition, dict) and
            isinstance(condition.get('.session'), Session)
        ):
            condition['.session'] = condition['.session'].id

        if self.verbose:
            print(f'Editing case(s) in trainee with id: {trainee_id}')
        result = self.howso.edit_cases(
            trainee_id,
            case_indices=case_indices,
            condition=condition,
            condition_session=condition_session,
            features=features,
            feature_values=feature_values,
            precision=precision,
            num_cases=num_cases,
            session=self.active_session.id
        )
        self._auto_persist_trainee(trainee_id)
        return result.get('count', 0)

    def get_trainee_sessions(self, trainee_id: str) -> List[Dict[str, str]]:
        """
        Get the sessions of a trainee.

        Parameters
        ----------
        trainee_id : str
            The ID of the Trainee to get the list of sessions from.

        Returns
        -------
        list of dict of str to str
            A list of dicts with keys "id" and "name" for each session
            in the Trainee.

        Examples
        --------
        >>> print(cl.get_trainee_sessions(trainee.id))
        [{'id': '6c35e481-fb49-4178-a96f-fe4b5afe7af4', 'name': 'default'}]
        """
        self._auto_resolve_trainee(trainee_id)
        if self.verbose:
            print(f'Getting sessions from trainee with id: {trainee_id}')
        sessions = self.howso.get_sessions(trainee_id, attributes=['name', ])
        if isinstance(sessions, Iterable):
            return sessions
        else:
            return []

    def delete_trainee_session(self, trainee_id: str, session: str):
        """
        Deletes a session from a trainee.

        Parameters
        ----------
        trainee_id : str
            The ID of the Trainee to delete the session from.
        session : str
            The id of the session to remove.
        """
        self._auto_resolve_trainee(trainee_id)
        if self.verbose:
            print(f'Deleting session {session} from trainee with id: '
                  f'{trainee_id}')
        self.howso.remove_session(trainee_id, session)
        self._auto_persist_trainee(trainee_id)

    def begin_session(
        self, name: str = "default", metadata: Optional[Dict] = None
    ) -> Session:
        """
        Begin a new session.

        Parameters
        ----------
        name : str, default "default"
            The name of the session.
        metadata : dict, optional
            Any key-value pair to store as custom metadata for the session.

        Returns
        -------
        howso.openapi.models.Session
            The new session instance.

        Raises
        ------
        TypeError
            If `name` is non-None and not a string or `metadata` is non-None
            and not a dictionary.
        """
        if not isinstance(name, str):
            raise TypeError("`name` must be a str")
        if metadata is not None and not isinstance(metadata, dict):
            raise TypeError("`metadata` must be a dict")

        if self.verbose:
            print('Starting new session')
        self._active_session = Session(
            id=str(uuid.uuid4()),
            name=name,
            metadata=metadata or dict(),
            created_date=datetime.utcnow(),
            modified_date=datetime.utcnow(),
        )
        return self._active_session

    def get_sessions(self, search_terms: Optional[str] = None) -> List[Session]:
        """
        Return a list of all accessible sessions.

        .. NOTE::
            Returns sessions from across all loaded trainees. (The metadata will
            include the `trainee_id` from which the session was retrieved from)

        Parameters
        ----------
        search_terms : str, optional
            Space or comma delimited search terms to filter results by.

        Returns
        -------
        list of howso.openapi.models.Session
            The listing of session instances.
        """
        if self.verbose:
            print('Getting listing of sessions')
        filter_terms = []
        filtered_sessions = []
        if search_terms:
            filter_terms = search_terms.replace(',', ' ').split(' ')

        for trainee_id in self.trainee_cache.ids():
            sessions = self.howso.get_sessions(
                trainee_id, attributes=list(Session.attribute_map))
            if not sessions:
                continue

            for session in sessions:
                if filter_terms:
                    # Filter by search terms
                    for term in filter_terms:
                        if term.lower() in session.get('name', '').lower():
                            instance = model_from_dict(Session, session)
                            instance.metadata = instance.metadata or dict()
                            instance.metadata['trainee_id'] = trainee_id
                            filtered_sessions.append(instance)
                            break
                else:
                    instance = model_from_dict(Session, session)
                    instance.metadata = instance.metadata or dict()
                    instance.metadata['trainee_id'] = trainee_id
                    filtered_sessions.append(instance)
        return sorted(filtered_sessions,
                      key=operator.attrgetter('created_date'),
                      reverse=True)

    def get_session(self, session_id: str) -> Session:
        """
        Retrieve a session.

        .. NOTE::
            If multiple trainees are loaded, the session will be retrieved
            from the most recently loaded trainee that contains the requested
            session. (The metadata will include the `trainee_id` from which
            the session was retrieved from)

        Parameters
        ----------
        session_id : str
            The id of the session to retrieve.

        Returns
        -------
        howso.openapi.models.Session
            The session instance.
        """
        if self.verbose:
            print(f'Getting session with id: {session_id}')

        if session_id == self.active_session.id:
            return self.active_session

        # Find session from most recently loaded trainee first
        loaded_trainees = list(self.trainee_cache.ids())
        loaded_trainees.reverse()

        session = None
        for trainee_id in loaded_trainees:
            try:
                session_data = self.howso.get_session_metadata(
                    trainee_id, session_id)
            except HowsoError:
                # When session is not found, continue
                continue
            session = model_from_dict(Session, session_data)
            # Include trainee_id in the metadata
            session.metadata = session.metadata or dict()
            session.metadata['trainee_id'] = trainee_id
            break
        if session is None:
            raise HowsoError("Session not found")
        return session

    def update_session(self, session_id: str, *, metadata: Optional[Dict] = None) -> Session:
        """
        Update a session.

        .. NOTE::
            Updates the session across all loaded trainees.

        Parameters
        ----------
        session_id : str
            The id of the session to update metadata for.
        metadata : dict, optional
            Any key-value pair to store as custom metadata for the session.

        Returns
        -------
        howso.openapi.models.Session
            The updated session instance.

        Raises
        ------
        TypeError
            If `metadata` is non-None and not a dictionary.
        HowsoError
            If `session_id` is not found for the active session or any of
            the session(s) of a loaded Trainees.
        """
        if metadata is not None and not isinstance(metadata, dict):
            raise TypeError("`metadata` must be a dict")
        if self.verbose:
            print(f'Updating session for session with id: {session_id}')

        updated_session = None
        modified_date = datetime.utcnow()
        metadata = metadata or dict()
        # We remove the trainee_id since this may have been set by the
        # get_session(s) methods and is not needed to be stored in the model.
        metadata.pop('trainee_id', None)

        def _update_session(instance):
            instance.metadata = instance.metadata or dict()
            instance.metadata = metadata or dict()
            instance.modified_date = modified_date
            return instance

        # Update session across all loaded trainees
        for trainee_id in self.trainee_cache.ids():
            try:
                session_data = self.howso.get_session_metadata(
                    trainee_id, session_id)
            except HowsoError:
                # When session is not found, continue
                continue
            session = model_from_dict(Session, session_data)
            session = _update_session(session)
            self.howso.set_session_metadata(trainee_id, session_id, session)
            updated_session = session

        if self.active_session.id == session_id:
            # Update active session
            self._active_session = _update_session(self.active_session)
            if updated_session is None:
                updated_session = self.active_session
        elif updated_session is None:
            # If session_id was not for the active session or any session
            # of loaded trainees, raise error
            raise HowsoError("Session not found")
        return updated_session

    def react_series(  # noqa: C901
        self,
        trainee_id: str,
        *,
        action_features: Optional[Iterable[str]] = None,
        actions: Optional[Union[List[List[object]], DataFrame]] = None,
        case_indices: Optional[Iterable[Sequence[Union[str, int]]]] = None,
        contexts: Optional[Union[List[List[object]], DataFrame]] = None,
        context_features: Optional[Iterable[str]] = None,
        continue_series: Optional[bool] = False,
        continue_series_features: Optional[Iterable[str]] = None,
        continue_series_values: Optional[Union[List[object], List[List[object]]]] = None,
        derived_action_features: Optional[Iterable[str]] = None,
        derived_context_features: Optional[Iterable[str]] = None,
        desired_conviction: Optional[float] = None,
        details: Optional[Dict] = None,
        feature_bounds_map: Optional[Dict] = None,
        final_time_steps: Optional[Union[List[object], List[List[object]]]] = None,
        generate_new_cases: Literal["always", "attempt", "no"] = "no",
        init_time_steps: Optional[Union[List[object], List[List[object]]]] = None,
        initial_features: Optional[Iterable[str]] = None,
        initial_values: Optional[Union[List[object], List[List[object]]]] = None,
        input_is_substituted: bool = False,
        leave_case_out: bool = False,
        max_series_lengths: Optional[List[int]] = None,
        new_case_threshold: Literal["max", "min", "most_similar"] = "min",
        num_series_to_generate: int = 1,
        ordered_by_specified_features: bool = False,
        output_new_series_ids: bool = True,
        preserve_feature_values: Optional[Iterable[str]] = None,
        progress_callback: Optional[Callable] = None,
        series_context_features: Optional[Iterable[str]] = None,
        series_context_values: Optional[Union[List[object], List[List[object]]]] = None,
        series_id_tracking: Literal["dynamic", "fixed", "no"] = "fixed",
        series_stop_maps: Optional[List[Dict[str, Dict]]] = None,
        substitute_output: bool = True,
        suppress_warning: bool = False,
        use_case_weights: bool = False,
        use_regional_model_residuals: bool = True,
        weight_feature: Optional[str] = None
    ) -> Dict:
        """
        React in a series until a series_stop_map condition is met.

        Aggregates rows of data corresponding to the specified context, action,
        derived_context and derived_action features, utilizing previous rows to
        derive values as necessary. Outputs a dict of "action_features" and
        corresponding "series" where "series" is the completed 'matrix' for the
        corresponding `action_features` and `derived_action_features`.

        Parameters
        ----------
        trainee_id : str
            The ID of the Trainee to react to.
        num_series_to_generate : int, default 1
            The number of series to generate.
        final_time_steps : list of object, optional
            The time steps at which to end synthesis. Time-series
            only. Must provide either one for all series, or exactly one per
            series.
        init_time_steps : list of object, optional
            The time steps at which to begin synthesis. Time-series
            only. Must provide either one for all series, or exactly one per
            series.
        initial_features : iterable of str, optional
            List of features to condition just the first case in a
            series, overwrites context_features and derived_context_features
            for that first case. All specified initial features must be in one
            of: context_features, action_features, derived_context_features or
            derived_action_features. If provided a value that isn't in one of
            those lists, it will be ignored.
        initial_values : list of list of object, optional
            2d list of values corresponding to the initial_features,
            used to condition just the first case in each series. Must provide
            either one for all series, or exactly one per series.
        series_stop_maps : list of dict of dict, optional
            A dictionary of feature name to stop conditions. Must provide either
            one for all series, or exactly one per series.

            .. TIP::
                Stop series when value exceeds max or is smaller than min::

                    {"feature_name":  {"min" : 1, "max": 2}}

                Stop series when feature value matches any of the values
                listed::

                    {"feature_name":  {"values": ["val1", "val2"]}}

        max_series_lengths : list of int, optional
            maximum size a series is allowed to be.  Default is
            3 * model_size, a 0 or less is no limit. Must provide
            either one for all series, or exactly one per series.
        continue_series : bool, default False
            When True will attempt to continue existing series instead of
            starting new series. If `initial_values` provide series IDs, it
            will continue those explicitly specified IDs, otherwise it will
            randomly select series to continue.
            .. note::

                Terminated series with terminators cannot be continued and
                will result in null output.
        continue_series_features : list of str, optional
            The list of feature names corresponding to the values in each row of
            `continue_series_values`. This value is ignored if
            `continue_series_values` is None.
        continue_series_values : list of list of list of object or list of pandas.DataFrame, default None
            The set of series data to be forecasted with feature values in the
            same order defined by `continue_series_values`. The value of
            `continue_series` will be ignored and treated as true if this value
            is specified.
        derived_context_features : iterable of str, optional
            List of context features whose values should be computed
            from the entire series in the specified order. Must be
            different than context_features.
        derived_action_features : iterable of str, optional
            List of action features whose values should be computed
            from the resulting last row in series, in the specified order.
            Must be a subset of action_features.

            .. note::

                Both of these derived feature lists rely on the features'
                "derived_feature_code" attribute to compute the values. If
                "derived_feature_code" attribute references non-existing
                feature indices, the derived value will be null.

        series_context_features : iterable of str, optional
            List of context features corresponding to
            series_context_values, if specified must not overlap with any
            initial_features or context_features.
        series_context_values : list of list of list of object or list of DataFrame, optional
            3d-list of context values, one for each feature for each
            row for each series. If specified, max_series_lengths are ignored.
        output_new_series_ids : bool, default True
            If True, series ids are replaced with unique values on output.
            If False, will maintain or replace ids with existing trained values,
            but also allows output of series with duplicate existing ids.
        series_id_tracking : {"dynamic", "fixed", "no"}, default "fixed"
            Controls how closely generated series should follow existing series (plural).

            Choices are: "fixed" , "dynamic" or "no":

            - If "fixed", tracks the particular relevant series ID.
            - If "dynamic", tracks the particular relevant series ID, but is
              allowed to change the series ID that it tracks based on its
              current context.
            - If "no", does not track any particular series ID.

        progress_callback : callable, optional
            A callback method that will be called before each
            batched call to react series and at the end of reacting. The method
            is given a ProgressTimer containing metrics on the progress and
            timing of the react series operation, and the batch result.
        contexts: list of list of object or DataFrame
            See parameter ``contexts`` in :meth:`HowsoDirectClient.react`.
        action_features: iterable of str
            See parameter ``action_features`` in :meth:`HowsoDirectClient.react`.
        actions: list of list of object or DataFrame
            See parameter ``actions`` in :meth:`HowsoDirectClient.react`.
        context_features: iterable of str
            See parameter ``context_features`` in :meth:`HowsoDirectClient.react`.
        input_is_substituted : bool, default False
            See parameter ``input_is_substituted`` in :meth:`HowsoDirectClient.react`.
        substitute_output : bool
            See parameter ``substitute_output`` in :meth:`HowsoDirectClient.react`.
        details: dict, optional
            See parameter ``details`` in :meth:`HowsoDirectClient.react`.
        desired_conviction: float
            See parameter ``desired_conviction`` in :meth:`HowsoDirectClient.react`.
        weight_feature : str
            See parameter ``weight_feature`` in :meth:`HowsoDirectClient.react`.
        use_case_weights : bool
            See parameter ``use_case_weights`` in :meth:`HowsoDirectClient.react`.
        case_indices: iterable of sequence of str, int
            See parameter ``case_indices`` in :meth:`HowsoDirectClient.react`.
        preserve_feature_values : iterable of str
            See parameter ``preserve_feature_values`` in :meth:`HowsoDirectClient.react`.
        new_case_threshold : str
            See parameter ``new_case_threshold`` in :meth:`HowsoDirectClient.react`.
        leave_case_out : bool
            See parameter ``leave_case_out`` in :meth:`HowsoDirectClient.react`.
        use_regional_model_residuals : bool
            See parameter ``use_regional_model_residuals`` in :meth:`HowsoDirectClient.react`.
        feature_bounds_map: dict of dict
            See parameter ``feature_bounds_map`` in :meth:`HowsoDirectClient.react`.
        generate_new_cases : {"always", "attempt", "no"}
            See parameter ``generate_new_cases`` in :meth:`HowsoDirectClient.react`.
        ordered_by_specified_features : bool
            See parameter ``ordered_by_specified_features`` in :meth:`HowsoDirectClient.react`.
        suppress_warning : bool
            See parameter ``suppress_warning`` in :meth:`HowsoDirectClient.react`.

        Returns
        -------
        dict
            A dictionary with keys `action_features` and `series`. Where
            `series` is a 2d list of values (rows of data per series), and
            `action_features` is the list of all action features
            (specified and derived).

            Example output for 2 short series with 3 features:

            .. code-block::

                {
                    'action_features': ['id','x','y'],
                    'series': [
                        [ ["A", 1, 2], ["A", 2, 2] ],
                        [ ["B", 4, 4], ["B", 6, 7], ["B", 8, 9] ]
                    ]
                }

        Raises
        ------
        ValueError
            If the number of provided context values does not match the length of
            context features.

            If `series_context_values` is not a 3d list of objects.

            If `derived_action_features` is not a subset of `action_features`.

            If `new_case_threshold` is not one of {"max", "min", "most_similar"}.
        HowsoError
            If `num_series_to_generate` is not an integer greater than 0.
        """
        self._auto_resolve_trainee(trainee_id)
        feature_attributes = self.trainee_cache.get(trainee_id).features

        validate_list_shape(initial_features, 1, "initial_features", "str")
        validate_list_shape(initial_values, 2, "initial_values",
                            "list of object")
        validate_list_shape(initial_features, 1, "max_series_lengths", "num")
        validate_list_shape(series_stop_maps, 1, "series_stop_maps", "dict")
        validate_list_shape(continue_series_values, 3, 'continue_series_values', "feature values")

        validate_list_shape(series_context_features, 1, "series_context_features", "str")
        if series_context_values and num_list_dimensions(series_context_values) != 3:
            raise ValueError(
                "Improper shape of `series_context_values` values passed. "
                "`series_context_values` must be a 3d list of object.")

        if continue_series_values is not None:
            continue_series = True

        action_features, actions, context_features, contexts = (
            self._preprocess_react_parameters(
                action_features=action_features,
                actions=actions,
                case_indices=case_indices,
                context_features=context_features,
                contexts=contexts,
                desired_conviction=desired_conviction,
                preserve_feature_values=preserve_feature_values,
                trainee_id=trainee_id,
                continue_series=continue_series,
            )
        )

        if action_features is not None and derived_action_features is not None:
            if not set(derived_action_features).issubset(set(action_features)):
                raise ValueError(
                    'Specified \'derived_action_features\' must be a subset of '
                    '\'action_features\'.')

        serialized_series_context_values = None
        if series_context_values:
            serialized_series_context_values = []
            for series in series_context_values:
                if series_context_features is None:
                    series_context_features = internals.get_features_from_data(
                        data=series,
                        data_parameter="series_context_values",
                        features_parameter="series_context_features")
                serialized_series_context_values.append(
                    serialize_cases(series, series_context_features,
                                    feature_attributes))

        serialized_continue_series_values = None
        if continue_series_values:
            serialized_continue_series_values = []
            for series in continue_series_values:
                if continue_series_features is None:
                    continue_series_features = internals.get_features_from_data(
                        data=series,
                        data_parameter="continue_series_values",
                        features_parameter="continue_series_features")
                serialized_continue_series_values.append(
                    serialize_cases(series, continue_series_features,
                                    feature_attributes))

        if new_case_threshold not in [None, "min", "max", "most_similar"]:
            raise ValueError(
                f"The value '{new_case_threshold}' specified for the parameter "
                "`new_case_threshold` is not valid. It accepts one of the"
                " following values - ['min', 'max', 'most_similar',]"
            )

        if initial_values is not None and initial_features is None:
            initial_features = internals.get_features_from_data(
                initial_values,
                data_parameter='initial_values',
                features_parameter='initial_features')
        initial_values = serialize_cases(initial_values, initial_features,
                                         feature_attributes)

        if desired_conviction is None:
            if contexts is not None:
                for context in contexts:
                    if context is not None and \
                            (len(context) != len(context_features)):
                        raise ValueError(
                            "Number of provided context values in `context` "
                            "does not match length of `context_features`."
                        )
                total_size = len(contexts)
            else:
                if case_indices is not None:
                    total_size = len(case_indices)
                elif initial_values is not None:
                    total_size = len(initial_values)
                elif continue_series and continue_series_values is not None:
                    total_size = len(continue_series_values)

            react_params = {
                "action_features": action_features,
                "action_values": actions,
                "context_features": context_features,
                "context_values": contexts,
                "continue_series": continue_series,
                "continue_series_features": continue_series_features,
                "continue_series_values": serialized_continue_series_values,
                "initial_features": initial_features,
                "initial_values": initial_values,
                "series_stop_maps": series_stop_maps,
                "max_series_lengths": max_series_lengths,
                "derived_context_features": derived_context_features,
                "derived_action_features": derived_action_features,
                "series_context_features": series_context_features,
                "series_context_values": serialized_series_context_values,
                "case_indices": case_indices,
                "preserve_feature_values": preserve_feature_values,
                "new_case_threshold": new_case_threshold,
                "input_is_substituted": input_is_substituted,
                "substitute_output": substitute_output,
                "weight_feature": weight_feature,
                "use_case_weights": use_case_weights,
                "leave_case_out": leave_case_out,
                "details": details,
                "series_id_tracking": series_id_tracking,
                "output_new_series_ids": output_new_series_ids,
            }

        else:
            if (
                not isinstance(num_series_to_generate, int) or
                num_series_to_generate <= 0
            ):
                raise HowsoError("`num_series_to_generate` must be an integer "
                                 "greater than 0.")
            total_size = num_series_to_generate
            if total_size > self._react_generative_batch_threshold:
                # Do not send details for generative reacts over threshold
                details = None

            context_features, contexts = \
                self._preprocess_generate_parameters(
                    trainee_id,
                    action_features=action_features,
                    context_features=context_features,
                    contexts=contexts,
                    desired_conviction=desired_conviction,
                    num_cases_to_generate=num_series_to_generate,
                    case_indices=case_indices
                )

            react_params = {
                "num_series_to_generate": num_series_to_generate,
                "action_features": action_features,
                "context_features": context_features,
                "context_values": contexts,
                "continue_series": continue_series,
                "continue_series_features": continue_series_features,
                "continue_series_values": continue_series_values,
                "initial_features": initial_features,
                "initial_values": initial_values,
                "final_time_steps": final_time_steps,
                "init_time_steps": init_time_steps,
                "series_stop_maps": series_stop_maps,
                "max_series_lengths": max_series_lengths,
                "derived_context_features": derived_context_features,
                "derived_action_features": derived_action_features,
                "series_context_features": series_context_features,
                "series_context_values": serialized_series_context_values,
                "use_regional_model_residuals": use_regional_model_residuals,
                "desired_conviction": desired_conviction,
                "feature_bounds_map": feature_bounds_map,
                "generate_new_cases": generate_new_cases,
                "ordered_by_specified_features": ordered_by_specified_features,
                "input_is_substituted": input_is_substituted,
                "substitute_output": substitute_output,
                "weight_feature": weight_feature,
                "use_case_weights": use_case_weights,
                "preserve_feature_values": preserve_feature_values,
                "new_case_threshold": new_case_threshold,
                "case_indices": case_indices,
                "leave_case_out": leave_case_out,
                "details": details,
                "series_id_tracking": series_id_tracking,
                "output_new_series_ids": output_new_series_ids,
            }

        if self._should_react_batch(react_params, total_size):
            if self.verbose:
                print(f'Batch series reacting on trainee with id: {trainee_id}')
            response = self._batch_react_series(
                trainee_id, react_params, total_size=total_size,
                progress_callback=progress_callback)
        else:
            if self.verbose:
                print(f'Series reacting on trainee with id: {trainee_id}')
            with ProgressTimer(total_size) as progress:
                if isinstance(progress_callback, Callable):
                    progress_callback(progress, None)
                response = self._react_series(trainee_id, react_params)
                progress.update(total_size)

            if isinstance(progress_callback, Callable):
                progress_callback(progress, response)

        # If the number of series generated is less then requested, raise
        # warning, for generative reacts
        if desired_conviction is not None:
            len_action = len(response['series'])
            internals.insufficient_generation_check(
                num_series_to_generate, len_action,
                suppress_warning=suppress_warning
            )

        return response

    def _batch_react_series(  # noqa: C901
        self,
        trainee_id: str,
        react_params: dict,
        *,
        total_size: int,
        progress_callback: Optional[Callable] = None
    ):
        """
        Make react series requests in batch.

        Parameters
        ----------
        trainee_id : str
            The ID of the Trainee to react to.
        react_params : dict
            The request object.
        total_size : int
            The total size of the data that will be batched.
        progress_callback : callable, optional
            A function to be called during batching to retrieve or
            report progress metrics.

        Returns
        -------
        dict
            The `react_series` response.
        """
        temp_result = None
        accumulated_result = {'series': []}

        actions = react_params.get('action_values')
        contexts = react_params.get('context_values')
        case_indices = react_params.get('case_indices')
        initial_values = react_params.get('initial_values')
        max_series_lengths = react_params.get('max_series_lengths')
        series_context_values = react_params.get('series_context_values')
        series_stop_maps = react_params.get('series_stop_maps')
        continue_values = react_params.get('continue_series_values')

        with ProgressTimer(total_size) as progress:
            if self.howso.amlg.library_postfix[1:] == 'mt':
                start_batch_size = max(multiprocessing.cpu_count(), 1)
            else:
                start_batch_size = 1
            batch_scaler = self.batch_scaler_class(start_batch_size, progress)
            gen_batch_size = batch_scaler.gen_batch_size()
            batch_size = next(gen_batch_size, None)

            while not progress.is_complete and batch_size is not None:
                if isinstance(progress_callback, Callable):
                    progress_callback(progress, temp_result)
                batch_start = progress.current_tick
                batch_end = progress.current_tick + batch_size

                if actions is not None and len(actions) > 1:
                    react_params['action_values'] = actions[
                        batch_start:batch_end]
                if contexts is not None and len(contexts) > 1:
                    react_params['context_values'] = contexts[
                        batch_start:batch_end]
                if case_indices is not None and len(case_indices) > 1:
                    react_params['case_indices'] = (
                        case_indices[batch_start:batch_end])
                if initial_values is not None and len(initial_values) > 1:
                    react_params['initial_values'] = (
                        initial_values[batch_start:batch_end])
                if (
                    max_series_lengths is not None and
                    len(max_series_lengths) > 1
                ):
                    react_params['max_series_lengths'] = (
                        max_series_lengths[batch_start:batch_end])
                if (
                    series_context_values is not None and
                    len(series_context_values) > 1
                ):
                    react_params['series_context_values'] = (
                        series_context_values[batch_start:batch_end])
                if series_stop_maps is not None and len(series_stop_maps) > 1:
                    react_params['series_stop_maps'] = (
                        series_stop_maps[batch_start:batch_end])
                if continue_values is not None and len(continue_values) > 1:
                    react_params['continue_series_values'] = (
                        continue_values[batch_start:batch_end])

                if react_params.get('desired_conviction') is not None:
                    react_params['num_series_to_generate'] = batch_size
                temp_result = self._react_series(trainee_id, react_params)

                internals.accumulate_react_result(accumulated_result,
                                                  temp_result)
                batch_size = next(gen_batch_size, None)

        # Final call to callback on completion
        if isinstance(progress_callback, Callable):
            progress_callback(progress, temp_result)

        return accumulated_result

    def _react_series(self, trainee_id, react_params):
        """
        Make a single react series request.

        Parameters
        ----------
        trainee_id : str
            The id of the trainee.
        react_params : dict
            The request parameters.

        Returns
        -------
        dict
            The react series response.
        """
        batch_result = self.howso.batch_react_series(trainee_id, **react_params)

        if batch_result is None or batch_result.get('series') is None:
            raise ValueError('Invalid parameters passed to react_series.')

        ret = dict()

        ret['action_features'] = batch_result.pop('action_features') or []
        ret['series'] = replace_doublemax_with_infinity(
            batch_result.pop('series'))

        return ret

    def append_to_series_store(
        self,
        trainee_id: str,
        series: str,
        contexts: Union[List[List[object]], DataFrame],
        *,
        context_features: Optional[Iterable[str]] = None
    ):
        """
        Append the specified contexts to a series store.

        For use with train series.

        Parameters
        ----------
        trainee_id : str
            The ID of the Trainee to append to.
        series : str
            The name of the series store to append to.
        contexts : list of list of object or pandas.DataFrame
            The list of list of context values to append to the series.
        context_features : iterable of str, optional
            The list of feature names for contexts.
        """
        self._auto_resolve_trainee(trainee_id)
        cached_trainee = self.trainee_cache.get(trainee_id)

        validate_list_shape(contexts, 2, "contexts", "list of object",
                            allow_none=False)

        if context_features is None:
            default_context_features = cached_trainee.default_context_features
            context_features = internals.get_features_from_data(
                contexts,
                default_features=default_context_features,
                data_parameter='contexts',
                features_parameter='context_features'
            )

        if len(np.array(contexts).shape) == 1 and len(contexts) > 0:
            contexts = [contexts]

        # Preprocess contexts
        contexts = serialize_cases(
            contexts, context_features, cached_trainee.features)

        if self.verbose:
            print('Appending to series store for trainee with id: '
                  f'{trainee_id}, and series: {series}')

        self.howso.append_to_series_store(trainee_id,
                                          context_features=context_features,
                                          contexts=contexts,
                                          series=series)

    def react(  # noqa: C901
        self,
        trainee_id: str,
        *,
        action_features: Optional[Iterable[str]] = None,
        actions: Optional[Union[List[List[object]], DataFrame]] = None,
        allow_nulls: bool = False,
        case_indices: Optional[Iterable[Sequence[Union[str, int]]]] = None,
        contexts: Optional[Union[List[List[object]], DataFrame]] = None,
        context_features: Optional[Iterable[str]] = None,
        derived_action_features: Optional[Iterable[str]] = None,
        derived_context_features: Optional[Iterable[str]] = None,
        desired_conviction: Optional[float] = None,
        details: Optional[Dict] = None,
        feature_bounds_map: Optional[Dict] = None,
        generate_new_cases: Literal["always", "attempt", "no"] = "no",
        input_is_substituted: bool = False,
        into_series_store: Optional[str] = None,
        leave_case_out: bool = False,
        new_case_threshold: Literal["max", "min", "most_similar"] = "min",
        num_cases_to_generate: int = 1,
        ordered_by_specified_features: bool = False,
        preserve_feature_values: Optional[Iterable[str]] = None,
        progress_callback: Optional[Callable] = None,
        substitute_output: bool = True,
        suppress_warning: bool = False,
        use_case_weights: bool = False,
        use_regional_model_residuals: bool = True,
        weight_feature: Optional[str] = None,
    ) -> Dict:
        r"""
        React to supplied values and cases contained within the Trainee.

        If desired_conviction is not specified, executes a discriminative
        react: provided a list of context values, the trainee reacts to the
        model and produces predictions for the specified actions. If
        desired_conviction is specified, executes a generative react,
        produces action_values for the specified action_features conditioned
        on the optionally provided contexts.

        Parameters
        ----------
        trainee_id : str
            The ID of the Trainee to react to.

        contexts : list of list of object or DataFrame, optional
            A 2d list of context values to react to.
            If None for discriminative react, it is assumed that `session`
            and `session_id` keys are set in the `details`.

            >>> contexts = [[1, 2, 3], [4, 5, 6]]

        action_features : iterable of str, optional
            An iterable of feature names to treat as action features during
            react.

            >>> action_features = ['rain_chance', 'is_sunny']

        actions : list of list of object or DataFrame, optional
            One or more action values to use for action features.
            If specified, will only return the specified explanation
            details for the given actions. (Discriminative reacts only)

            >>> actions = [[1, 2, 3], [4, 5, 6]]

        allow_nulls : bool, default False
            When true will allow return of null values if there
            are nulls in the local model for the action features, applicable
            only to discriminative reacts.

        context_features : iterable of str, optional
            An iterable of feature names to treat as context features during
            react.

            >>> context_features = ['temperature', 'humidity', 'dew_point',
            ...                     'barometric_pressure']
        derived_context_features : iterable of str, optional
            An iterable of feature names whose values should be computed
            from the provided context in the specified order. Must be different
            than context_features.
        derived_action_features : iterable of str, optional
            An iterable of feature names whose values should be computed
            after generation from the generated case prior to output, in the
            specified order. Must be a subset of action_features.

            .. note::

                Both of these derived feature lists rely on the features'
                "derived_feature_code" attribute to compute the values. If
                'derived_feature_code' attribute is undefined or references
                non-0 feature indices, the derived value will be null.

        input_is_substituted : bool, default False
            if True assumes provided categorical (nominal or
            ordinal) feature values have already been substituted.
        substitute_output : bool, default True
            If False, will not substitute categorical feature
            values. Only applicable if a substitution value map has been set.
        details : dict, optional
            If details are specified, the response will
            contain the requested explanation data along with the reaction.
            Below are the valid keys and data types for the different audit
            details. Omitted keys, values set to None, or False values for
            Booleans will not be included in the audit data returned.

            - influential_cases : bool, optional
                If True outputs the most influential cases and their influence
                weights based on the surprisal of each case relative to the
                context being predicted among the cases. Uses only the context
                features of the reacted case.

            - influential_cases_familiarity_convictions :  bool, optional
                If True outputs familiarity conviction of addition for each of
                the influential cases.

            - influential_cases_raw_weights : bool, optional
                If True outputs the surprisal for each of the influential cases.

            - hypothetical_values : dict, optional
                A dictionary of feature name to feature value. If specified,
                shows how a prediction could change in a what-if scenario where
                the influential cases' context feature values are replaced with
                the specified values.  Iterates over all influential cases,
                predicting the action features each one using the updated
                hypothetical values. Outputs the predicted arithmetic over the
                influential cases for each action feature.

            - most_similar_cases : bool, optional
                If True outputs an automatically determined (when
                'num_most_similar_cases' is not specified) relevant number of
                similar cases, which will first include the influential cases.
                Uses only the context features of the reacted case.

            - num_most_similar_cases : int, optional
                Outputs this manually specified number of most similar cases,
                which will first include the influential cases.

                NOTE: The maximum number of cases that can be queried is
                `1000`.

            - num_most_similar_case_indices : int, optional
                Outputs the specified number of most similar case indices when
                'distance_ratio' is also set to True.

                NOTE: The maximum number of cases that can be queried is
                '1000'.

            - num_robust_influence_samples_per_case : int, optional
                Specifies the number of robust samples to use for each case.
                Applicable only for computing robust feature contributions or
                robust case feature contributions. Defaults to 2000. Higher
                values will take longer but provide more stable results.

            - boundary_cases : bool, optional
                If True outputs an automatically determined (when
                'num_boundary_cases' is not specified) relevant number of
                boundary cases. Uses both context and action features of the
                reacted case to determine the counterfactual boundary based on
                action features, which maximize the dissimilarity of action
                features while maximizing the similarity of context features.
                If action features aren't specified, uses familiarity conviction
                to determine the boundary instead.

            - num_boundary_cases : int, optional
                Outputs this manually specified number of boundary cases.

                NOTE: The maximum number of cases that can be queried is
                '1000'.

            - boundary_cases_familiarity_convictions : bool, optional
                If True outputs familiarity conviction of addition for each of
                the boundary cases.

            - distance_ratio : bool, optional
                If True outputs the ratio of distance (relative surprisal)
                between this reacted case and its nearest case to the minimum
                distance (relative surprisal) in between the closest two cases
                in the local area. All distances are computed using only the
                specified context features.

            - distance_contribution : bool, optional
                If True outputs the distance contribution (expected total
                surprisal contribution) for the reacted case. Uses both context
                and action feature values.

            - similarity_conviction : bool, optional
                If True outputs similarity conviction for the reacted case.
                Uses both context and action feature values as the case values
                for all computations. This is defined as expected (local)
                distance contribution divided by reacted case distance
                contribution.

            - outlying_feature_values : bool, optional
                If True outputs the reacted case's context feature values that
                are outside the min or max of the corresponding feature values
                of all the cases in the local model area. Uses only the context
                features of the reacted case to determine that area.

            - categorical_action_probabilities : bool, optional
                If True outputs probabilities for each class for the action.
                Applicable only to categorical action features.

<<<<<<< HEAD
            - observational_errors : bool, optional
=======
            - derivation_parameters : bool, optional
                If True, outputs a dictionary of the parameters used in the
                react call. These include k, p, distance_transform,
                feature_weights, feature_deviations, nominal_class_counts,
                and use_irw.

                - k: the number of cases used for the local model.
                - p: the parameter for the Lebesgue space.
                - distance_transform: the distance transform used as an
                  exponent to convert distances to raw influence weights.
                - feature_weights: the weight for each feature used in the
                  distance metric.
                - feature_deviations: the deviation for each feature used in
                  the distance metric.
                - nominal_class_counts: the number of unique values for each
                  nominal feature. This is used in the distance metric.
                - use_irw: a flag indicating if feature weights were
                  derived using inverse residual weighting.

            - observational_errors: bool, optional
>>>>>>> cd1faa45
                If True outputs observational errors for all features as
                defined in feature attributes.

            - robust_computation : bool, optional
                Deprecated. If specified, will overwrite the value of both
                'robust_residuals' and 'robust_influences'.

            - robust_residuals : bool, optional
                Default is false, uses leave-one-out for features (or cases, as
                needed) for all residual computations. When true, uses uniform
                sampling from the power set of all combinations of features (or
                cases, as needed) instead.

            - robust_influences : bool, optional
                Default is true, uses leave-one-out for features (or cases, as
                needed) for all MDA and contribution computations. When true,
                uses uniform sampling from the power set of all combinations of
                features (or cases, as needed) instead.

            - features : list of str, optional
                A list of feature names that specifies for what features will
                per-feature details be computed (residuals, contributions,
                mda, etc.). This should generally preserve compute, but will
                not when computing details robustly. Details will be computed
                for all context and action features if this value is not
                specified.

            - feature_residuals : bool, optional
                If True outputs feature residuals for all (context and action)
                features locally around the prediction. Uses only the context
                features of the reacted case to determine that area. Relies on
                'robust_residuals' parameter to determine whether to do
                standard or robust computation.

            - feature_mda : bool, optional
                If True outputs each context feature's mean decrease in
                accuracy of predicting the action feature given the context.
                Uses only the context features of the reacted case to determine
                that area. Relies on 'robust_influences' parameter to
                determine whether to do standard or robust computation.

            - feature_mda_ex_post : bool, optional
                If True outputs each context feature's mean decrease in
                accuracy of predicting the action feature as an explanation
                given that the specified prediction was already made as
                specified by the action value. Uses both context and action
                features of the reacted case to determine that area. Relies on
                'robust_influences' parameter to determine whether to do
                standard or robust computation.

            - feature_contributions : bool, optional
                If True outputs each context feature's absolute and directional
                differences between the predicted action feature value and the
                predicted action feature value if each context were not in the
                model for all context features in the local model area. Relies
                on 'robust_influences' parameter to determine whether to do
                standard or robust computation. Directional feature
                contributions are returned under the key
                'directional_feature_contributions'.

            - case_feature_contributions : bool, optional
                If True outputs each context feature's absolute and directional
                differences between the predicted action feature value and the
                predicted action feature value if each context feature were not
                in the model for all context features in this case, using only
                the values from this specific case. Relies on
                'robust_influences' parameter to determine whether to do
                standard or robust computation. Directional case feature
                contributions are returned under the
                'case_directional_feature_contributions' key.

            - case_mda : bool, optional
                If True outputs each influential case's mean decrease in
                accuracy of predicting the action feature in the local model
                area, as if each individual case were included versus not
                included. Uses only the context features of the reacted case to
                determine that area. Relies on 'robust_influences' parameter
                to determine whether to do standard or robust computation.

            - case_contributions : bool, optional
                If True outputs each influential case's differences between the
                predicted action feature value and the predicted action feature
                value if each individual case were not included. Uses only the
                context features of the reacted case to determine that area.
                Relies on 'robust_influences' parameter to determine whether
                to do standard or robust computation.

            - case_feature_residuals : bool, optional
                If True outputs feature residuals for all (context and action)
                features for just the specified case. Uses leave-one-out for
                each feature, while using the others to predict the left out
                feature with their corresponding values from this case. Relies
                on 'robust_residuals' parameter to determine whether to do
                standard or robust computation.

            - local_case_feature_residual_convictions : bool, optional
                If True outputs this case's feature residual convictions for
                the region around the prediction. Uses only the context
                features of the reacted case to determine that region.
                Computed as: region feature residual divided by case feature
                residual. Relies on 'robust_residuals' parameter to determine
                whether to do standard or robust computation.

            - global_case_feature_residual_convictions : bool, optional
                If True outputs this case's feature residual convictions for
                the global model. Computed as: global model feature residual
                divided by case feature residual. Relies on
                'robust_residuals' parameter to determine whether to do
                standard or robust computation.

            >>> details = {'num_most_similar_cases': 5,
            ...            'feature_residuals': True}

        desired_conviction : float
            If specified will execute a generative react. If not
            specified will executed a discriminative react. Conviction is the
            ratio of expected surprisal to generated surprisal for each
            feature generated, valid values are in the range of
            :math:`(0, \\infty)`.
        weight_feature : str, optional
            Name of feature whose values to use as case weights.
            When left unspecified uses the internally managed case weight.
        use_case_weights : bool, default False
            If set to True will scale influence weights by each
            case's weight_feature weight.
        case_indices : Iterable of Sequence[Union[str, int]], defaults to None
            An Iterable of Sequences, of session id and index, where
            index is the original 0-based index of the case as it was trained
            into the session. If this case does not exist, discriminative react
            outputs null, generative react ignores it.
        preserve_feature_values : iterable of str
            List of features that will preserve their values from
            the case specified by case_indices, appending and overwriting the
            specified contexts as necessary.  For generative reacts, if
            case_indices isn't specified will preserve feature values of a
            random case.
        leave_case_out : bool, default False
            If set to True and specified along with case_indices,
            each individual react will respectively ignore the corresponding
            case specified by case_indices by leaving it out.
        into_series_store : str, optional
            The name of a series store. If specified, will store an internal
            record of all react contexts for this session and series to be used
            later with train series.
        use_regional_model_residuals : bool
            If false uses model feature residuals, if True
            recalculates regional model residuals.
        feature_bounds_map : dict of dict
            A mapping of feature names to the bounds for the
            feature values to be generated in. For continuous features this
            should be a numeric value, for datetimes this should be a datetime
            string. Min bounds should be equal to or smaller than max bounds,
            except when setting the bounds around the cycle length of a cyclic
            feature.(e.g., to allow 0 +/- 60 degrees, set min=300 and max=60).

            .. code-block::
                :caption: Example feature bounds map:

                {
                    "feature_a": {"min": 0},
                    "feature_b" : {"min": 1, "max": 5},
                    "feature_c": {"max": 1}
                }

        generate_new_cases : {"always", "attempt", "no"}, default "no"
            (Optional) Whether to generate new cases.

            This parameter takes in a string equal to one of the following:

            a. "attempt"

                `Synthesizer` attempts to generate new cases and
                if its not possible to generate a new case, it might
                generate cases in "no" mode (see point c.)
            b. "always"

                `Synthesizer` always generates new cases and
                if its not possible to generate a new case, it returns
                `None`.
            c. "no"

                `Synthesizer` generates data based on the
                `desired_conviction` specified and the generated data is
                not guaranteed to be a new case (that is, a case not found
                in original dataset.)

        ordered_by_specified_features : bool, default False
            If True order of generated feature values will match
            the order of specified features.
        num_cases_to_generate : int, default 1
            The number of cases to generate.
        suppress_warning : bool, defaults to False
            If True, warnings will not be displayed.
        progress_callback : callable, optional
            A callback method that will be called before each
            batched call to react and at the end of reacting. The method is
            given a ProgressTimer containing metrics on the progress and timing
            of the react operation, and the batch result.
        new_case_threshold : str, optional
            Distance to determine the privacy cutoff. If None,
            will default to "min".

            Possible values:

                - min: minimum distance in the original local space.
                - max: maximum distance in the original local space.
                - most_similar: distance between the nearest neighbor to the
                  nearest neighbor in the original space.

        Returns
        -------
        dict
            A dictionary with keys `action` and `explanation`. Where `action`
            is a list of dicts of action_features -> action_values, and
            `explanation` is a dict with the requested audit data.

            .. code-block::
                :caption: Example reaction for 2 contexts with 2 action features:

                {
                    'action': [{'size': 1, 'width': 1}, {'size': 2, 'width': 2}]
                    'explanation': {
                        'action_features': ['size', 'width'],
                        'distance_contribution': [3.45, 0.89],
                    }
                }

        Raises
        ------
        ValueError
            If `derived_action_features` is not a subset of `action_features`.

            If `new_case_threshold` is not one of {"max", "min", "most_similar"}.

            If the number of context values does not match the number of context features.
        HowsoError
            If `num_cases_to_generate` is not an integer greater than 0.
        """
        self._auto_resolve_trainee(trainee_id)
        action_features, actions, context_features, contexts = (
            self._preprocess_react_parameters(
                action_features=action_features,
                actions=actions,
                case_indices=case_indices,
                context_features=context_features,
                contexts=contexts,
                desired_conviction=desired_conviction,
                preserve_feature_values=preserve_feature_values,
                trainee_id=trainee_id
            )
        )

        if action_features is not None and derived_action_features is not None:
            if not set(derived_action_features).issubset(set(action_features)):
                raise ValueError(
                    'Specified \'derived_action_features\' must be a subset of '
                    '\'action_features\'.')

        if new_case_threshold not in [None, "min", "max", "most_similar"]:
            raise ValueError(
                f"The value '{new_case_threshold}' specified for the parameter "
                "`new_case_threshold` is not valid. It accepts one of the"
                " following values - ['min', 'max', 'most_similar',]"
            )

        if details is not None and 'robust_computation' in details:
            details['robust_influences'] = details['robust_computation']
            details['robust_residuals'] = details['robust_computation']
            del details['robust_computation']
            warnings.warn(
                'The detail "robust_computation" is deprecated and will be '
                'removed in a future release. Please use "robust_residuals" '
                'and/or "robust_influences" instead.', DeprecationWarning)

        if desired_conviction is None:
            if contexts is not None:
                for context in contexts:
                    if context is not None and \
                            (len(context) != len(context_features)):
                        raise ValueError(
                            "The number of provided context values in "
                            "`contexts` does not match the number of features "
                            "in `context_features`."
                        )
                total_size = len(contexts)
            else:
                total_size = len(case_indices)

            react_params = {
                "action_values": actions,
                "context_features": context_features,
                "context_values": contexts,
                "action_features": action_features,
                "derived_context_features": derived_context_features,
                "derived_action_features": derived_action_features,
                "case_indices": case_indices,
                "allow_nulls": allow_nulls,
                "input_is_substituted": input_is_substituted,
                "substitute_output": substitute_output,
                "weight_feature": weight_feature,
                "use_case_weights": use_case_weights,
                "leave_case_out": leave_case_out,
                "preserve_feature_values": preserve_feature_values,
                "new_case_threshold": new_case_threshold,
                "details": details,
            }
        else:
            if (
                not isinstance(num_cases_to_generate, int) or
                num_cases_to_generate <= 0
            ):
                raise HowsoError("`num_cases_to_generate` must be an integer "
                                 "greater than 0.")
            total_size = num_cases_to_generate

            context_features, contexts = \
                self._preprocess_generate_parameters(
                    trainee_id,
                    action_features=action_features,
                    context_features=context_features,
                    contexts=contexts,
                    desired_conviction=desired_conviction,
                    num_cases_to_generate=num_cases_to_generate,
                    case_indices=case_indices
                )

            react_params = {
                "num_cases_to_generate": num_cases_to_generate,
                "context_features": context_features,
                "context_values": contexts,
                "action_features": action_features,
                "derived_context_features": derived_context_features,
                "derived_action_features": derived_action_features,
                "use_regional_model_residuals": use_regional_model_residuals,
                "desired_conviction": desired_conviction,
                "feature_bounds_map": feature_bounds_map,
                "generate_new_cases": generate_new_cases,
                "ordered_by_specified_features": ordered_by_specified_features,
                "preserve_feature_values": preserve_feature_values,
                "new_case_threshold": new_case_threshold,
                "into_series_store": into_series_store,
                "input_is_substituted": input_is_substituted,
                "substitute_output": substitute_output,
                "weight_feature": weight_feature,
                "use_case_weights": use_case_weights,
                "case_indices": case_indices,
                "leave_case_out": leave_case_out,
                "details": details,
            }

        if self._should_react_batch(react_params, total_size):
            # Run in batch
            if self.verbose:
                print('Batch reacting to context on trainee with id: '
                      f'{trainee_id}')
            response = self._batch_react(trainee_id, react_params,
                                         total_size=total_size,
                                         progress_callback=progress_callback)
        else:
            # Run as a single react request
            if self.verbose:
                print(f'Reacting to context on trainee with id: {trainee_id}')
            with ProgressTimer(total_size) as progress:
                if isinstance(progress_callback, Callable):
                    progress_callback(progress, None)
                response = self._react(trainee_id, react_params)
                progress.update(total_size)

            if isinstance(progress_callback, Callable):
                progress_callback(progress, response)

        response = internals.format_react_response(response)

        if desired_conviction is not None:
            # If the number of cases generated is less then requested, raise
            # warning (only for generative reacts)
            internals.insufficient_generation_check(
                num_cases_to_generate, len(response['action']),
                suppress_warning=suppress_warning
            )

        return response

    def _batch_react(  # noqa: C901
        self,
        trainee_id: str,
        react_params: Dict,
        *,
        total_size: int,
        progress_callback: Optional[Callable] = None
    ):
        """
        Make react requests in batch.

        Parameters
        ----------
        trainee_id : str
            The ID of the Trainee to react to.
        react_params : dict
            The request object.
        total_size : int
            The total size of the data that will be batched.
        progress_callback : callable, optional
            A method to be called during batching to retrieve the progress
            metrics.

        Returns
        -------
        dict
            The react response.
        """
        temp_result = None
        accumulated_result = {'action_values': []}

        actions = react_params.get('action_values')
        contexts = react_params.get('context_values')
        case_indices = react_params.get('case_indices')

        with ProgressTimer(total_size) as progress:
            batch_scaler = self.batch_scaler_class(10, progress)
            gen_batch_size = batch_scaler.gen_batch_size()
            batch_size = next(gen_batch_size, None)

            while not progress.is_complete and batch_size is not None:
                if isinstance(progress_callback, Callable):
                    progress_callback(progress, temp_result)
                batch_start = progress.current_tick
                batch_end = progress.current_tick + batch_size

                if actions is not None and len(actions) > 1:
                    react_params['action_values'] = actions[
                        batch_start:batch_end]
                if contexts is not None and len(contexts) > 1:
                    react_params['context_values'] = contexts[
                        batch_start:batch_end]
                if case_indices is not None and len(case_indices) > 1:
                    react_params['case_indices'] = (
                        case_indices[batch_start:batch_end])

                if react_params.get('desired_conviction') is not None:
                    react_params['num_cases_to_generate'] = batch_size
                temp_result = self._react(trainee_id, react_params)

                internals.accumulate_react_result(accumulated_result,
                                                  temp_result)
                batch_size = next(gen_batch_size, None)

        # Final call to callback on completion
        if isinstance(progress_callback, Callable):
            progress_callback(progress, temp_result)

        return accumulated_result

    def _react(self, trainee_id: str, react_params: Dict) -> Dict:
        """
        Make a single react request.

        Parameters
        ----------
        trainee_id : str
            The ID of the Trainee to react to.
        react_params : dict
            The request parameters.

        Returns
        -------
        dict
            The react response.
        """
        ret = self.howso.batch_react(trainee_id, **react_params)

        # Action values and features should always be defined
        if not ret.get('action_values'):
            ret['action_values'] = []
        if not ret.get('action_features'):
            ret['action_features'] = []

        return ret

    def _should_react_batch(self, react_params: Dict, total_size: int) -> bool:
        """
        Determine if given react should be batched.

        Parameters
        ----------
        react_params : dict
            The react request parameters.
        total_size : int
            The size of the cases being reacted to.

        Returns
        -------
        bool
            Whether a react should be batched.
        """
        if react_params.get('desired_conviction') is not None:
            if total_size > self._react_generative_batch_threshold:
                return True
        else:
            if total_size > self._react_discriminative_batch_threshold:
                return True

        return False

    def _preprocess_react_parameters(
        self,
        *,
        action_features: Iterable[str],
        actions: List[object],
        case_indices: Iterable[Sequence[Union[str, int]]],
        context_features: Iterable[str],
        contexts: List[object],
        desired_conviction: float,
        preserve_feature_values: Iterable[str],
        trainee_id: str,
        continue_series: bool = False,
    ) -> Tuple[List[str], List[object], List[str], List[object]]:
        """
        Preprocess parameters for `react_` methods.

        Helper method to pre-process the parameters. Updates the passed-in
        parameters as necessary.

        Parameters
        ----------
        action_features: iterable of str
            See :meth:`HowsoDirectClient.react()`.
        actions: list of object
            See :meth:`HowsoDirectClient.react()`.
        context_features: iterable of str
            See :meth:`HowsoDirectClient.react()`.
        contexts: list of object
            See :meth:`HowsoDirectClient.react()`.
        desired_conviction : float
            See :meth:`HowsoDirectClient.react()`.
        case_indices: iterable of sequence of str, int
            See :meth:`HowsoDirectClient.react()`.
        preserve_feature_values: iterable of str
            See :meth:`HowsoDirectClient.react()`.
        trainee_id : str
            See :meth:`HowsoDirectClient.react()`.
        continue_series : bool
            See :meth:`HowsoDirectClient.react_series()`.

        Returns
        -------
        tuple
           Updated action_features, actions, context_features, contexts
        """
        # Validate case_indices if provided
        if case_indices is not None:
            validate_case_indices(case_indices)

        # Get default features
        self._auto_resolve_trainee(trainee_id)
        trainee = self.trainee_cache.get(trainee_id)

        # Preprocess contexts
        if contexts is not None and context_features is None:
            context_features = internals.get_features_from_data(
                contexts,
                default_features=trainee.default_context_features,
                data_parameter='contexts',
                features_parameter='context_features')
        contexts = serialize_cases(
            contexts, context_features or trainee.default_context_features,
            trainee.features)

        # Preprocess actions
        if actions is not None and action_features is None:
            validate_list_shape(actions, 2, "actions", "object")
            action_features = internals.get_features_from_data(
                actions,
                default_features=trainee.default_action_features,
                data_parameter='actions',
                features_parameter='action_features')
        actions = serialize_cases(
            actions, action_features or trainee.default_action_features,
            trainee.features)

        # validate discriminative-react only parameters
        if desired_conviction is None:
            validate_list_shape(contexts, 2, "contexts", "list of object")
            validate_list_shape(action_features, 1, "action_features", "str")
            validate_list_shape(context_features, 1, "context_features", "str")

            if self.verbose:
                print(f'Reacting to context on trainee with id: {trainee_id}')

            if action_features is None:
                action_features = trainee.default_action_features

            if context_features is None and preserve_feature_values is None:
                context_features = trainee.default_context_features

            if contexts is None:
                # case_indices/preserve_feature_values are not necessary
                # when using continue_series, as initial_feature/values may be used
                if not continue_series and (
                    case_indices is None or preserve_feature_values is None
                ):
                    raise ValueError(
                        "If `contexts` are not specified, both `case_indices`"
                        " and `preserve_feature_values` must be specified."
                    )

        return action_features, actions, context_features, contexts

    def react_into_features(
        self,
        trainee_id: str,
        *,
        features: Optional[Iterable[str]] = None,
        familiarity_conviction_addition: Optional[Union[str, bool]] = False,
        familiarity_conviction_removal: Optional[Union[str, bool]] = False,
        p_value_of_addition: Optional[Union[str, bool]] = False,
        p_value_of_removal: Optional[Union[str, bool]] = False,
        similarity_conviction: Optional[Union[str, bool]] = False,
        distance_contribution: Optional[Union[str, bool]] = False,
        weight_feature: Optional[str] = None,
        use_case_weights: bool = False
    ):
        """
        Calculate and cache conviction and other statistics.

        Parameters
        ----------
        trainee_id : str
            The ID of the Trainee to calculate and store conviction for.
        features : iterable of str, optional
            An iterable of features to calculate convictions.
        familiarity_conviction_addition : bool or str, default False
            The name of the feature to store conviction of addition
            values. If set to True the values will be stored to the feature
            'familiarity_conviction_addition'.
        familiarity_conviction_removal : bool or str, default False
            The name of the feature to store conviction of removal
            values. If set to True the values will be stored to the feature
            'familiarity_conviction_removal'.
        p_value_of_addition : bool or str, default False
            The name of the feature to store p value of addition
            values. If set to True the values will be stored to the feature
            'p_value_of_addition'.
        p_value_of_removal : bool or str, default False
            The name of the feature to store p value of removal
            values. If set to True the values will be stored to the feature
            'p_value_of_removal'.
        similarity_conviction : bool or str, default False
            The name of the feature to store similarity conviction
            values. If set to True the values will be stored to the feature
            'similarity_conviction'.
        distance_contribution : bool or str, default False
            The name of the feature to store distance contribution.
            If set to True the values will be stored to the
            feature 'distance_contribution'.
        weight_feature : str, optional
            Name of feature whose values to use as case weights.
            When left unspecified uses the internally managed case weight.
        use_case_weights : bool, default False
            If set to True will scale influence weights by each
            case's weight_feature weight.
        """
        self._auto_resolve_trainee(trainee_id)
        validate_list_shape(features, 1, "features", "str")
        if self.verbose:
            print(f'Reacting into features on trainee with id: {trainee_id}')
        self.howso.react_into_features(
            trainee_id,
            features=features,
            familiarity_conviction_addition=familiarity_conviction_addition,
            familiarity_conviction_removal=familiarity_conviction_removal,
            p_value_of_addition=p_value_of_addition,
            p_value_of_removal=p_value_of_removal,
            similarity_conviction=similarity_conviction,
            distance_contribution=distance_contribution,
            weight_feature=weight_feature,
            use_case_weights=use_case_weights)
        self._auto_persist_trainee(trainee_id)

    def get_cases(
        self,
        trainee_id: str,
        session: Optional[str] = None,
        case_indices: Optional[Iterable[Sequence[Union[str, int]]]] = None,
        indicate_imputed: bool = False,
        features: Optional[Iterable[str]] = None,
        condition: Optional[Dict] = None,
        num_cases: Optional[int] = None,
        precision: Optional[Literal["exact", "similar"]] = None
    ) -> client_models.Cases:
        """
        Retrieve cases from a model given a trainee id.

        Parameters
        ----------
        trainee_id : str
            The ID of the Trainee retrieve cases from.

        session : str, optional
            The session ID to retrieve cases for, in their trained order.

            NOTE: If a session is not provided, retrieves all feature values
                  for cases for all (unordered) sessions in the order they
                  were trained within each session.

        case_indices : iterable of sequence of str, int, optional
            Iterable of Sequences, of session id and index, where index is the
            original 0-based index of the case as it was trained into the
            session. If specified, returns only these cases and ignores the
            session parameter.

        indicate_imputed : bool, default False
            If set, an additional value will be appended to the cases
            indicating if the case was imputed.

        features : iterable of str, optional
            A list of feature names to return values for in leu of all
            default features.

            Built-in features that are available for retrieval:

                | **.session** - The session id the case was trained under.
                | **.session_training_index** - 0-based original index of the
                  case, ordered by training during the session; is never
                  changed.

        condition : dict, optional
            The condition map to select the cases to retrieve that meet all the
            provided conditions.

            .. NOTE::
                The dictionary keys are the feature name and values are one of:

                    - None
                    - A value, must match exactly.
                    - An array of two numeric values, specifying an inclusive
                      range. Only applicable to continuous and numeric ordinal
                      features.
                    - An array of string values, must match any of these values
                      exactly. Only applicable to nominal and string ordinal
                      features.

            .. TIP::
                Example 1 - Retrieve all values belonging to `feature_name`::

                    criteria = {"feature_name": None}

                Example 2 - Retrieve cases that have the value 10::

                    criteria = {"feature_name": 10}

                Example 3 - Retrieve cases that have a value in range [10, 20]::

                    criteria = {"feature_name": [10, 20]}

                Example 4 - Retrieve cases that match one of ['a', 'c', 'e']::

                    condition = {"feature_name": ['a', 'c', 'e']}

                Example 5 - Retrieve cases using session name and index::

                    criteria = {'.session':'your_session_name',
                                '.session_training_index': 1}

        num_cases : int, default None
            The maximum amount of cases to retrieve. If not specified, the limit
            will be k cases if precision is "similar", or no limit if precision
            is "exact".

        precision : {"exact", "similar}, optional
            The precision to use when retrieving the cases via condition.
            Options are "exact" or "similar". If not provided, "exact" will
            be used.

        Returns
        -------
        howso.openapi.models.Cases
            A cases object containing the feature names and cases.
        """
        # Validate case_indices if provided
        if case_indices is not None:
            validate_case_indices(case_indices)

        if isinstance(precision, str):
            if precision not in self.SUPPORTED_PRECISION_VALUES:
                warnings.warn(self.INCORRECT_PRECISION_VALUE_WARNING)

        self._auto_resolve_trainee(trainee_id)
        validate_list_shape(features, 1, "features", "str")
        if session is None and case_indices is None:
            warnings.warn("Calling get_cases without session id does not "
                          "guarantee case order.")
        if self.verbose:
            print('Retrieving cases.')
        result = self.howso.get_cases(
            trainee_id,
            features=features,
            session=session,
            case_indices=case_indices,
            indicate_imputed=1 if indicate_imputed else 0,
            condition=condition,
            num_cases=num_cases,
            precision=precision
        )
        if result is None:
            result = dict()
        return client_models.Cases(features=result.get('features'),
                                   cases=result.get('cases'))

    def react_group(
        self,
        trainee_id: str,
        *,
        new_cases: Optional[Union[List[List[List[object]]], List[DataFrame]]] = None,
        features: Optional[Iterable[str]] = None,
        trainees_to_compare: Optional[Iterable[str]] = None,
        distance_contributions: bool = False,
        familiarity_conviction_addition: bool = True,
        familiarity_conviction_removal: bool = False,
        kl_divergence_addition: bool = False,
        kl_divergence_removal: bool = False,
        p_value_of_addition: bool = False,
        p_value_of_removal: bool = False,
        weight_feature: Optional[str] = None,
        use_case_weights: bool = False
    ) -> client_models.ReactGroupResponse:
        """
        Computes specified data for a **set** of cases.

        Return the list of familiarity convictions (and optionally, distance
        contributions or p values) for each set.

        Parameters
        ----------
        trainee_id : str
            The trainee id.

        new_cases : list of list of list of object or list of DataFrame, optional
            Specify a **set** using a list of cases to compute the conviction of
            groups of cases as shown in the following example.

            >>> [ [[1, 2, 3], [4, 5, 6], [7, 8, 9]], # Group 1
            >>>   [[1, 2, 3]] ] # Group 2

        features : iterable of str, optional
            An iterable of feature names to consider while calculating
            convictions.
        trainees_to_compare : iterable of str, optional
            If specified ignores the 'new_cases' parameter and uses
            cases from this other specified trainee instead.
        distance_contributions : bool, default False
            Calculate and output distance contribution ratios in
            the output dict for each case.
        familiarity_conviction_addition : bool, default True
            Calculate and output familiarity conviction of adding the
            specified cases.
        familiarity_conviction_removal : bool, default False
            Calculate and output familiarity conviction of removing
            the specified cases.s
        kl_divergence_addition : bool, default False
            Calculate and output KL divergence of adding the
            specified cases.
        kl_divergence_removal : bool, default False
            Calculate and output KL divergence of removing the
            specified cases.
        p_value_of_addition : bool, default False
            If true will output p value of addition.
        p_value_of_removal : bool, default False
            If true will output p value of removal.
        weight_feature : str, optional
            Name of feature whose values to use as case weights.
            When left unspecified uses the internally managed case weight.
        use_case_weights : bool, default False
            If set to True will scale influence weights by each
            case's weight_feature weight.

        Returns
        -------
        dict
            The react response.
        """
        self._auto_resolve_trainee(trainee_id)
        feature_attributes = self.trainee_cache.get(trainee_id).features
        serialized_cases = None

        if new_cases is not None:
            # if trainees_to_compare is specified, ignore new_cases
            if trainees_to_compare is not None:
                new_cases = None
            elif num_list_dimensions(new_cases) != 3:
                raise ValueError(
                    "Improper shape of `new_cases` values passed. "
                    "`new_cases` must be a 3d list of object.")
        elif trainees_to_compare is None:
            raise ValueError(
                "Either `new_cases` or `trainees_to_compare` must be provided.")

        if trainees_to_compare is not None:
            # Ensure all trainees being compared are available
            for other_trainee_id in trainees_to_compare:
                self._auto_resolve_trainee(other_trainee_id)

        if new_cases is not None:
            serialized_cases = []
            for group in new_cases:
                if features is None:
                    features = internals.get_features_from_data(group)
                serialized_cases.append(serialize_cases(group, features,
                                                        feature_attributes))

        if self.verbose:
            print('Reacting to a set of cases on trainee with id: '
                  f'{trainee_id}')

        ret = self.howso.batch_react_group(
            trainee_id,
            features=features,
            new_cases=serialized_cases,
            trainees_to_compare=trainees_to_compare,
            familiarity_conviction_addition=familiarity_conviction_addition,
            familiarity_conviction_removal=familiarity_conviction_removal,
            kl_divergence_addition=kl_divergence_addition,
            kl_divergence_removal=kl_divergence_removal,
            p_value_of_addition=p_value_of_addition,
            p_value_of_removal=p_value_of_removal,
            distance_contributions=distance_contributions,
            weight_feature=weight_feature,
            use_case_weights=use_case_weights
        )

        return ret

    def get_feature_conviction(
        self,
        trainee_id: str,
        *,
        features: Optional[Iterable[str]] = None,
        action_features: Optional[Iterable[str]] = None,
        familiarity_conviction_addition: bool = True,
        familiarity_conviction_removal: bool = False,
        weight_feature: Optional[str] = None,
        use_case_weights: bool = False
    ) -> Dict:
        """
        Get familiarity conviction for features in the model.

        Parameters
        ----------
        trainee_id : str
            The id of the trainee.
        features : iterable of str, optional
            An iterable of feature names to calculate convictions. At least 2
            features are required to get familiarity conviction. If not
            specified all features will be used.
        action_features : iterable of str, optional
            An iterable of feature names to be treated as action features
            during conviction calculation in order to determine the conviction
            of each feature against the set of action_features. If not
            specified, conviction is computed for each feature against the rest
            of the features as a whole.
        familiarity_conviction_addition : bool, default True
            Calculate and output familiarity conviction of adding the
            specified features in the output.
        familiarity_conviction_removal : bool, default False
            Calculate and output familiarity conviction of removing
            the specified features in the output.
        weight_feature : str, optional
            Name of feature whose values to use as case weights.
            When left unspecified uses the internally managed case weight.
        use_case_weights : bool, default False
            If set to True will scale influence weights by each
            case's weight_feature weight.

        Returns
        -------
        dict
            A dict with familiarity_conviction_addition or
            familiarity_conviction_removal
        """
        self._auto_resolve_trainee(trainee_id)
        validate_list_shape(features, 1, "features", "str")
        validate_list_shape(action_features, 1, "action_features", "str")
        if self.verbose:
            print('Getting conviction of features for trainee with id: '
                  f'{trainee_id}')
        return self.howso.compute_conviction_of_features(
            trainee_id,
            features=features,
            action_features=action_features,
            familiarity_conviction_addition=familiarity_conviction_addition,
            familiarity_conviction_removal=familiarity_conviction_removal,
            weight_feature=weight_feature,
            use_case_weights=use_case_weights
        )

    def add_feature(
        self,
        trainee_id: str,
        feature: str,
        feature_value: Optional[Union[int, float, str]] = None,
        *,
        condition: Optional[Dict] = None,
        condition_session: Optional[str] = None,
        feature_attributes: Optional[Dict] = None,
        overwrite: bool = False
    ):
        """
        Adds a feature to a trainee.

        Parameters
        ----------
        trainee_id : str
            The ID of the Trainee add the feature to.
        feature : str
            The name of the feature.
        feature_attributes : dict, optional
            The dict of feature specific attributes for this feature. If
            unspecified and conditions are not specified, will assume feature
            type as 'continuous'.
        feature_value : int or float or str, optional
            The value to populate the feature with.
            By default, populates the new feature with None.
        condition : dict, optional
            A condition map where feature values will only be added when
            certain criteria is met.

            If None, the feature will be added to all cases in the model
            and feature metadata will be updated to include it. If specified
            as an empty dict, the feature will still be added to all cases in
            the model but the feature metadata will not be updated.

            .. NOTE::
                The dictionary keys are the feature name and values are one of:

                    - None
                    - A value, must match exactly.
                    - An array of two numeric values, specifying an inclusive
                      range. Only applicable to continuous and numeric ordinal
                      features.
                    - An array of string values, must match any of these values
                      exactly. Only applicable to nominal and string ordinal
                      features.

            .. TIP::
                For instance to add the `feature_value` only when the
                `length` and `width` features are equal to 10::

                    condition = {"length": 10, "width": 10}

        condition_session : str, optional
            If specified, ignores the condition and operates on cases for the
            specified session id.
        overwrite : bool, default False
            If True, the feature will be over-written if it exists.
        """
        self._auto_resolve_trainee(trainee_id)
        cached_trainee = self.trainee_cache.get(trainee_id)

        if self.verbose:
            print(f'Adding feature {feature}.')

        if feature_attributes is not None:
            updated_attributes = internals.preprocess_feature_attributes(
                {feature: feature_attributes})
            feature_attributes = updated_attributes[feature]

        self.howso.add_feature(
            trainee_id, feature,
            feature_value=feature_value,
            condition=condition,
            condition_session=condition_session,
            feature_attributes=feature_attributes,
            overwrite=overwrite,
            session=self.active_session.id
        )
        self._auto_persist_trainee(trainee_id)

        # Update trainee in cache
        updated_feature_attributes = self.get_feature_attributes(trainee_id)
        cached_trainee.features = updated_feature_attributes

    def remove_feature(
        self,
        trainee_id: str,
        feature: str,
        *,
        condition: Optional[Dict] = None,
        condition_session: Optional[str] = None
    ):
        """
        Removes a feature from a trainee.

        Parameters
        ----------
        trainee_id : str
            The ID of the Trainee remove the feature from.
        feature : str
            The name of the feature to remove.
        condition : dict, optional
            A condition map where features will only be removed when certain
            criteria is met.

            If None, the feature will be removed from all cases in the model
            and feature metadata will be updated to exclude it. If specified
            as an empty dict, the feature will still be removed from all cases
            in the model but the feature metadata will not be updated.

            .. NOTE::
                The dictionary keys are the feature name and values are one of:

                    - None
                    - A value, must match exactly.
                    - An array of two numeric values, specifying an inclusive
                      range. Only applicable to continuous and numeric ordinal
                      features.
                    - An array of string values, must match any of these values
                      exactly. Only applicable to nominal and string ordinal
                      features.

            .. TIP::
                For instance to remove the `length` feature only when the
                value is between 1 and 5::

                    condition = {"length": [1, 5]}

        condition_session : str, optional
            If specified, ignores the condition and operates on cases for the
            specified session id.
        """
        self._auto_resolve_trainee(trainee_id)
        cached_trainee = self.trainee_cache.get(trainee_id)

        if self.verbose:
            print(f'Removing feature "{feature}" for trainee with '
                  f'id: {trainee_id}')

        self.howso.remove_feature(
            trainee_id, feature,
            condition=condition,
            condition_session=condition_session,
            session=self.active_session.id
        )
        self._auto_persist_trainee(trainee_id)

        # Update trainee in cache
        updated_feature_attributes = self.get_feature_attributes(trainee_id)
        cached_trainee.features = updated_feature_attributes

    def get_feature_residuals(
        self,
        trainee_id: str,
        *,
        action_feature: Optional[str] = None,
        robust: Optional[bool] = None,
        robust_hyperparameters: Optional[bool] = None,
        weight_feature: Optional[str] = None,
    ) -> Dict[str, float]:
        """
        Get cached feature residuals.

        All keyword arguments are optional, when not specified will auto-select
        cached residuals for output, when specified will attempt to
        output the cached residuals best matching the requested parameters,
        if no cached match is found.

        .. deprecated:: 1.0.0
            Use :meth:`HowsoDirectClient.get_prediction_stats` instead.

        Parameters
        ----------
        trainee_id : str
            The id or name of the trainee.
        action_feature : str, optional
            When specified, will attempt to return residuals that
            were computed for this specified action_feature.
            Note: ".targetless" is the action feature used during targetless
            analysis.
        robust : bool, optional
            When specified, will attempt to return residuals that
            were computed with the specified robust or non-robust type.
        robust_hyperparameters : bool, optional
            When specified, will attempt to return residuals that were
            computed using hyperpparameters with the specified robust or
            non-robust type.
        weight_feature : str, optional
            When specified, will attempt to return residuals that
            were computed using this weight_feature.

        Returns
        -------
        dict of str to float
            A map of feature names to residual values.
        """
        warnings.warn(
            'The method `get_feature_residuals()` is deprecated and will be'
            'removed in a future release. Please use `get_prediction_stats()` '
            'instead.', DeprecationWarning)
        self._auto_resolve_trainee(trainee_id)

        if self.verbose:
            print('Getting feature residuals for trainee with '
                  f'id: {trainee_id}')

        residuals = self.howso.get_feature_residuals(
            trainee_id,
            action_feature=action_feature,
            robust=robust,
            robust_hyperparameters=robust_hyperparameters,
            weight_feature=weight_feature)
        return residuals

    def get_feature_mda(
        self,
        trainee_id: str,
        action_feature: str,
        *,
        permutation: Optional[bool] = None,
        robust: Optional[bool] = None,
        weight_feature: Optional[str] = None,
    ) -> Dict[str, float]:
        """
        Get cached feature Mean Decrease In Accuracy (MDA).

        All keyword arguments are optional, when not specified will auto-select
        cached MDA for output, when specified will attempt to
        output the cached MDA best matching the requested parameters,
        if no cached match is found.

        .. deprecated:: 1.0.0
            Use :meth:`HowsoDirectClient.get_prediction_stats` instead.

        Parameters
        ----------
        trainee_id : str
            The id or name of the trainee.
        action_feature : str
            Will attempt to return MDA that was
            computed for this specified action_feature.
        permutation : bool, optional
            When False, will attempt to return MDA that was computed
            by dropping each feature. When True will attempt to return MDA that
            was computed with permutations by scrambling each feature.
        robust : bool, optional
            When specified, will attempt to return MDA that was
            computed with the specified robust or non-robust type.
        weight_feature : str, optional
            When specified, will attempt to return MDA that was
            computed using this weight_feature.

        Returns
        -------
        dict of str to float
            A map of feature names to MDA values.
        """
        warnings.warn(
            'The method `get_feature_mda()` is deprecated and will be'
            'removed in a future release. Please use `get_prediction_stats()` '
            'instead.', DeprecationWarning)
        self._auto_resolve_trainee(trainee_id)

        if self.verbose:
            print(f'Getting mean decrease in accuracy for trainee with id: '
                  f'{trainee_id}')

        mda = self.howso.get_feature_mda(
            trainee_id,
            action_feature=action_feature,
            permutation=permutation,
            robust=robust,
            weight_feature=weight_feature)
        return mda

    def get_feature_contributions(
        self,
        trainee_id: str,
        action_feature: str,
        *,
        robust: Optional[bool] = None,
        directional: bool = False,
        weight_feature: Optional[str] = None,
    ) -> Dict[str, float]:
        """
        Get cached feature contributions.

        All keyword arguments are optional. When not specified, will
        auto-select cached contributions for output. When specified, will
        attempt to output the cached contributions best matching the requested
        parameters, if no cached match is found.

        .. deprecated:: 1.0.0
            Use :meth:`HowsoDirectClient.get_prediction_stats` instead.

        Parameters
        ----------
        trainee_id : str
            The id or name of the trainee.
        action_feature : str
            Will attempt to return contributions that were
            computed for this specified action_feature.
        robust : bool, optional
            When specified, will attempt to return contributions that were
            computed with the specified robust or non-robust type.
        directional : bool, default False
            If false returns absolute feature contributions. If true, returns
            directional feature contributions.
        weight_feature : str, optional
            When specified, will attempt to return contributions that were
            computed using this weight_feature.

        Returns
        -------
        dict of str to float
            A map of feature names to contribution values.
        """
        warnings.warn(
            'The method `get_feature_contributions()` is deprecated and will be'
            'removed in a future release. Please use `get_prediction_stats()` '
            'instead.', DeprecationWarning)
        self._auto_resolve_trainee(trainee_id)

        if self.verbose:
            print(f'Getting feature contributions for trainee with id: '
                  f'{trainee_id}')

        contributions = self.howso.get_feature_contributions(
            trainee_id,
            action_feature=action_feature,
            robust=robust,
            directional=directional,
            weight_feature=weight_feature)
        return contributions

    def get_prediction_stats(
        self,
        trainee_id: str,
        *,
        action_feature: Optional[str] = None,
        condition: Optional[Dict[str, Any]] = None,
        num_cases: Optional[int] = None,
        num_robust_influence_samples_per_case=None,
        precision: Optional[Literal["exact", "similar"]] = None,
        robust: Optional[bool] = None,
        robust_hyperparameters: Optional[bool] = None,
        stats: Optional[Iterable[str]] = None,
        weight_feature: Optional[str] = None,
    ) -> Dict[str, Dict[str, float]]:
        """
        Get feature prediction stats.

        Gets cached stats when condition is None.
        If condition is not None, then uses the condition to select cases and
        computes prediction stats for that set of cases.

        All keyword arguments are optional, when not specified will auto-select
        all cached stats for output, when specified will attempt to
        output the cached stats best matching the requested parameters,
        if no cached match is found.

        Parameters
        ----------
        trainee_id : str
            The id or name of the trainee.
        action_feature : str, optional
            When specified, will attempt to return stats that
            were computed for this specified action_feature.
            Note: ".targetless" is the action feature used during targetless
            analysis.

            .. NOTE::
                If get_prediction_stats is being used with time series analysis,
                the action feature for which the prediction statistics information
                is desired must be specified.
        condition : dict or None, optional
            A condition map to select which cases to compute prediction stats
            for.

            .. NOTE::
                The dictionary keys are the feature name and values are one of:

                    - None
                    - A value, must match exactly.
                    - An array of two numeric values, specifying an inclusive
                      range. Only applicable to continuous and numeric ordinal
                      features.
                    - An array of string values, must match any of these values
                      exactly. Only applicable to nominal and string ordinal
                      features.
        num_cases : int, default None
            The maximum amount of cases to use to calculate prediction stats.
            If not specified, the limit will be k cases if precision is
            "similar", or 1000 cases if precision is "exact". Only used if
            `condition` is not None.
        num_robust_influence_samples_per_case : int, optional
            Specifies the number of robust samples to use for each case for
            robust contribution computations.
            Defaults to 300 + 2 * (number of features).
        precision : str, default None
            The precision to use when selecting cases with the condition.
            Options are 'exact' or 'similar'. If not specified "exact" will be
            used. Only used if `condition` is not None.
        robust : bool, optional
            When specified, will attempt to return stats that
            were computed with the specified robust or non-robust type.
        robust_hyperparameters : bool, optional
            When specified, will attempt to return stats that were
            computed using hyperparameters with the specified robust or
            non-robust type.
        stats : iterable of str, optional
            List of stats to output. When unspecified, returns all.
            Allowed values:

                - accuracy : The number of correct predictions divided by the
                  total number of predictions.
                - confusion_matrix : A map of actual feature value to a map of
                  predicted feature value to counts.
                - contribution : Feature contributions to predicted value when
                  each feature is dropped from the model, applies to all
                  features.
                - mae : Mean absolute error. For continuous features, this is
                  calculated as the mean of absolute values of the difference
                  between the actual and predicted values. For nominal features,
                  this is 1 - the average categorical action probability of each case's
                  correct classes. Categorical action probabilities are the probabilities
                  for each class for the action feature.
                - mda : Mean decrease in accuracy when each feature is dropped
                  from the model, applies to all features.
                - mda_permutation : Mean decrease in accuracy that used
                  scrambling of feature values instead of dropping each
                  feature, applies to all features.
                - precision : Precision (positive predictive) value for nominal
                  features only.
                - r2 : The r-squared coefficient of determination, for
                  continuous features only.
                - recall : Recall (sensitivity) value for nominal features only.
                - rmse : Root mean squared error, for continuous features only.
                - spearman_coeff : Spearman's rank correlation coefficient,
                  for continuous features only.

        weight_feature : str, optional
            When specified, will attempt to return stats that
            were computed using this weight_feature.

        Returns
        -------
        dict of str to dict of str to float
            A map of feature to map of stat type to stat values.
        """
        self._auto_resolve_trainee(trainee_id)

        if isinstance(precision, str):
            if precision not in self.SUPPORTED_PRECISION_VALUES:
                warnings.warn(self.INCORRECT_PRECISION_VALUE_WARNING)

        if self.verbose:
            print('Getting feature prediction stats for trainee with '
                  f'id: {trainee_id}')

        validate_list_shape(stats, 1, "stats", "str")
        valid_stats = {
            "accuracy", "contribution", "confusion_matrix", "mae", "mda",
            "mda_permutation", "precision", "r2", "recall", "rmse",
            "spearman_coeff",
        }

        if stats is not None and not set(stats).issubset(valid_stats):
            raise ValueError(
                'Invalid prediction stats. The following stats are supported: '
                f'{", ".join(valid_stats)}'
            )

        stats = self.howso.get_prediction_stats(
            trainee_id,
            action_feature=action_feature,
            robust=robust,
            robust_hyperparameters=robust_hyperparameters,
            stats=stats,
            weight_feature=weight_feature,
            condition=condition,
            precision=precision,
            num_cases=num_cases,
            num_robust_influence_samples_per_case=num_robust_influence_samples_per_case,
        )
        return stats

    def get_marginal_stats(
        self,
        trainee_id: str,
        *,
        condition: Optional[Dict[str, Any]] = None,
        num_cases: Optional[int] = None,
        precision: Optional[Literal["exact", "similar"]] = None,
        weight_feature: Optional[str] = None
    ) -> Dict[str, Dict[str, float]]:
        """
        Get marginal stats for all features.

        Parameters
        ----------
        trainee_id : str
            The ID of the Trainee to retrieve marginal stats for.
        condition : dict or None, optional
            A condition map to select which cases to compute marginal stats
            for.

            .. NOTE::
                The dictionary keys are the feature name and values are one of:

                    - None
                    - A value, must match exactly.
                    - An array of two numeric values, specifying an inclusive
                      range. Only applicable to continuous and numeric ordinal
                      features.
                    - An array of string values, must match any of these values
                      exactly. Only applicable to nominal and string ordinal
                      features.
        num_cases : int, default None
            The maximum amount of cases to use to calculate marginal stats.
            If not specified, the limit will be k cases if precision is
            "similar". Only used if `condition` is not None.
        precision : str, default None
            The precision to use when selecting cases with the condition.
            Options are 'exact' or 'similar'. If not specified "exact" will be
            used. Only used if `condition` is not None.
        weight_feature : str, optional
            When specified, will attempt to return stats that were computed
            using this weight_feature.

        Returns
        -------
        dict of str to dict of str to float
            A map of feature names to map of stat type to stat values.
        """
        self._auto_resolve_trainee(trainee_id)

        if isinstance(precision, str):
            if precision not in self.SUPPORTED_PRECISION_VALUES:
                warnings.warn(self.INCORRECT_PRECISION_VALUE_WARNING)

        if self.verbose:
            print('Getting feature marginal stats for trainee with '
                  f'id: {trainee_id}')

        stats = self.howso.get_marginal_stats(
            trainee_id,
            condition=condition,
            num_cases=num_cases,
            precision=precision,
            weight_feature=weight_feature)
        return stats

    def react_into_trainee(
        self,
        trainee_id: str,
        *,
        action_feature: Optional[str] = None,
        context_features: Optional[Iterable[str]] = None,
        contributions: Optional[bool] = None,
        contributions_robust: Optional[bool] = None,
        hyperparameter_param_path: Optional[Iterable[str]] = None,
        mda: Optional[bool] = None,
        mda_permutation: Optional[bool] = None,
        mda_robust: Optional[bool] = None,
        mda_robust_permutation: Optional[bool] = None,
        num_robust_influence_samples: Optional[int] = None,
        num_robust_residual_samples: Optional[int] = None,
        num_robust_influence_samples_per_case: Optional[int] = None,
        num_samples: Optional[int] = None,
        residuals: Optional[bool] = None,
        residuals_robust: Optional[bool] = None,
        sample_model_fraction: Optional[float] = None,
        sub_model_size: Optional[int] = None,
        use_case_weights: bool = False,
        weight_feature: Optional[str] = None
    ):
        """
        Compute and cache specified feature prediction stats.

        Parameters
        ----------
        trainee_id : str
            The ID of the Trainee to react to.
        action_feature : str, optional
            Name of target feature for which to do computations. Default is
            whatever the model was analyzed for, e.g., action feature for MDA
            and contributions, or ".targetless" if analyzed for targetless.
            This parameter is required for MDA or contributions computations.
        context_features : iterable of str, optional
            List of features names to use as contexts for
            computations. Default is all trained non-unique features if
            unspecified.
        contributions: bool, optional
            For each context_feature, use the full set of all other
            context_features to compute the mean absolute delta between
            prediction of action_feature with and without the context_feature
            in the model. False removes cached values.
        contributions_robust: bool, optional
            For each context_feature, use the robust (power set/permutation)
            set of all other context_features to compute the mean absolute
            delta between prediction of action_feature with and without the
            context_feature in the model. False removes cached values.
        hyperparameter_param_path: iterable of str, optional.
            Full path for hyperparameters to use for computation. If specified
            for any residual computations, takes precedence over action_feature
            parameter.  Can be set to a 'paramPath' value from the results of
            'get_params()' for a specific set of hyperparameters.
        mda : bool, optional
            When True will compute Mean Decrease in Accuracy (MDA)
            for each context feature at predicting the action_feature. Drop
            each feature and use the full set of remaining context features
            for each prediction. False removes cached values.
        mda_permutation : bool, optional
            Compute MDA by scrambling each feature and using the
            full set of remaining context features for each prediction.
            False removes cached values.
        mda_robust : bool, optional
            Compute MDA by dropping each feature and using the
            robust (power set/permutations) set of remaining context features
            for each prediction. False removes cached values.
        mda_robust_permutation : bool, optional
            Compute MDA by scrambling each feature and using the
            robust (power set/permutations) set of remaining context features
            for each prediction. False removes cached values.
        num_robust_influence_samples : int, optional
            Total sample size of model to use (using sampling with replacement)
            for robust contribution computation. Defaults to 300.
        num_robust_residual_samples : int, optional
            Total sample size of model to use (using sampling with replacement)
            for robust mda and residual computation.
            Defaults to 1000 * (1 + log(number of features)).  Note: robust mda
            will be updated to use num_robust_influence_samples in a future release.
        num_robust_influence_samples_per_case : int, optional
            Specifies the number of robust samples to use for each case for
            robust contribution computations.
            Defaults to 300 + 2 * (number of features).
        num_samples : int, optional
            Total sample size of model to use (using sampling with replacement)
            for all non-robust computation. Defaults to 1000.
            If specified overrides sample_model_fraction.```
        residuals : bool, optional
            For each context_feature, use the full set of all other
            context_features to predict the feature. When True computes and
            caches MAE (mean absolute error), R^2, RMSE (root mean squared
            error), and Spearman Coefficient for continuous features, and
            MAE, accuracy, precision and recall for nominal features.
            False removes cached values.
        residuals_robust : bool, optional
            For each context_feature, computes and caches the same stats as
            residuals but using the robust (power set/permutations) set of all
            other context_features to predict the feature.
            False removes cached values.
        sample_model_fraction : float, optional
            A value between 0.0 - 1.0, percent of model to use in sampling
            (using sampling without replacement). Applicable only to non-robust
            computation. Ignored if num_samples is specified.
            Higher values provide better accuracy at the cost of compute time.
        sub_model_size : int, optional
            Subset of model to use for calculations. Applicable only
            to models > 1000 cases.
        use_case_weights : bool, default False
            If set to True will scale influence weights by each case's
            weight_feature weight.
        weight_feature : str, optional
            The name of feature whose values to use as case weights.
            When left unspecified uses the internally managed case weight.

        Returns
        -------
        None
        """
        self._auto_resolve_trainee(trainee_id)

        validate_list_shape(context_features, 1, "context_features", "str")

        # if any mda or contributions flags are specified,
        # must specify action_feature
        if [
            contributions,
            contributions_robust,
            mda,
            mda_robust,
            mda_permutation,
            mda_robust_permutation
        ].count(None) != 6:
            if action_feature is None:
                raise ValueError(
                    "Invalid value for `action_feature`, must not be `None`")

        if self.verbose:
            print(f'Reacting into trainee for trainee with id: {trainee_id}')
        self.howso.react_into_trainee(
            trainee_id,
            context_features=context_features,
            use_case_weights=use_case_weights,
            weight_feature=weight_feature,
            num_samples=num_samples,
            residuals=residuals,
            residuals_robust=residuals_robust,
            contributions=contributions,
            contributions_robust=contributions_robust,
            mda=mda,
            mda_permutation=mda_permutation,
            mda_robust=mda_robust,
            mda_robust_permutation=mda_robust_permutation,
            num_robust_influence_samples=num_robust_influence_samples,
            num_robust_residual_samples=num_robust_residual_samples,
            num_robust_influence_samples_per_case=num_robust_influence_samples_per_case,
            hyperparameter_param_path=hyperparameter_param_path,
            sample_model_fraction=sample_model_fraction,
            sub_model_size=sub_model_size,
            action_feature=action_feature)

        self._auto_persist_trainee(trainee_id)

    def get_extreme_cases(
        self,
        trainee_id: str,
        num: int,
        sort_feature: str,
        features: Optional[Iterable[str]] = None
    ) -> client_models.Cases:
        """
        Gets the extreme cases of a trainee for the given feature(s).

        Parameters
        ----------
        trainee_id : str
            The ID of the Trainee to retrieve extreme cases from.
        num : int
            The number of cases to get.
        sort_feature : str
            The feature name by which extreme cases are sorted by.
        features: iterable of str, optional
            An iterable of feature names to use when getting extreme cases.

        Returns
        -------
        howso.openapi.models.Cases
            A cases object containing the feature names and extreme cases.
        """
        self._auto_resolve_trainee(trainee_id)
        if self.verbose:
            print(f'Getting extreme cases for trainee with id: {trainee_id}')
        result = self.howso.retrieve_extreme_cases_for_feature(
            trainee_id,
            features=features,
            sort_feature=sort_feature,
            num=num)
        if result is None:
            result = dict()
        return client_models.Cases(features=result.get('features'),
                                   cases=result.get('cases'))

    def _preprocess_generate_parameters(  # noqa: C901
        self,
        trainee_id: str,
        *,
        action_features: Optional[Iterable[str]] = None,
        context_features: Optional[Iterable[str]] = None,
        contexts: Optional[List[object]] = None,
        desired_conviction: Optional[float] = None,
        num_cases_to_generate: Optional[int] = None,
        case_indices: Optional[Iterable[Sequence[Union[str, int]]]] = None,
    ) -> Tuple[List[str], List[List[object]]]:
        """
        Helper method to pre-process generative react parameters.

        Updates the passed-in parameters as necessary.

        Parameters
        ----------
        trainee_id : str
            See :meth:`HowsoDirectClient.react`.
        action_features: iterable of str, optionsl
            See :meth:`HowsoDirectClient.react`.
        context_features: iterable of str, optional
            See :meth:`HowsoDirectClient.react`.
        contexts: list of object, optional
            See :meth:`HowsoDirectClient.react`.
        desired_conviction: float, optional
            See :meth:`HowsoDirectClient.react`.
        num_cases_to_generate: int, optional
            See :meth:`HowsoDirectClient.react`.
        case_indices: Iterable of Sequence[Union[str, int]], optional
            See :meth:`HowsoDirectClient.react`.

        Returns
        -------
        tuple
            context_features, context
        """
        if case_indices is not None:
            if len(case_indices) != 1 and \
                    len(case_indices) != num_cases_to_generate:
                raise HowsoError(
                    "The number of `case_indices` provided does not match "
                    "the number of cases to generate."
                )

        # Validate case_indices if provided
        if case_indices is not None:
            validate_case_indices(case_indices)

        validate_list_shape(action_features, 1, "action_features", "str")

        if contexts is not None:
            if len(contexts) != 1 and len(contexts) != num_cases_to_generate:
                raise HowsoError(
                    "The number of case `contexts` provided does not match the "
                    "number of cases to generate."
                )

        if context_features and not contexts:
            raise HowsoError(
                "For generative reacts, when `context_features` are provided, "
                "`contexts` values must also be provided."
            )

        if context_features is not None or contexts is not None:
            if (
                context_features is None
                or contexts is None
                or not isinstance(contexts[0], Sized)
                or len(context_features) != len(contexts[0])
            ):
                raise HowsoError(
                    "The number of provided context values in `contexts` "
                    "does not match the number of features in "
                    "`context_features`."
                )

        if desired_conviction is not None and desired_conviction <= 0:
            raise HowsoError("Desired conviction must be greater than 0.")

        if self.verbose:
            print(f'Generating case from trainee with id: {trainee_id}')

        for i in range(num_cases_to_generate):
            context_values = None
            if contexts is not None:
                if len(contexts) == 1:
                    context_values = contexts[0]
                elif len(contexts) == num_cases_to_generate:
                    context_values = contexts[i]

            if context_features and (
                    not context_values or
                    not isinstance(context_values, Sized) or
                    len(context_values) != len(context_features)
            ):
                raise HowsoError(
                    f"The number of provided context values in `contexts[{i}]` "
                    "does not match the number of features in "
                    "`context_features`."
                )
        return context_features, contexts

    def move_cases(
        self,
        trainee_id: str,
        target_trainee_id: str,
        num_cases: int,
        *,
        case_indices: Optional[Iterable[Tuple[str, int]]] = None,
        condition: Optional[Dict] = None,
        condition_session: Optional[str] = None,
        precision: Optional[Literal["exact", "similar"]] = None,
        preserve_session_data: bool = False
    ) -> int:
        """
        Moves training cases from one trainee to another trainee.

        Parameters
        ----------
        trainee_id : str
            The source trainee to move a cases from.
        target_trainee_id : str
            The target trainee to move the cases to.
        num_cases : int
            The number of cases to move; minimum 1 case must be moved.
            Ignored if case_indices is specified.
        case_indices : list of tuples
            A list of tuples containing session ID and session training index
            for each case to be removed.
        condition : dict, optional
            The condition map to select the cases to move that meet all the
            provided conditions. Ignored if case_indices is specified.

            .. NOTE::
                The dictionary keys are the feature name and values are one of:

                    - None
                    - A value, must match exactly.
                    - An array of two numeric values, specifying an inclusive
                      range. Only applicable to continuous and numeric ordinal
                      features.
                    - An array of string values, must match any of these values
                      exactly. Only applicable to nominal and string ordinal
                      features.

            .. TIP::
                Example 1 - Move all values belonging to `feature_name`::

                    criteria = {"feature_name": None}

                Example 2 - Move cases that have the value 10::

                    criteria = {"feature_name": 10}

                Example 3 - Move cases that have a value in range [10, 20]::

                    criteria = {"feature_name": [10, 20]}

                Example 4 - Remove cases that match one of ['a', 'c', 'e']::

                    condition = {"feature_name": ['a', 'c', 'e']}

                Example 5 - Move cases using session name and index::

                    criteria = {'.session':'your_session_name',
                                '.session_index': 1}

        condition_session : str, optional
            If specified, ignores the condition and operates on cases for
            the specified session id. Ignored if case_indices is specified.
        precision : {"exact", "similar"}, optional
            The precision to use when moving the cases. Options are 'exact'
            or 'similar'. If not specified, "exact" will be used.
            Ignored if case_indices is specified.
        preserve_session_data : bool, default False
            When True, will move cases without cleaning up session data.

        Returns
        -------
        int
            The number of cases moved.
        """
        self._auto_resolve_trainee(trainee_id)
        self._auto_resolve_trainee(target_trainee_id)
        if num_cases < 1:
            raise ValueError('num_cases must be a value greater than 0')

        if isinstance(precision, str):
            if precision not in self.SUPPORTED_PRECISION_VALUES:
                warnings.warn(self.INCORRECT_PRECISION_VALUE_WARNING)

        if self.verbose:
            print(f'Moving case from trainee with id: {trainee_id} to trainee '
                  f'with id: {target_trainee_id}')

        # Convert session instance to id
        if (
            isinstance(condition, dict) and
            isinstance(condition.get('.session'), Session)
        ):
            condition['.session'] = condition['.session'].id

        result = self.howso.move_cases(
            trainee_id, target_trainee_id,
            case_indices=case_indices,
            condition=condition,
            condition_session=condition_session,
            num_cases=num_cases,
            precision=precision,
            preserve_session_data=preserve_session_data,
            session=self.active_session.id
        )
        self._auto_persist_trainee(trainee_id)
        return result.get('count', 0)

    def get_params(
        self,
        trainee_id: str,
        *,
        action_feature: Optional[str] = None,
        context_features: Optional[Iterable[str]] = None,
        mode: Optional[Literal["robust", "full"]] = None,
        weight_feature: Optional[str] = None,
    ) -> Dict:
        """
        Get the parameters used by the Trainee.

        If 'action_feature',
        'context_features', 'mode', or 'weight_feature' are specified, then
        the best hyperparameters analyzed in the Trainee are the value of the
        'hyperparameter_map' key, otherwise this value will be the dictionary
        containing all the hyperparameter sets in the Trainee.

        Parameters
        ----------
        trainee_id : str
            The ID of the Trainee get parameters from.
        action_feature : str, optional
            If specified will return the best analyzed hyperparameters to
            target this feature.
        context_features : str, optional
            If specified, will find and return the best analyzed hyperparameters
            to use with these context features.
        mode : str, optional
            If specified, will find and return the best analyzed hyperparameters
            that were computed in this mode.
        weight_feature : str, optional
            If specified, will find and return the best analyzed hyperparameters
            that were analyzed using this weight feaure.

        Returns
        -------
        dict
            A dict including the either all of the Trainee's internal
            parameters or only the best hyperparameters selected using the
            passed parameters.
        """
        self._auto_resolve_trainee(trainee_id)
        if self.verbose:
            print(f'Getting model attributes from trainee with id: '
                  f'{trainee_id}')
        return self.howso.get_internal_parameters(
            trainee_id,
            action_feature=action_feature,
            context_features=context_features,
            mode=mode,
            weight_feature=weight_feature,
        )

    def get_trainee_session_indices(self, trainee_id: str, session: str
                                    ) -> List[int]:
        """
        Get list of all session indices for a specified session.

        Parameters
        ----------
        trainee_id : str
            The ID of the Trainee get parameters from.
        session : str
            The id of the session to retrieve indices from.

        Returns
        -------
        list of int
            A list of the session indices for the session.
        """
        self._auto_resolve_trainee(trainee_id)
        return self.howso.get_session_indices(trainee_id, session)

    def get_trainee_session_training_indices(
        self,
        trainee_id: str,
        session: str
    ) -> List[int]:
        """
        Get list of all session training indices for a specified session.

        Parameters
        ----------
        trainee_id : str
            The ID of the Trainee get parameters from.
        session : str
            The id of the session to retrieve indices from.

        Returns
        -------
        list of int
            A list of the session training indices for the session.
        """
        self._auto_resolve_trainee(trainee_id)
        result = self.howso.get_session_training_indices(trainee_id, session)
        if result is None:
            return []
        return result

    def set_params(self, trainee_id: str, params: Dict):
        """
        Sets specific hyperparameters in the trainee.

        Parameters
        ----------
        trainee_id : str
            The ID of the Trainee set hyperparameters.

        params : dict
            A dictionary in the following format containing the hyperparameter
            information, which is required, and other parameters which are
            all optional.

            Example::

                {
                    "hyperparameter_map": {
                        ".targetless": {
                            "robust": {
                                ".none": {
                                    "dt": -1, "p": .1, "k": 8
                                }
                            }
                        }
                    },
                }
        """
        self._auto_resolve_trainee(trainee_id)
        if self.verbose:
            print(f'Setting model attributes for trainee with id: {trainee_id}')

        deprecated_params = {
            'auto_optimize_enabled': 'auto_analyze_enabled',
            'optimize_threshold': 'analyze_threshold',
            'optimize_growth_factor': 'analyze_growth_factor',
            'auto_optimize_limit_size': 'auto_analyze_limit_size',
        }

        # replace any old params with new params and remove old param
        for old_param, new_param in deprecated_params.items():
            if old_param in params:
                params[new_param] = params[old_param]
                del params[old_param]
                warnings.warn(
                    f'The `{old_param}` parameter has been renamed to '
                    f'`{new_param}`, please use the new parameter '
                    'instead.', UserWarning)

        self.howso.set_internal_parameters(trainee_id, params)
        self._auto_persist_trainee(trainee_id)

    def get_num_training_cases(self, trainee_id: str) -> int:
        """
        Return the number of trained cases in the model.

        Parameters
        ----------
        trainee_id : str
            The Id of the Trainee to retrieve the number of training cases from.

        Returns
        -------
        int
            The number of cases in the model
        """
        self._auto_resolve_trainee(trainee_id)
        ret = self.howso.get_num_training_cases(trainee_id)
        if isinstance(ret, dict):
            return ret.get('count', 0)
        return 0

    def set_auto_analyze_params(  # noqa: C901
        self,
        trainee_id: str,
        auto_analyze_enabled: bool = False,
        analyze_threshold: Optional[int] = None,
        *,
        auto_analyze_limit_size: Optional[int] = None,
        analyze_growth_factor: Optional[float] = None,
        **kwargs
    ):
        """
        Set trainee parameters for auto analysis.

        Parameters
        ----------
        trainee_id : str
            The ID of the Trainee to set auto analysis parameters for.
        auto_analyze_enabled : bool, default False
            When True, the :func:`train` method will trigger an analyze when
            it's time for the model to be analyzed again.
        analyze_threshold : int, optional
            The threshold for the number of cases at which the model should be
            re-analyzed.
        auto_analyze_limit_size : int, optional
            The size of of the model at which to stop doing auto-analysis.
            Value of 0 means no limit.
        analyze_growth_factor : float, optional
            The factor by which to increase the analyze threshold every time
            the model grows to the current threshold size.
        kwargs : dict, optional
            Parameters specific for analyze() may be passed in via kwargs, and
            will be cached and used during future auto-analysis.
        """
        self._auto_resolve_trainee(trainee_id)

        deprecated_params = {
            'auto_optimize_enabled': 'auto_analyze_enabled',
            'optimize_threshold': 'analyze_threshold',
            'optimize_growth_factor': 'analyze_growth_factor',
            'auto_optimize_limit_size': 'auto_analyze_limit_size',
        }
        analyze_deprecated_params = {
            'bypass_hyperparameter_optimization': 'bypass_hyperparameter_analysis',
            'num_optimization_samples': 'num_analysis_samples',
            'optimization_sub_model_size': 'analysis_sub_model_size',
            'optimize_level': 'analyze_level',
            'dwe_values': 'dt_values'
        }

        # explicitly update parameters if old names are provided
        if kwargs:
            for old_param, new_param in deprecated_params.items():
                if old_param in kwargs:
                    if old_param == 'auto_optimize_enabled':
                        auto_analyze_enabled = kwargs[old_param]
                    elif old_param == 'optimize_threshold':
                        analyze_threshold = kwargs[old_param]
                    elif old_param == 'optimize_growth_factor':
                        analyze_growth_factor = kwargs[old_param]
                    elif old_param == 'auto_optimize_limit_size':
                        auto_analyze_limit_size = kwargs[old_param]

                    del kwargs[old_param]
                    warnings.warn(
                        f'The `{old_param}` parameter has been renamed to '
                        f'`{new_param}`, please use the new parameter '
                        'instead.', UserWarning)

            # replace any old kwarg param with new param and remove old param
            for old_param, new_param in analyze_deprecated_params.items():
                if old_param in kwargs:
                    kwargs[new_param] = kwargs[old_param]
                    del kwargs[old_param]
                    warnings.warn(
                        f'The `{old_param}` parameter has been renamed to '
                        f'`{new_param}`, please use the new parameter '
                        'instead.', UserWarning)

        if 'targeted_model' in kwargs:
            targeted_model = kwargs['targeted_model']
            if targeted_model not in ['single_targeted', 'omni_targeted', 'targetless']:
                raise ValueError(
                    f'Invalid value "{targeted_model}" for targeted_model. '
                    'Valid values include single_targeted, omni_targeted, '
                    'and targetless.')

        # Collect valid parameters
        parameters = {}
        for k in dict(kwargs).keys():
            if k in client_models.SetAutoAnalyzeParamsRequest.attribute_map:
                v = kwargs.pop(k)
                if (
                    v is not None or
                    k in client_models.SetAutoAnalyzeParamsRequest.nullable_attributes
                ):
                    parameters[k] = v

        if kwargs:
            warn_params = ', '.join(kwargs)
            warnings.warn(
                f'The following auto analyze parameter(s) "{warn_params}" '
                'are not officially supported by analyze and may or may not '
                'have an effect.', UserWarning)

        self.howso.auto_analyze_params(
            trainee_id=trainee_id,
            auto_analyze_enabled=auto_analyze_enabled,
            analyze_threshold=analyze_threshold,
            auto_analyze_limit_size=auto_analyze_limit_size,
            analyze_growth_factor=analyze_growth_factor,
            **parameters,
            **kwargs
        )
        self._auto_persist_trainee(trainee_id)

    def optimize(self, *args, **kwargs):
        """
        Optimizes a trainee.

        .. deprecated:: 6.0.0
            Use :meth:`HowsoDirectClient.analyze` instead.

        Parameters
        ----------
        trainee_id : str
            The ID of the Trainee.
        context_features : iterable of str, optional
            The context features to optimize for.
        action_features : iterable of str, optional
            The action features to optimize for.
        k_folds : int
            optional, (default 6) number of cross validation folds to do
        bypass_hyperparameter_optimization : bool
            optional, bypasses hyperparameter optimization
        bypass_calculate_feature_residuals : bool
            optional, bypasses feature residual calculation
        bypass_calculate_feature_weights : bool
            optional, bypasses calculation of feature weights
        use_deviations : bool
            optional, uses deviations for LK metric in queries
        num_samples : int
            used in calculating feature residuals
        k_values : list of int
            optional list used in hyperparameter search
        p_values : list of float
            optional list used in hyperparameter search
        dwe_values : list of float
            optional list used in hyperparameter search
        optimize_level : int
            optional value, if specified, will optimize for the following
            flows:

                1. predictions/accuracy (hyperparameters)
                2. data synth (cache: global residuals)
                3. standard explanations
                4. full analysis
        targeted_model : {"omni_targeted", "single_targeted", "targetless"}
            optional, valid values as follows:

                "single_targeted" = optimize hyperparameters for the
                    specified action_features
                "omni_targeted" = optimize hyperparameters for each context
                    feature as an action feature, ignores action_features
                    parameter
                "targetless" = optimize hyperparameters for all context
                    features as possible action features, ignores
                    action_features parameter
        num_optimization_samples : int, optional
            If the dataset size to too large, optimize on
            (randomly sampled) subset of data. The
            `num_optimization_samples` specifies the number of
            observations to be considered for optimization.
        optimization_sub_model_size : int or Node, optional
            Number of samples to use for optimization. The rest
            will be randomly held-out and not included in calculations.
        inverse_residuals_as_weights : bool, default is False
            When True will compute and use inverse of residuals
            as feature weights
        use_case_weights : bool, default False
            When True will scale influence weights by each
            case's weight_feature weight.
        weight_feature : str, optional
            Name of feature whose values to use as case weights.
            When left unspecified uses the internally managed case weight.
        kwargs
            Additional experimental optimize parameters.
        """
        warnings.warn(
            'The method `optimize()` is deprecated and will be'
            'removed in a future release. Please use `analyze()` '
            'instead.', DeprecationWarning)

        self.analyze(*args, **kwargs)

    def auto_optimize(self, trainee_id):
        """
        Auto-optimize the trainee model.

        Re-uses all parameters from the previous optimize or
        set_auto_optimize_params call. If optimize or set_auto_optimize_params
        has not been previously called, auto_optimize will default to a robust
        and versatile optimization.

        .. deprecated:: 6.0.0
            Use :meth:`HowsoDirectClient.auto_analyze` instead.

        Parameters
        ----------
        trainee_id : str
            The ID of the Trainee to auto-optimize.
        """
        warnings.warn(
            'The method `auto_optimize()` is deprecated and will be'
            'removed in a future release. Please use `auto_analyze()` '
            'instead.', DeprecationWarning)

        return self.auto_analyze(trainee_id)

    def set_auto_optimize_params(self, *args, **kwargs):
        """
        Set trainee parameters for auto optimization.

        .. deprecated:: 6.0.0
            Use :meth:`HowsoDirectClient.set_auto_analyze_params` instead.

        Parameters
        ----------
        trainee_id : str
            The ID of the Trainee to set auto optimization parameters for.
        auto_optimize_enabled : bool, default False
            When True, the :func:`train` method will trigger an optimize when
            it's time for the model to be optimized again.
        optimize_threshold : int, optional
            The threshold for the number of cases at which the model should be
            re-optimized.
        auto_optimize_limit_size : int, optional
            The size of of the model at which to stop doing auto-optimization.
            Value of 0 means no limit.
        optimize_growth_factor : float, optional
            The factor by which to increase the optimize threshold every time
            the model grows to the current threshold size.
        kwargs : dict, optional
            Parameters specific for optimize() may be passed in via kwargs, and
            will be cached and used during future auto-optimizations.
        """
        warnings.warn(
            'The method `set_auto_optimize_params()` is deprecated and will be'
            'removed in a future release. Please use `set_auto_analyze_params()` '
            'instead.', DeprecationWarning)

        self.set_auto_analyze_params(*args, **kwargs)

    def auto_analyze(self, trainee_id: str):
        """
        Auto-analyze the trainee model.

        Re-uses all parameters from the previous analyze or
        set_auto_analyze_params call. If analyze or set_auto_analyze_params
        has not been previously called, auto_analyze will default to a robust
        and versatile analysis.

        Parameters
        ----------
        trainee_id : str
            The ID of the Trainee to auto-analyze.
        """
        self._auto_resolve_trainee(trainee_id)
        if self.verbose:
            print(f"Auto-analyzing trainee with id: {trainee_id}")

        self.howso.auto_analyze(trainee_id)
        self._auto_persist_trainee(trainee_id)
        # when debugging output the auto-analyzed parameters into the
        # trace file.
        if self.howso.trace:
            self.howso.get_internal_parameters(trainee_id)

    def get_label(self, entity_id: str, label: str) -> object:
        """
        Get a label value from a Trainee.

        Parameters
        ----------
        entity_id : str
            The ID of the Trainee to get the label from.
        label : str
            The label name to get the value from.

        Returns
        -------
        object
            The value of the label requested.
        """
        if self.verbose:
            print(f'Gets a label from trainee with id: {entity_id}')
        return self.howso.amlg.get_json_from_label(entity_id, label)

    def set_label(self, entity_id: str, label: str, label_value: str):
        """
        Set a label value in the trainee.

        Parameters
        ----------
        entity_id : str
            The ID of the Trainee containing/to contain the label.
        label : str
            The name of the label.
        label_value : object
            The value to set to the label.
        """
        if self.verbose:
            print(f'Setting label for trainee with id: {entity_id}')
        return self.howso.amlg.set_json_to_label(
            entity_id, label, json.dumps(label_value))

    def execute_label(self, entity_id: str, label: str) -> object:
        """
        Execute a label in the trainee.

        Parameters
        ----------
        entity_id : str
            The ID of the Trainee that contains the label to be executed.
        label : str
            The name of the label to execute.

        Returns
        -------
            The raw response from the trainee.
        """
        if self.verbose:
            print(f'Executing label for trainee with id: {entity_id}')
        return self.howso.amlg.execute_entity_json(entity_id, label, "{}")

    def get_pairwise_distances(  # noqa: C901
        self,
        trainee_id: str,
        features: Optional[Iterable[str]] = None,
        *,
        action_feature: Optional[str] = None,
        from_case_indices: Optional[Iterable[Sequence[Union[str, int]]]] = None,
        from_values: Optional[Union[List[List[object]], DataFrame]] = None,
        to_case_indices: Optional[Iterable[Sequence[Union[str, int]]]] = None,
        to_values: Optional[Union[List[List[object]], DataFrame]] = None,
        use_case_weights: bool = False,
        weight_feature: Optional[str] = None
    ) -> List:
        """
        Compute pairwise distances between specified cases.

        Returns a list of computed distances between each respective pair of
        cases specified in either `from_values` or `from_case_indices` to
        `to_values` or `to_case_indices`. If only one case is specified in any
        of the lists, all respective distances are computed to/from that one
        case.

        .. NOTE::
            - One of `from_values` or `from_case_indices` must be specified,
              not both.
            - One of `to_values` or `to_case_indices` must be specified,
              not both.

        Parameters
        ----------
        trainee_id : str
            The trainee ID.
        features : iterable of str, optional
            List of feature names to use when computing pairwise distances.
            If unspecified uses all features.
        action_feature : str, optional
            The action feature. If specified, uses targeted hyperparameters
            used to predict this `action_feature`, otherwise uses targetless
            hyperparameters.
        from_case_indices : Iterable of Sequence[Union[str, int]], optional
            An iterable of sequences, of session id and index, where index
            is the original 0-based index of the case as it was trained into
            the session. If specified must be either length of 1 or match
            length of `to_values` or `to_case_indices`.
        from_values : list of list of object or pandas.DataFrame, optional
            A 2d-list of case values. If specified must be either length of
            1 or match length of `to_values` or `to_case_indices`.
        to_case_indices : Iterable of Sequence[Union[str, int]], optional
            An Iterable of Sequences, of session id and index, where index
            is the original 0-based index of the case as it was trained into
            the session. If specified must be either length of 1 or match
            length of `from_values` or `from_case_indices`.
        to_values : list of list of object or pandas.DataFrame, optional
            A 2d-list of case values. If specified must be either length of
            1 or match length of `from_values` or `from_case_indices`.
        use_case_weights : bool, default False
            If set to True, will scale influence weights by each case's
            `weight_feature` weight.
        weight_feature : str, optional
            Name of feature whose values to use as case weights.
            When left unspecified uses the internally managed case weight.

        Returns
        -------
        list
            A list of computed pairwise distances between each corresponding
            pair of cases in `from_case_indices` and `to_case_indices`.
        """
        self._auto_resolve_trainee(trainee_id)
        feature_attributes = self.trainee_cache.get(trainee_id).features

        validate_list_shape(from_values, 2, 'from_values',
                            'list of list of object')
        validate_list_shape(to_values, 2, 'to_values',
                            'list of list of object')

        if from_case_indices is None and from_values is None:
            raise ValueError("One of `from_case_indices` or `from_values` "
                             "must be specified.")
        elif from_case_indices is not None and from_values is not None:
            raise ValueError("Only one of `from_case_indices` or `from_values` "
                             "may be specified, not both.")

        if to_case_indices is None and to_values is None:
            raise ValueError("One of `to_case_indices` or `to_values` "
                             "must be specified.")
        elif to_case_indices is not None and to_values is not None:
            raise ValueError("Only one of `to_case_indices` or `to_values` "
                             "may be specified, not both.")

        # Validate case_indices if provided
        if from_case_indices:
            validate_case_indices(from_case_indices)
        if to_case_indices:
            validate_case_indices(to_case_indices)

        # Serialize values if defined
        if from_values is not None:
            if features is None:
                features = internals.get_features_from_data(
                    from_values, data_parameter='from_values')
            from_values = serialize_cases(from_values, features,
                                          feature_attributes)
        if to_values is not None:
            if features is None:
                features = internals.get_features_from_data(
                    to_values, data_parameter='to_values')
            to_values = serialize_cases(to_values, features, feature_attributes)

        if self.verbose:
            print('Getting pairwise distances for trainee with id: '
                  f'{trainee_id}')

        result = self.howso.pairwise_distances(
            trainee_id,
            features=features,
            action_feature=action_feature,
            from_case_indices=from_case_indices,
            from_values=from_values,
            to_case_indices=to_case_indices,
            to_values=to_values,
            weight_feature=weight_feature,
            use_case_weights=use_case_weights)
        if result is None:
            return []
        return result

    def get_distances(  # noqa: C901
        self,
        trainee_id: str,
        features: Optional[Iterable[str]] = None,
        *,
        action_feature: Optional[str] = None,
        case_indices: Optional[Iterable[Sequence[Union[str, int]]]] = None,
        feature_values: Optional[Union[List[object], DataFrame]] = None,
        use_case_weights: bool = False,
        weight_feature: Optional[str] = None
    ) -> Dict:
        """
        Compute distances matrix for specified cases.

        Returns a dict with computed distances between all cases
        specified in `case_indices` or from all cases in local model as defined
        by `feature_values`. If neither `case_indices` nor `feature_values` is
        specified, returns computed distances for the entire dataset.

        Parameters
        ----------
        trainee_id : str
            The trainee ID.
        features : iterable of str, optional
            List of feature names to use when computing distances. If
            unspecified uses all features.
        action_feature : str, optional
            The action feature. If specified, uses targeted hyperparameters
            used to predict this `action_feature`, otherwise uses targetless
            hyperparameters.
        case_indices : Iterable of Sequence[Union[str, int]], optional
            An Iterable of Sequences, of session id and index, where index is
            the original 0-based index of the case as it was trained into the
            session. If specified, returns distances for all of these
            cases. Ignored if `feature_values` is provided. If neither
            `feature_values` nor `case_indices` is specified, uses full dataset.
        feature_values : list of object or DataFrame, optional
            If specified, returns distances of the local model relative to
            these values, ignores `case_indices` parameter. If provided a
            DataFrame, only the first row will be used.
        use_case_weights : bool, default False
            If set to True, will scale influence weights by each case's
            `weight_feature` weight.
        weight_feature : str, optional
            Name of feature whose values to use as case weights.
            When left unspecified uses the internally managed case weight.

        Returns
        -------
        dict
            A dict containing a matrix of computed distances and the list of
            corresponding case indices in the following format::

                {
                    'case_indices': [ session-indices ],
                    'distances': [ [ distances ] ]
                }
        """
        self._auto_resolve_trainee(trainee_id)
        feature_attributes = self.trainee_cache.get(trainee_id).features

        # Validate case_indices if provided
        if case_indices is not None:
            validate_case_indices(case_indices)

        if feature_values is not None:
            if (
                isinstance(feature_values, Iterable)
                and len(np.array(feature_values).shape) == 1
                and len(feature_values) > 0
            ):
                # Convert 1d list to 2d list for serialization
                feature_values = [feature_values]

            if features is None:
                features = internals.get_features_from_data(
                    feature_values, data_parameter='feature_values')
            feature_values = serialize_cases(feature_values, features,
                                             feature_attributes)
            if feature_values:
                # Only a single case should be provided
                feature_values = feature_values[0]
            # Ignored when feature_values specified
            case_indices = None

        if case_indices is not None and len(case_indices) < 2:
            raise ValueError("If providing `case_indices`, must provide at "
                             "least 2 cases for computation.")

        if self.verbose:
            print('Getting distances between cases for trainee with id: '
                  f'{trainee_id}')

        preallocate = True  # If matrix should be preallocated in memory
        page_size = 2000
        indices = []
        distances_matrix = []
        total_rows = 0
        total_cols = 0
        mismatch_msg = (
            "Received mismatched distance value pairs. It is likely some "
            "cases were either deleted or trained during the computation of "
            "get_distances. Rerunning this operation may resolve this error."
        )

        if feature_values is not None:
            # When specifying feature values, only distances closest to this
            # case will be returned. The largest matrix size that could be
            # expected is 144x144, so we can request the entire matrix at once.
            # Set num_cases to 1 so we only page once.
            num_cases = 1
            preallocate = False  # won't know the actual size beforehand
        elif case_indices is not None:
            num_cases = len(case_indices)
        else:
            num_cases = self.get_num_training_cases(trainee_id)

        # Preallocate matrix (This will raise a numpy MemoryError if too large)
        if preallocate:
            distances_matrix = np.zeros((num_cases, num_cases), dtype='float64')

        for row_offset in range(0, num_cases, page_size):
            for column_offset in range(0, num_cases, page_size):
                response = self.howso.distances(
                    trainee_id,
                    features=features,
                    action_feature=action_feature,
                    case_indices=case_indices,
                    feature_values=feature_values,
                    weight_feature=weight_feature,
                    use_case_weights=use_case_weights,
                    row_offset=row_offset,
                    row_count=page_size,
                    column_offset=column_offset,
                    column_count=page_size,
                )
                column_case_indices = response['column_case_indices']
                row_case_indices = response['row_case_indices']
                distances = response['distances']

                if preallocate:
                    # Fill in allocated matrix
                    try:
                        distances_matrix[
                            row_offset:row_offset + len(row_case_indices),
                            column_offset:column_offset + len(column_case_indices)
                        ] = distances
                    except ValueError as err:
                        # Unexpected shape when populating array
                        raise HowsoError(mismatch_msg) from err
                else:
                    if column_offset == 0:
                        # Append new rows
                        distances_matrix += distances
                    else:
                        # Extend existing columns
                        try:
                            for i, cols in enumerate(distances):
                                distances_matrix[row_offset + i].extend(cols)
                        except (AttributeError, IndexError):
                            # Unexpected shape when populating array
                            raise HowsoError(mismatch_msg)

                if column_offset == 0:
                    total_rows += len(row_case_indices)
                if row_offset == 0:
                    total_cols += len(column_case_indices)
                    # Collect the axis indices. Both axis will be the same,
                    # so we only need to collect them the first time we page
                    # through the columns when row offset is 0.
                    indices += column_case_indices

        if preallocate:
            if total_cols != num_cases or total_rows != num_cases:
                # Received unexpected number of distances
                raise HowsoError(mismatch_msg)
        else:
            if distances_matrix:
                # Validate matrix shape
                if (
                    total_cols != total_rows or
                    not all(len(r) == total_cols for r in distances_matrix)
                ):
                    raise HowsoError(mismatch_msg)
            # If we didn't preallocate, matrix is a python list, convert it
            distances_matrix = np.array(distances_matrix, dtype='float64')

        return {
            'case_indices': indices,
            'distances': distances_matrix
        }

    def compute_feature_weights(
        self,
        trainee_id: str,
        action_feature: Optional[str] = None,
        context_features: Optional[Iterable[str]] = None,
        robust: bool = False,
        weight_feature: Optional[str] = None,
        use_case_weights: bool = False
    ) -> Dict[str, float]:
        """
        Compute and set feature weights for specified context and action features.

        Parameters
        ----------
        trainee_id : str
            The ID of the Trainee.
        action_feature : str, optional
            Action feature for which to set the specified feature weights for.
        context_features: iterable of str
            List of context feature names.
        robust : bool, default False.
            When true, the power set/permutations of features are used as
            contexts to calculate the residual for a given feature. When
            false, the full set of features is used to calculate the
            residual for a given feature.
        weight_feature : str, optional
            Name of feature whose values to use as case weights.
            When left unspecified uses the internally managed case weight.
        use_case_weights : bool, default False
            If set to True will scale influence weights by each
            case's weight_feature weight.

        Returns
        -------
        dict
            A dictionary of computed context features -> weights
        """
        self._auto_resolve_trainee(trainee_id)
        cached_trainee = self.trainee_cache.get(trainee_id)

        if action_feature is None and cached_trainee.default_action_features:
            action_feature = cached_trainee.default_action_features[0]
        if context_features is None:
            context_features = cached_trainee.default_context_features

        weights = self.howso.compute_feature_weights(
            trainee_id, action_feature, context_features, robust,
            weight_feature, use_case_weights)
        self._auto_persist_trainee(trainee_id)
        return weights

    def set_feature_weights(
        self,
        trainee_id: str,
        feature_weights: Optional[Dict[str, float]] = None,
        action_feature: Optional[str] = None,
        use_feature_weights: bool = True
    ):
        """
        Set the weights for the features in the Trainee.

        If action_feature is not specified, it will set the passed in weights
        as targetless.

        Parameters
        ----------
        trainee_id : str
            The ID of the Trainee.
        action_feature : str, optional
            Action feature for which to set the specified feature weights for
        feature_weights : dict, optional
            A dictionary of feature names -> weight values.
            Ex {"a", 1.0, "b": 0.1, "c": 0.5, ... , "z": 1.0}
            If not set, the feature weights are cleared in the model
        use_feature_weights : bool, default True
            When set to true, forces the trainee to use the specified feature
            weights
        """
        self._auto_resolve_trainee(trainee_id)
        self.howso.set_feature_weights(
            trainee_id, feature_weights, action_feature, use_feature_weights)
        self._auto_persist_trainee(trainee_id)

    def set_feature_weights_matrix(
        self,
        trainee_id: str,
        feature_weights_matrix: Dict[str, Dict[str, float]],
        use_feature_weights: bool = True
    ):
        """
        Set the feature weights for all the features in the Trainee.

        Parameters
        ----------
        trainee_id : str
            The ID of the Trainee.
        feature_weights_matrix : dict
            A dictionary of feature names to a dictionary of feature names to
            weight values.
            i.e. {"a" : {"a", 1.0, "b": 0.1, "c": 0.5, ... , "z": 1.0} }
        use_feature_weights : bool, default True
            When set to true, forces the trainee to use the specified feature
            weights.
        """
        self._auto_resolve_trainee(trainee_id)
        self.howso.set_feature_weights_matrix(
            trainee_id, feature_weights_matrix, use_feature_weights)
        self._auto_persist_trainee(trainee_id)

    def get_feature_weights_matrix(
        self,
        trainee_id: str
    ) -> Dict[str, Dict[str, float]]:
        """
        Get the full feature weights matrix.

        Parameters
        ----------
        trainee_id : str
            The ID of the Trainee.

        Returns
        -------
        dict
            A dictionary of action feature names to dictionary of feature names
            to feature weight.
        """
        self._auto_resolve_trainee(trainee_id)
        return self.howso.get_feature_weights_matrix(trainee_id)

    def get_feature_attributes(self, trainee_id: str) -> Dict[str, Dict]:
        """
        Get stored feature attributes.

        Parameters
        ----------
        trainee_id : str
            The ID of the Trainee

        Returns
        -------
        dict
            A dictionary of feature name to dictionary of feature attributes.
        """
        self._auto_resolve_trainee(trainee_id)
        if self.verbose:
            print('Getting feature attributes from trainee with '
                  f'id: {trainee_id}')
        feature_attributes = self.howso.get_feature_attributes(trainee_id)
        return internals.postprocess_feature_attributes(feature_attributes)

    def set_feature_attributes(
        self,
        trainee_id: str,
        feature_attributes: Dict[str, Dict],
    ):
        """
        Sets feature attributes for a Trainee.

        Parameters
        ----------
        trainee_id : str
            The ID of the Trainee.
        feature_attributes : dict of str to dict
            A dict of dicts of feature attributes. Each key is the feature
            'name' and each value is a dict of feature-specific parameters.

            Example::

                {
                    "length": { "type" : "continuous", "decimal_places": 1 },
                    "width": { "type" : "continuous", "significant_digits": 4 },
                    "degrees": { "type" : "continuous", "cycle_length": 360 },
                    "class": { "type" : "nominal" }
                }
        """
        self._auto_resolve_trainee(trainee_id)
        cached_trainee = self.trainee_cache.get(trainee_id)

        if not isinstance(feature_attributes, dict):
            raise ValueError("`feature_attributes` must be a dict")
        if self.verbose:
            print('Setting feature attributes for trainee with '
                  f'id: {trainee_id}')

        fixed_attribs = internals.preprocess_feature_attributes(
            feature_attributes)
        self.howso.set_feature_attributes(trainee_id, fixed_attribs)
        self._auto_persist_trainee(trainee_id)

        updated_feature_attributes = self.howso.get_feature_attributes(trainee_id)
        # Update trainee in cache
        cached_trainee.features = internals.postprocess_feature_attributes(
            updated_feature_attributes)

    def analyze(
        self,
        trainee_id: str,
        context_features: Optional[Iterable[str]] = None,
        action_features: Optional[Iterable[str]] = None,
        *,
        bypass_calculate_feature_residuals: bool = None,
        bypass_calculate_feature_weights: bool = None,
        bypass_hyperparameter_analysis: bool = None,
        dt_values: Optional[List[float]] = None,
        use_case_weights: bool = None,
        inverse_residuals_as_weights: bool = None,
        k_folds: Optional[int] = None,
        k_values: Optional[List[int]] = None,
        num_analysis_samples: Optional[int] = None,
        num_samples: Optional[int] = None,
        analysis_sub_model_size: Optional[int] = None,
        analyze_level: Optional[int] = None,
        p_values: Optional[List[float]] = None,
        targeted_model: Optional[Literal["omni_targeted", "single_targeted", "targetless"]] = None,
        use_deviations: bool = None,
        weight_feature: Optional[str] = None,
        **kwargs
    ):
        """
        Analyzes a trainee.

        Parameters
        ----------
        trainee_id : str
            The ID of the Trainee.
        context_features : iterable of str, optional
            The context features to analyze for.
        action_features : iterable of str, optional
            The action features to analyze for.
        k_folds : int
            optional, (default 6) number of cross validation folds to do
        bypass_hyperparameter_analysis : bool
            optional, bypasses hyperparameter analysis
        bypass_calculate_feature_residuals : bool
            optional, bypasses feature residual calculation
        bypass_calculate_feature_weights : bool
            optional, bypasses calculation of feature weights
        use_deviations : bool
            optional, uses deviations for LK metric in queries
        num_samples : int
            used in calculating feature residuals
        k_values : list of int
            optional list used in hyperparameter search
        p_values : list of float
            optional list used in hyperparameter search
        dt_values : list of float
            optional list used in hyperparameter search
        analyze_level : int
            optional value, if specified, will analyze for the following
            flows:

                1. predictions/accuracy (hyperparameters)
                2. data synth (cache: global residuals)
                3. standard explanations
                4. full analysis
        targeted_model : {"omni_targeted", "single_targeted", "targetless"}
            optional, valid values as follows:

                "single_targeted" = analyze hyperparameters for the
                    specified action_features
                "omni_targeted" = analyze hyperparameters for each context
                    feature as an action feature, ignores action_features
                    parameter
                "targetless" = analyze hyperparameters for all context
                    features as possible action features, ignores
                    action_features parameter
        num_analysis_samples : int, optional
            If the dataset size to too large, analyze on
            (randomly sampled) subset of data. The
            `num_analysis_samples` specifies the number of
            observations to be considered for analysis.
        analysis_sub_model_size : int or Node, optional
            Number of samples to use for analysis. The rest
            will be randomly held-out and not included in calculations.
        inverse_residuals_as_weights : bool, default is False
            When True will compute and use inverse of residuals
            as feature weights
        use_case_weights : bool, default False
            When True will scale influence weights by each
            case's weight_feature weight.
        weight_feature : str, optional
            Name of feature whose values to use as case weights.
            When left unspecified uses the internally managed case weight.
        kwargs
            Additional experimental analyze parameters.
        """
        self._auto_resolve_trainee(trainee_id)
        cached_trainee = self.trainee_cache.get(trainee_id)

        validate_list_shape(context_features, 1, "context_features", "str")
        validate_list_shape(action_features, 1, "action_features", "str")
        validate_list_shape(p_values, 1, "p_values", "int")
        validate_list_shape(k_values, 1, "k_values", "float")
        validate_list_shape(dt_values, 1, "dt_values", "float")

        if targeted_model not in ['single_targeted', 'omni_targeted', 'targetless', None]:
            raise ValueError(
                f'Invalid value "{targeted_model}" for targeted_model. '
                'Valid values include single_targeted, omni_targeted, '
                'and targetless.')

        if action_features is None:
            action_features = cached_trainee.default_action_features
        if context_features is None:
            context_features = cached_trainee.default_context_features

        deprecated_params = {
            'bypass_hyperparameter_optimization': 'bypass_hyperparameter_analysis',
            'num_optimization_samples': 'num_analysis_samples',
            'optimization_sub_model_size': 'analysis_sub_model_size',
            'optimize_level': 'analyze_level',
            'dwe_values': 'dt_values'
        }
        # explicitly update parameters if old names are provided
        if kwargs:
            for old_param, new_param in deprecated_params.items():
                if old_param in kwargs:
                    if old_param == 'bypass_hyperparameter_optimization':
                        bypass_hyperparameter_analysis = kwargs[old_param]
                    elif old_param == 'num_optimization_samples':
                        num_analysis_samples = kwargs[old_param]
                    elif old_param == 'optimization_sub_model_size':
                        analysis_sub_model_size = kwargs[old_param]
                    elif old_param == 'optimize_level':
                        analyze_level = kwargs[old_param]
                    elif old_param == 'dwe_values':
                        dt_values = kwargs[old_param]

                    del kwargs[old_param]
                    warnings.warn(
                        f'The `{old_param}` parameter has been renamed to '
                        f'`{new_param}`, please use the new parameter '
                        'instead.', UserWarning)

        analyze_params = dict(
            action_features=action_features,
            context_features=context_features,
            bypass_calculate_feature_residuals=bypass_calculate_feature_residuals,  # noqa: #E501
            bypass_calculate_feature_weights=bypass_calculate_feature_weights,
            bypass_hyperparameter_analysis=bypass_hyperparameter_analysis,  # noqa: #E501
            dt_values=dt_values,
            use_case_weights=use_case_weights,
            inverse_residuals_as_weights=inverse_residuals_as_weights,
            k_folds=k_folds,
            k_values=k_values,
            num_analysis_samples=num_analysis_samples,
            num_samples=num_samples,
            analysis_sub_model_size=analysis_sub_model_size,
            analyze_level=analyze_level,
            p_values=p_values,
            targeted_model=targeted_model,
            use_deviations=use_deviations,
            weight_feature=weight_feature,
        )

        # Filter out non nullable parameters
        analyze_params = {
            k: v for k, v in analyze_params.items()
            if v is not None or
            k in client_models.AnalyzeRequest.nullable_attributes
        }
        # Add experimental options
        analyze_params.update(kwargs)

        if kwargs:
            warn_params = ', '.join(kwargs)
            warnings.warn(
                f'The following analyze parameter(s) "{warn_params}" are '
                'not officially supported by analyze and may or may not '
                'have an effect.', UserWarning)

        if self.verbose:
            print(f'Analyzing trainee with id: {trainee_id}')
            print(f'Analyzing trainee with parameters: {analyze_params}')

        self.howso.analyze(trainee_id, **analyze_params)
        self._auto_persist_trainee(trainee_id)

    def evaluate(
        self,
        trainee_id: str,
        features_to_code_map: Dict[str, str],
        *,
        aggregation_code: Optional[str] = None
    ) -> Dict[str, Dict[str, object]]:
        """
        Evaluate custom code on feature values of all cases in the trainee.

        Parameters
        ----------
        trainee_id : str
            The ID of the Trainee.
        features_to_code_map : dict of str to str
            A dictionary with feature name keys and custom Amalgam code string values.

            The custom code can use "#feature_name 0" to reference the value
            of that feature for each case.
        aggregation_code : str, optional
            A string of custom Amalgam code that can access the list of values
            derived form the custom code in features_to_code_map.
            The custom code can use "#feature_name 0" to reference the list of
            values derived from using the custom code in features_to_code_map.

        Returns
        -------
        dict
            A dictionary with keys: 'evaluated' and 'aggregated'

            'evaluated' is a dictionary with feature name
            keys and lists of values derived from the features_to_code_map
            custom code.

            'aggregated' is None if no aggregation_code is given, it otherwise
            holds the output of the custom 'aggregation_code'
        """
        self._auto_resolve_trainee(trainee_id)

        evaluate_params = dict(
            features_to_code_map=features_to_code_map,
            aggregation_code=aggregation_code,
        )

        return self.howso.evaluate(trainee_id, **evaluate_params)<|MERGE_RESOLUTION|>--- conflicted
+++ resolved
@@ -2675,9 +2675,6 @@
                 If True outputs probabilities for each class for the action.
                 Applicable only to categorical action features.
 
-<<<<<<< HEAD
-            - observational_errors : bool, optional
-=======
             - derivation_parameters : bool, optional
                 If True, outputs a dictionary of the parameters used in the
                 react call. These include k, p, distance_transform,
@@ -2697,8 +2694,7 @@
                 - use_irw: a flag indicating if feature weights were
                   derived using inverse residual weighting.
 
-            - observational_errors: bool, optional
->>>>>>> cd1faa45
+            - observational_errors : bool, optional
                 If True outputs observational errors for all features as
                 defined in feature attributes.
 
