from __future__ import annotations

from collections.abc import Mapping, MutableMapping
from concurrent.futures import Future, ThreadPoolExecutor
from contextlib import contextmanager
from copy import deepcopy
from datetime import datetime, timezone
from http import HTTPStatus
import importlib.metadata
import json
import logging
import multiprocessing
import operator
import os
from pathlib import Path
import platform
from types import SimpleNamespace
import typing as t
from typing import (
    Any,
    Callable,
    Dict,
    Iterable,
    List,
    Literal,
    Optional,
    Sequence,
    Sized,
    Tuple,
    Union,
)
import uuid
import warnings

import certifi
import numpy as np
from packaging.version import parse as parse_version
from pandas import DataFrame
from typing_extensions import Never
import urllib3
from urllib3.util import Retry, Timeout

from howso import utilities as util
from howso.client import get_configuration_path
from howso.client.base import AbstractHowsoClient
from howso.client.cache import TraineeCache
from howso.client.configuration import HowsoConfiguration
from howso.client.exceptions import HowsoError, UnsupportedArgumentWarning
<<<<<<< HEAD
from howso.client.schemas import Reaction, Session, Trainee
from howso.engine.typing import Library, Persistence
=======
from howso.client.schemas import HowsoVersion, Session, Trainee, TraineePersistence
>>>>>>> 59d0aa34
from howso.utilities import (
    build_react_series_df,
    internals,
    num_list_dimensions,
    ProgressTimer,
    replace_doublemax_with_infinity,
    serialize_cases,
    validate_case_indices,
    validate_list_shape
)
from howso.utilities.feature_attributes.base import MultiTableFeatureAttributes, SingleTableFeatureAttributes
<<<<<<< HEAD
=======
from howso.utilities.reaction import Reaction
>>>>>>> 59d0aa34
from .core import HowsoCore

# Client version
CLIENT_VERSION = importlib.metadata.version('howso-engine')

# Configure howso base logger
logger = logging.getLogger('howso.direct')

_VERSION_CHECKED = False
DT_FORMAT_KEY = 'date_time_format'
HYPERPARAMETER_KEY = "hyperparameter_map"
VERSION_CHECK_HOST = "https://version-check.howso.com"

# Cache of trainee information shared across client instances
_trainee_cache = TraineeCache()


@contextmanager
def squelch_logs(log_level: int):
    """A context manager to temporarily disable logs."""
    _old_level = logging.root.manager.disable
    logging.disable(log_level)
    try:
        yield
    finally:
        logging.disable(_old_level)


class HowsoDirectClient(AbstractHowsoClient):
    """
    The direct Howso client.

    A client which provides access to the Howso core endpoints
    via a direct interface using dynamic libraries.

    Parameters
    ----------
    howso_core : howso.direct.HowsoCore, optional
        A specified howso core direct interface object.

        If None, a HowsoCore will be initialized.
    config_path : str or Path or None, optional
        A configuration file in yaml format that specifies Howso engine
        settings.

        If not set, the client will also check in order of precedence:
            - HOWSO_CONFIG environment variable
            - The current directory for howso.yml, howso.yaml, config.yml
            - ~/.howso for howso.yml, howso.yaml, config.yml.
    debug : bool, default False
        Set debug output.
    react_initial_batch_size: int, default 10
        The default number of cases to react to in the first batch
        for calls to :meth:`HowsoDirectClient.react`.
    train_initial_batch_size: int, default 100
        The default number of cases to train to in the first batch
        for calls to :meth:`HowsoDirectClient.train`.
    verbose : bool, default False
        Set verbose output.
    version_check : bool, default True
        Check if the latest version of Howso engine is installed.
    """

    #: The characters which are disallowed from being a part of a Trainee name or ID.
    BAD_TRAINEE_NAME_CHARS = {'..', '\\', '/', ':'}

    #: The supported values of precision for methods that accept it
    SUPPORTED_PRECISION_VALUES = ["exact", "similar"]
    INCORRECT_PRECISION_VALUE_WARNING = (
        "Supported values for 'precision' are \"exact\" and \"similar\". The "
        "operation will be completed as if the value of 'precision' is "
        "\"exact\"."
    )

    def __init__(
        self,
        howso_core: Optional[HowsoCore] = None,
        *,
        config_path: Union[str, Path, None] = None,
        debug: bool = False,
        react_initial_batch_size: int = 10,
        train_initial_batch_size: int = 100,
        verbose: bool = False,
        version_check: bool = True,
        **kwargs
    ):
        global _VERSION_CHECKED

        # Set the 'howso' logger level to debug
        if debug:
            # Don't alter if level already below debug
            if logger.level > logging.DEBUG or logger.level == 0:
                logger.setLevel(logging.DEBUG)

        with ThreadPoolExecutor(max_workers=1) as executor:
            if version_check and not _VERSION_CHECKED:
                _VERSION_CHECKED = True
                self.version_check_task = executor.submit(self.check_version)
                self.version_check_task.add_done_callback(self.report_version)

        super().__init__()

        # Show deprecation warnings to the user.
        warnings.filterwarnings("default", category=DeprecationWarning)

        self.verbose = verbose
        self.debug = debug

        # Load configuration
        config_path = get_configuration_path(config_path, self.verbose)
        self.configuration = HowsoConfiguration(
            config_path=config_path, verbose=verbose)

        if howso_core is None:
            self.howso = HowsoCore(
                **kwargs
            )
        elif isinstance(howso_core, HowsoCore):
            self.howso = howso_core
        else:
            raise ValueError("`howso_core` must be an instance of a HowsoCore.")

        self.batch_scaler_class = internals.BatchScalingManager
        self._react_generative_batch_threshold = 1
        self._react_discriminative_batch_threshold = 10
        self._react_initial_batch_size = react_initial_batch_size
        self._train_initial_batch_size = train_initial_batch_size
        self.begin_session()

    def check_version(self) -> Union[str, None]:
        """Check if there is a more recent version."""
        http = urllib3.PoolManager(cert_reqs='CERT_REQUIRED',
                                   ca_certs=certifi.where(),
                                   retries=Retry(total=1),
                                   timeout=Timeout(total=3),
                                   maxsize=10)
        url = f"{VERSION_CHECK_HOST}/v1/howso-engine?version={CLIENT_VERSION}"
        with squelch_logs(logging.WARNING + 1):
            response = http.request(method="GET", url=url)
        if HTTPStatus.OK <= response.status < HTTPStatus.MULTIPLE_CHOICES:
            payload = json.loads(response.data.decode('utf-8'))
            return payload.get('version')
        raise AssertionError("Not OK response.")

    def report_version(self, task: Future):
        """Report to end-user that there is a newer version available."""
        try:
            latest_version = task.result()
        except Exception:
            pass
        else:
            if latest_version and latest_version != CLIENT_VERSION:
                if parse_version(latest_version) > parse_version(CLIENT_VERSION):
                    logger.warning(
                        f"Version {latest_version} of Howso Engine™ is "
                        f"available. You are using version {CLIENT_VERSION}.")
                elif parse_version(latest_version) < parse_version(CLIENT_VERSION):
                    logger.debug(
                        f"Version {latest_version} of Howso Engine™ is "
                        f"available. You are using version {CLIENT_VERSION}. "
                        f"This is a pre-release version.")

    @property
    def react_initial_batch_size(self) -> int:
        """
        The default number of cases in the first react batch.

        Returns
        -------
        int
            The default number of cases to react to in the first batch.
        """
        return self._react_initial_batch_size

    @react_initial_batch_size.setter
    def react_initial_batch_size(self, initial_batch_size: int):
        """
        Set the default number of cases in the first react batch.

        Parameters
        ----------
        initial_batch_size : int
            The number of cases to react to in the first batch of
            :meth:`HowsoDirectClient.react`.
        """
        if isinstance(initial_batch_size, int):
            self._react_initial_batch_size = initial_batch_size
        else:
            raise ValueError("The initial batch size must be an integer.")

    @property
    def train_initial_batch_size(self) -> int:
        """
        The default number of cases in the first train batch.

        Returns
        -------
        int
            The default number of cases to train in the first batch.
        """
        return self._train_initial_batch_size

    @train_initial_batch_size.setter
    def train_initial_batch_size(self, initial_batch_size: int):
        """
        Set the default number of cases in the first train batch.

        Parameters
        ----------
        initial_batch_size : int
            The number of cases to train in the first batch of
            :meth:`HowsoDirectClient.train`.
        """
        if isinstance(initial_batch_size, int):
            self._train_initial_batch_size = initial_batch_size
        else:
            raise ValueError("The initial batch size must be an integer.")

    @property
    def active_session(self) -> Session:
        """
        Return the active session.

        Returns
        -------
        howso.client.schemas.Session
            The active session instance.
        """
        return deepcopy(self._active_session)

    @property
    def trainee_cache(self) -> TraineeCache:
        """
        Return the trainee cache.

        Returns
        -------
        howso.client.cache.TraineeCache
            The trainee cache.
        """
        return _trainee_cache

    @staticmethod
    def get_unique_handle(handle: str) -> str:
        """
        Append a unique 6 byte hex to the input handle.

        Parameters
        ----------
        handle : str
            String to which a unique 6 byte hex string will appended.

        Returns
        -------
        str
            A unique alphanumeric handle consisting of the input string and
            a unique 6 byte hex string.
        """
        return f"{handle}-{HowsoCore.random_handle()}"

    def get_entities(self) -> List[str]:
        """
        Return a list of loaded core entities.

        Returns
        -------
        iterable of str
            The list of loaded entity names.
        """
        return self.howso.get_entities()

<<<<<<< HEAD
    def get_version(self) -> SimpleNamespace:
=======
    def get_version(self) -> HowsoVersion:
>>>>>>> 59d0aa34
        """
        Return the Howso version.

        Returns
        -------
<<<<<<< HEAD
        SimpleNamespace
           A version response that contains the version data for the current
           instance of Howso.
        """
        return SimpleNamespace(client=CLIENT_VERSION)
=======
        HowsoVersion
           A version response that contains the version data for the current
           instance of Howso.
        """
        return HowsoVersion(client=CLIENT_VERSION)
>>>>>>> 59d0aa34

    def _output_version_in_trace(self, trainee: str):
        """
        Instruct Howso core to retrieve the version of the Trainee.

        If debugging is enabled, this version will appear in the trace file.

        Parameters
        ----------
        trainee : str
            The ID of the Trainee that should retrieve the Howso version.
        """
        # don't need to return the output, make the call to core in order for
        # the stack version to show up in the trace file.
        self.howso.get_trainee_version(trainee)

    def check_name_valid_for_save(
        self,
        file_path: Union[Path, str],
        clobber: bool = False,
    ) -> Tuple[bool, str]:
        """
        Ensure that the given filename is a valid name for the host OS.

        Parameters
        ----------
        file_path : Path or str
            The full path of the desired Trainee.
        clobber : bool, default False
            If True, checks will pass if the file is writable even if it
            already exists.

        Returns
        -------
        bool
            Return True if the file has a valid filename, is a filepath (not a
            directory path), that the process (user) has sufficient permissions
            and, if `clobber` is False, also that the file does not already
            exist (optional check).
        str
            The reason. If the return is True, this will be 'OK'.

        """
        try:
            # Check for invalid chars in the whole path.
            if any((c for c in ["\0"] if c in str(file_path))):
                return False, 'Bad symbols'

            # Ensure file_path is a Path.
            if not isinstance(file_path, Path):
                file_path = Path(file_path)

            # Ensure that it resolves to an absolute path
            if not file_path.resolve(strict=False).is_absolute():
                return False, 'Not an absolute path'

            # Ensure that the parent directory exists and appears writable for
            # the /effective/ user on non-Windows.
            if platform.system().lower() != "windows":
                path = file_path.parent
                if not clobber and (
                    not path.exists() or
                    not os.access(path, os.W_OK, effective_ids=True,
                                  follow_symlinks=True)
                ):
                    return False, 'Cannot write to this path'

        except Exception as e:  # noqa: Deliberately broad
            return False, f'Exception {e} while checking file'
        else:
            return True, 'OK'

    def create_trainee(  # noqa: C901
        self,
        name: Optional[str] = None,
        features: Optional[Mapping[str, Mapping]] = None,
        *,
        id: Optional[Union[str, uuid.UUID]] = None,
<<<<<<< HEAD
        library_type: Optional[Library] = None,
        max_wait_time: Optional[Union[int, float]] = None,
        metadata: Optional[MutableMapping[str, Any]] = None,
        overwrite_trainee: bool = False,
        persistence: Persistence = "allow",
=======
        library_type: Optional[Literal["st", "mt"]] = None,
        max_wait_time: Optional[Union[int, float]] = None,
        metadata: Optional[MutableMapping[str, Any]] = None,
        overwrite_trainee: bool = False,
        persistence: TraineePersistence = "allow",
>>>>>>> 59d0aa34
        project: Optional[Union[str, Dict]] = None,
        resources: Optional[MutableMapping[str, Any]] = None,
    ) -> Trainee:
        """
        Create a Trainee on the Howso service.

        A Trainee can be thought of as "model" in traditional ML sense.

        Parameters
        ----------
        name : str, optional
            A name to use for the Trainee.
        features : dict, optional
            The Trainee feature attributes.
        id : str or UUID, optional
            A custom unique identifier to use with the Trainee. If not specified
            the name will be used, or a new UUID if no name was provided.
        library_type : {"st", "mt"}, optional
            (Not implemented in this client)
        max_wait_time : int or float, optional
            (Not implemented in this client)
        metadata : dict, optional
            Arbitrary jsonifiable data to store along with the Trainee.
        overwrite_trainee : bool, default False
            If True, and if a trainee with the provided id already exists, the
            existing trainee will be deleted and a new trainee created.
        persistence : {"allow", "always", "never"}, default "allow"
            The requested persistence state of the Trainee.
        project : str or dict, optional
            (Not implemented in this client)
        resources : dict, optional
            (Not implemented in this client)

        Returns
        -------
        Trainee
            The `Trainee` object that was created.
        """
        if not id:
            # Default id to trainee name, or new uuid if no name
            id = name or uuid.uuid4()

        trainee_id = str(id)

        if features is None:
            features = {}

        # Check that the id is usable for saving later.
        if name:
            for sequence in self.BAD_TRAINEE_NAME_CHARS:
                if sequence in name:
                    success = False
                    reason = f'"{sequence}" is not permitted in trainee names'
                    break
            else:
                success, reason = True, 'OK'
            proposed_path: Path = self.howso.default_save_path.joinpath(name)
            if success:
                success, reason = self.check_name_valid_for_save(
                    proposed_path, clobber=overwrite_trainee)
            if not success:
                raise HowsoError(
                    f'Trainee file name "{proposed_path}" is not valid for '
                    f'saving (reason: {reason}).')

        # If overwriting the trainee, attempt to delete it first.
        if overwrite_trainee:
            try:
                util.dprint(self.verbose, f"Deleting existing {trainee_id} "
                                          "trainee before creating.")
                self.howso.delete(trainee_id)
            except Exception:  # noqa: Deliberately broad
                util.dprint(self.verbose, f"Failed to delete {trainee_id} "
                                          "trainee. Continuing.")
        elif trainee_id in self.trainee_cache:
            raise HowsoError(
                f'A trainee already exists using the name "{trainee_id}"')

        if self.verbose:
            print('Creating trainee')
        result = self.howso.create_trainee(trainee_id)
        if not result:
            raise ValueError(
                f"Could not create the trainee with name {trainee_id}. "
                f"Possible causes - Howso couldn't find core "
                f"binaries/camls or {trainee_id} trainee already exists.")

        trainee_metadata = dict(
            name=name,
            persistence=persistence,
            metadata=metadata
        )
        new_trainee = Trainee(
            name=name,
            features=features,
            persistence=persistence,
            id=trainee_id,
            metadata=metadata
        )
        new_trainee = internals.preprocess_trainee(new_trainee)
        self.howso.set_metadata(trainee_id, trainee_metadata)
        self.howso.set_feature_attributes(trainee_id, new_trainee.features)
        new_trainee.features = self.howso.get_feature_attributes(trainee_id)
        new_trainee = internals.postprocess_trainee(new_trainee)

        self._output_version_in_trace(trainee_id)

        self.trainee_cache.set(new_trainee)
        return new_trainee

    def update_trainee(self, trainee: Union[Dict, Trainee]) -> Trainee:
        """
        Update an existing Trainee in the Howso service.

        Parameters
        ----------
        trainee : dict or Trainee
            A `Trainee` object defining the Trainee.

        Returns
        -------
        Dict
            The `Trainee` object that was updated.
        """
        instance = Trainee.from_dict(trainee) if isinstance(trainee, dict) else trainee

        if not instance.id:
            raise ValueError("A trainee id is required.")

        self._auto_resolve_trainee(instance.id)
        if self.verbose:
            print(f'Updating trainee with id: {instance.id}')

        instance = internals.preprocess_trainee(instance)
        metadata = {
            'name': instance.name,
            'metadata': instance.metadata,
            'persistence': instance.persistence,
        }
        self.howso.set_metadata(instance.id, metadata)
        self.howso.set_feature_attributes(instance.id, instance.features)
        instance.features = self.howso.get_feature_attributes(instance.id)

        updated_trainee = internals.postprocess_trainee(instance)
        self.trainee_cache.set(updated_trainee)
        return updated_trainee

    def export_trainee(
        self,
        trainee_id: str,
        path_to_trainee: Optional[Union[Path, str]] = None,
        decode_cases: bool = False,
        separate_files: bool = False
    ):
        """
        Export a saved Trainee's data to json files for migration.

        Parameters
        ----------
        trainee_id : str
            The ID of the Trainee.
        path_to_trainee : Path or str, optional
            The path to where the saved trainee file is located.
        decoded_cases : bool, default False.
            Whether to export decoded cases.
        separate_files : bool, default False
            Whether to load each case from its individual file.
        """
        if self.verbose:
            print(f'Export trainee with id: {trainee_id}')

        self.howso.export_trainee(trainee_id, path_to_trainee, decode_cases,
                                  separate_files)

    def upgrade_trainee(
        self,
        trainee_id: str,
        path_to_trainee: Optional[Union[Path, str]] = None,
        separate_files: bool = False
    ):
        """
        Upgrade a saved Trainee to current version.

        Parameters
        ----------
        trainee_id : str
            The ID of the Trainee.
        path_to_trainee : Path or str, optional
            The path to where the saved Trainee file is located.
        separate_files : bool, default False
            Whether to load each case from its individual file.
        """
        if self.verbose:
            print(f'Upgrade trainee with id: {trainee_id}')

        self.howso.upgrade_trainee(trainee_id, path_to_trainee, separate_files)

    def get_trainee(self, trainee_id: str) -> Trainee:
        """
        Gets a trainee loaded in the Howso service.

        Parameters
        ----------
        trainee_id : str
            The id of the trainee.

        Returns
        -------
        Trainee
            A `Trainee` object representing the Trainee.
        """
        if self.verbose:
            print(f'Getting trainee with id: {trainee_id}')
        self._auto_resolve_trainee(trainee_id)
        return self._get_trainee_from_core(trainee_id)

    def get_trainee_information(self, trainee_id: str) -> Dict:
        """
        Get information about the trainee.

        Including trainee version and configuration parameters.

        Parameters
        ----------
        trainee_id : str
            The ID of the Trainee.

        Returns
        -------
        Dict
            The Trainee information in the schema of:
            {
                "library_type": LIBRARY_TYPE,
                "version": {
                    "amalgam": AMALGAM_VERSION,
                    "trainee": TRAINEE_VERSION
                }
            }
        """
        self._auto_resolve_trainee(trainee_id)
        trainee_version = self.howso.get_trainee_version(trainee_id)
        amlg_version = self.howso.amlg.get_version_string().decode()
        library_type = 'st'
        if self.howso.amlg.library_postfix:
            library_type = self.howso.amlg.library_postfix[1:]

        version = {
            "amalgam": amlg_version,
            "trainee": trainee_version
        }

        return {
            "library_type": library_type,
            "version": version
        }

    def get_trainee_metrics(self, trainee_id: str) -> Never:
        """
        This endpoint is not implemented for the direct Howso client.

        Raises
        ------
        NotImplementedError
            This endpoint is not implemented for the direct Howso client.
        """
        raise NotImplementedError("`get_trainee_metrics` not implemented")

    def get_trainees(self, search_terms: Optional[str] = None) -> List[Dict]:
        """
        Return a list of all trainees.

        Parameters
        ----------
        search_terms : str
            Keywords to filter trainee list by.

        Returns
        -------
        list of Dict
            A list of the trainee identities with schema {"name": TRAINEE_NAME, "id": TRAINEE_ID}
        """
        trainees = list()
        filter_terms = []
        if search_terms:
            filter_terms = search_terms.replace(',', ' ').split(' ')

        def is_match(name):
            # Check if name matches filter terms
            if filter_terms:
                return any((
                    str(term).lower() in name.lower()
                    for term in filter_terms
                ))
            return True

        # Collect in memory trainees
        for _, instance in self.trainee_cache.trainees():
            if is_match(instance.name):
                trainees.append(
                    {
                        "name": instance.name,
                        "id": instance.id
                    }
                )

        # Collect persisted trainees
        files = os.listdir(self.howso.default_save_path)
        for f in files:
            if not f.endswith(self.howso.ext):
                continue
            # remove the extension from the file name
            trainee_name = f[:f.rindex('.')]
            if (
                trainee_name not in self.trainee_cache and
                is_match(trainee_name)
            ):
                trainees.append(
                    {
                        "name": trainee_name,
                        "id": trainee_name
                    })

        return trainees

    def delete_trainee(
        self,
        trainee_id: Optional[str] = None,
        file_path: Optional[Union[Path, str]] = None
    ):
        """
        This deletes the Trainee.

        Includes all cases, model metadata, session data, persisted files, etc.

        Parameters
        ----------
        trainee_id : str, optional
            The ID of the Trainee. If full filepath with is provided, `trainee_id` will only be used
            to delete from core.

        file_path : Path or str, optional
            The path of the file to load the Trainee from. Used for deleting trainees from disk.

            The file path must end with a filename, but file path can be either an absolute path, a
            relative path or just the file name.

            If `trainee_id` is not provided, in addition to deleting from disk, will attempt to
            delete a Trainee from memory assuming the Trainee has the same name as the filename.

            If `file_path` is a relative path the absolute path will be computed
            appending the `file_path` to the CWD.

            If `file_path` is an absolute path, this is the absolute path that
            will be used.

            If `file_path` is just a filename, then the absolute path will be computed
            appending the filename to the CWD.
        """
        if file_path:
            if not isinstance(file_path, Path):
                file_path = Path(file_path)
            file_path = file_path.expanduser().resolve()

        if trainee_id:
            for sub in self.BAD_TRAINEE_NAME_CHARS:
                if sub in trainee_id:
                    raise ValueError(
                        f'"{sub}" is not permitted in trainee names for deletion.')
        else:
            trainee_id = file_path.stem

        # Unload the trainee from core
        self.howso.delete(trainee_id)
        self.trainee_cache.discard(trainee_id)

        if self.verbose:
            print(f'Deleting trainee with id {trainee_id}')

        if file_path:
            # Either full filepath or filename
            if file_path.suffix:
                save_path = f"{file_path.parents[0]}/"
                trainee_id = file_path.stem
            # Just Directory
            else:
                raise ValueError("Filepath must end with a '.caml' filename.")
            if not file_path.is_absolute():
                file_path = self.howso.default_save_path.joinpath(file_path)

        else:
            save_path = self.howso.default_save_path

        trainee_path = Path(save_path, f'{trainee_id}{self.howso.ext}')

        # Delete Trainee
        if trainee_path.exists():
            trainee_path.unlink()

    def copy_trainee(
        self,
        trainee_id: str,
        new_trainee_name: Optional[str] = None,
        new_trainee_id: Optional[str] = None,
        *,
        library_type: Optional[Literal["st", "mt"]] = None,
        resources: Optional[Dict] = None,
    ) -> Trainee:
        """
        Copies a trainee to a new trainee id in the Howso service.

        Parameters
        ----------
        trainee_id : str
            The trainee id of the trainee to be copied.
        new_trainee_name: str, optional
            The name of the new Trainee.
        new_trainee_id: str, optional
            The id of the new Trainee.

            If not provided, the id will be set to new_trainee_name
            (if provided), otherwise a new uuid4.
        library_type : str, optional
            (Not Implemented) The library type of the Trainee. If not specified,
            the new trainee will inherit the value from the original.
        resources : dict, optional
            (Not Implemented) Customize the resources provisioned for the
            Trainee instance. If not specified, the new trainee will inherit
            the value from the original.

        Returns
        -------
        Trainee
            The `Trainee` object that was created.

        Raises
        ------
        ValueError
            If the Trainee could not be copied.
        """
        self._auto_resolve_trainee(trainee_id)
        original_trainee = self.trainee_cache.get(trainee_id)

        new_trainee_id = new_trainee_id or new_trainee_name or str(uuid.uuid4())
        output = self.howso.copy(trainee_id, new_trainee_id)

        if self.verbose:
            print(f'Copying trainee {trainee_id} to {new_trainee_id}')

        # copy in core succeeded
        if output and output.get('name') == new_trainee_id:
            # Create the copy trainee
            new_trainee = deepcopy(original_trainee)
            new_trainee.name = new_trainee_name
            new_trainee._id = new_trainee_id  # type: ignore
            metadata = {
                'name': new_trainee.name,
                'metadata': new_trainee.metadata,
                'persistence': new_trainee.persistence,
            }
            self.howso.set_metadata(new_trainee_id, metadata)
            self.trainee_cache.set(new_trainee)

            return new_trainee
        else:
            raise ValueError(
                f"Could not copy the trainee with name {trainee_id}. Possible "
                f"causes - howso couldn't find core binaries/camls or "
                f"{new_trainee_name} trainee already exists."
            )

    def copy_subtrainee(
        self,
        trainee_id: str,
        new_trainee_name: str,
        *,
        source_id: Optional[str] = None,
        source_name_path: Optional[List[str]] = None,
        target_id: Optional[str] = None,
        target_name_path: Optional[List[str]] = None,
    ) -> None:
        """
        Copy a subtrainee in trainee's hierarchy.

        Parameters
        ----------
        trainee_id : str
            The id of the trainee whose hierarchy is to be modified.
        new_trainee_name: str
            The name of the new Trainee.
        source_id: str, optional
            Id of source trainee to copy. Ignored if source_name_path is
            specified. If neither source_name_path nor source_id are specified,
            copies the trainee itself.
        source_name_path: list of str, optional
            list of strings specifying the user-friendly path of the child
            subtrainee to copy.
        target_id: str, optional
            Id of target trainee to copy trainee into.  Ignored if
            target_name_path is specified. If neither target_name_path nor
            target_id are specified, copies as a direct child of trainee.
        target_name_path: list of str, optional
            List of strings specifying the user-friendly path of the child
            subtrainee to copy trainee into.
        """
        self._auto_resolve_trainee(trainee_id)

        self.howso.copy_subtrainee(
            trainee_id,
            new_trainee_name,
            source_id=source_id,
            source_name_path=source_name_path,
            target_id=target_id,
            target_name_path=target_name_path
        )

    def load_trainee(self, trainee_id: str):
        """
        Load a Trainee that was persisted on the Howso service.

        .. deprecated:: 1.0.0
            Use :meth:`HowsoDirectClient.acquire_trainee_resources` instead.

        Parameters
        ----------
        trainee_id : str
            The ID of the Trainee load.
        """
        warnings.warn(
            'The method `load_trainee()` is deprecated and will be removed in '
            'a future release. Please use `acquire_trainee_resources()` '
            'instead.', DeprecationWarning)
        self.acquire_trainee_resources(trainee_id)

    def unload_trainee(self, trainee_id: str):
        """
        Unload a Trainee from the Howso service.

        .. deprecated:: 1.0.0
            Use :meth:`HowsoDirectClient.release_trainee_resources` instead.

        Parameters
        ----------
        trainee_id : str
            The ID of the Trainee unload.
        """
        warnings.warn(
            'The method `unload_trainee()` is deprecated and will be removed '
            'in a future release. Please use `release_trainee_resources()` '
            'instead.', DeprecationWarning)
        self.release_trainee_resources(trainee_id)

    def acquire_trainee_resources(
        self,
        trainee_id: str,
        *,
        max_wait_time: Optional[Union[int, float]] = None
    ):
        """
        Acquire resources for a trainee in the Howso service.

        Parameters
        ----------
        trainee_id : str
            The ID of the Trainee to acquire resources for.
        max_wait_time : int or float, optional
            (Not implemented) The number of seconds to wait to acquire trainee
            resources before aborting gracefully.

        Raises
        ------
        HowsoError
            If no Trainee with the requested ID can be found or loaded.
        """
        if trainee_id is None:
            raise HowsoError("A trainee id is required.")
        if self.verbose:
            print(f'Acquiring resources for trainee with id: {trainee_id}')

        if trainee_id in self.trainee_cache:
            # Trainee is already loaded
            return

        ret = self.howso.load(trainee_id)

        if ret is None:
            raise HowsoError(f"Trainee '{trainee_id}' not found.")

        trainee = self._get_trainee_from_core(trainee_id)
        self.trainee_cache.set(trainee)

    def _get_trainee_from_core(self, trainee_id: str) -> Trainee:
        """
        Retrieve the core representation of a Trainee object.

        Parameters
        ----------
        trainee_id : str
            The ID of the Trainee to retrieve.

        Returns
        -------
        Trainee
            The requested Trainee.

        Raises
        ------
        HowsoError
            If no Trainee with the requested ID can be found.
        """
        metadata = self.howso.get_metadata(trainee_id)
        if metadata is None:
            raise HowsoError(f"Trainee '{trainee_id}' not found.")

        persistence = metadata.get('persistence', 'allow')
        trainee_meta = metadata.get('metadata')
        trainee_name = metadata.get('name')

        features = self.howso.get_feature_attributes(trainee_id)
        loaded_trainee = Trainee(
            name=trainee_name,
            id=trainee_id,
            features=features,
            persistence=persistence,
            metadata=trainee_meta,
        )
        return internals.postprocess_trainee(loaded_trainee)

    def release_trainee_resources(self, trainee_id: str):
        """
        Release a trainee's resources from the Howso service.

        Parameters
        ----------
        trainee_id : str
            The ID of the Trainee to release resources for.

        Raises
        ------
        HowsoError
            If the requested Trainee has a persistence of "never".
        """
        if self.verbose:
            print(f'Releasing resources for trainee with id: {trainee_id}')
        try:
            cache_item = self.trainee_cache.get_item(trainee_id)
            trainee = cache_item['trainee']

            if trainee.persistence in ['allow', 'always']:
                # Persist on unload
                self.howso.persist(trainee_id)
            elif trainee.persistence == "never":
                raise HowsoError(
                    "Trainees set to never persist may not have their "
                    "resources released. Delete the Trainee instead.")
            self.trainee_cache.discard(trainee_id)
        except KeyError:
            # Trainee not cached, ignore
            pass
        self.howso.delete(trainee_id)

    def persist_trainee(self, trainee_id: str):
        """
        Persists a Trainee in the Howso service storage.

        After persisting, the Trainee resources can be
        :func:`released <client.HowsoClient.release_trainee_resources>`.

        Parameters
        ----------
        trainee_id : str
            The ID of the Trainee to persist.

        Raises
        ------
        AssertionError
            If the requested Trainee's persistence is set to "never".
        """
        if self.verbose:
            print(f'Saving trainee with id: {trainee_id}')

        if trainee_id in self.trainee_cache:
            trainee = self.trainee_cache.get(trainee_id)
            if trainee.persistence == 'never':
                raise AssertionError(
                    "Trainee is set to never persist. Update the trainee "
                    "persistence option to enable persistence.")
            # Enable auto persistence
            trainee.persistence = 'always'

        self.howso.persist(trainee_id)

    def _auto_resolve_trainee(self, trainee_id: str):
        """
        Resolve a Trainee and acquire its resources.

        Parameters
        ----------
        trainee_id : str
            The ID of the Trainee to persist.

        Raises
        ------
        HowsoError
            If the requested Trainee is currently loaded by another core entity.
        """
        if trainee_id not in self.trainee_cache:
            self.acquire_trainee_resources(trainee_id)

    def _auto_persist_trainee(self, trainee_id: str):
        """
        Automatically persists the Trainee if it has persistence set to True.

        Parameters
        ----------
        trainee_id : str
            The ID of the Trainee to persist.
        """
        try:
            trainee = self.trainee_cache.get(trainee_id)
            if trainee.persistence == 'always':
                self.howso.persist(trainee_id)
        except KeyError:
            # Trainee not cached, ignore
            pass

    def remove_series_store(self, trainee_id: str, series: Optional[str] = None):
        """
        Clear any stored series from the Trainee.

        Parameters
        ----------
        trainee_id : str
            The ID of the Trainee to remove the series store from.
        series : str, optional
            The ID of the series to clear.

            If None, the Trainee's entire series store will be cleared.
        """
        self._auto_resolve_trainee(trainee_id)
        if self.verbose:
            print('Removing stored series from trainee with id: '
                  f'{trainee_id} and series with id: {series}')
        self.howso.remove_series_store(trainee_id, series)

    def set_substitute_feature_values(
        self, trainee_id: str, substitution_value_map: Dict[str, Dict]
    ):
        """
        Set a Trainee's substitution map for use in extended nominal generation.

        Parameters
        ----------
        trainee_id : str
            The ID of the Trainee to set substitute feature values for.
        substitution_value_map : dict
            A dictionary of feature name to a dictionary of feature value to
            substitute feature value.
        """
        self._auto_resolve_trainee(trainee_id)
        if self.verbose:
            print('Setting substitute feature values for trainee with '
                  f'id: {trainee_id}')
        self.howso.set_substitute_feature_values(trainee_id, substitution_value_map)
        self._auto_persist_trainee(trainee_id)

    def get_substitute_feature_values(
        self, trainee_id: str, clear_on_get: bool = True
    ) -> Dict[str, Dict]:
        """
        Gets a substitution map for use in extended nominal generation.

        Parameters
        ----------
        trainee_id : str
            The ID of the Trainee to get the substitution feature values from.

        clear_on_get : bool, default True
            Clears the substitution values map in the Trainee upon retrieving
            them. This is done if it is desired to prevent the substitution map
            from being persisted. If set to False the model will not be cleared
            which preserves substitution mappings if the model is saved;
            representing a potential privacy leak should the substitution map
            be made public.

        Returns
        -------
        dict of dict
            A dictionary of feature name to a dictionary of feature value to
            substitute feature value.
        """
        self._auto_resolve_trainee(trainee_id)
        if self.verbose:
            print(f'Getting substitute feature values from trainee with '
                  f'id: {trainee_id}')
        ret = self.howso.get_substitute_feature_values(trainee_id)
        if clear_on_get:
            self.set_substitute_feature_values(trainee_id, {})
        if ret is None:
            return dict()
        return ret

    def set_random_seed(self, trainee_id: str, seed: Union[int, float, str]):
        """
        Sets the random seed for the trainee.

        Parameters
        ----------
        trainee_id : str
            The ID of the Trainee to set the random seed for.
        seed: int or float or str
            The random seed.
            Ex: ``7998``, ``"bobtherandomseed"``
        """
        self._auto_resolve_trainee(trainee_id)
        if self.verbose:
            print(f'Setting random seed for trainee with id: {trainee_id}')
        self.howso.set_random_seed(trainee_id, seed)
        self._auto_persist_trainee(trainee_id)

    def train(  # noqa: C901
        self,
        trainee_id: str,
        cases: Union[List[List[object]], DataFrame],
        features: Optional[Iterable[str]] = None,
        *,
        accumulate_weight_feature: Optional[str] = None,
        batch_size: Optional[int] = None,
        derived_features: Optional[Iterable[str]] = None,
        initial_batch_size: Optional[int] = None,
        input_is_substituted: bool = False,
        progress_callback: Optional[Callable] = None,
        series: Optional[str] = None,
        skip_auto_analyze: bool = False,
        train_weights_only: bool = False,
        validate: bool = True,
    ) -> bool:
        """
        Train one or more cases into a trainee (model).

        Parameters
        ----------
        trainee_id : str
            The ID of the target Trainee.
        cases : list of list of object or pandas.DataFrame
            One or more cases to train into the model.
        features : iterable of str, optional
            An iterable of feature names.
            This parameter should be provided in the following scenarios:

                a. When cases are not in the format of a DataFrame, or
                   the DataFrame does not define named columns.
                b. You want to train only a subset of columns defined in your
                   cases DataFrame.
                c. You want to re-order the columns that are trained.

        accumulate_weight_feature : str, optional
            Name of feature into which to accumulate neighbors'
            influences as weight for ablated cases. If unspecified, will not
            accumulate weights.
        batch_size: int, optional
            Define the number of cases to train at once. If left unspecified,
            the batch size will be determined automatically.
        derived_features: iterable of str, optional
            List of feature names for which values should be derived
            in the specified order. If this list is not provided, features with
            the 'auto_derive_on_train' feature attribute set to True will be
            auto-derived. If provided an empty list, no features are derived.
            Any derived_features that are already in the 'features' list will
            not be derived since their values are being explicitly provided.
        initial_batch_size: int, optional
            Define the number of cases to train in the first batch. If
            unspecified, the value of the ``train_initial_batch_size`` property
            is used. The number of cases in following batches will be
            automatically adjusted. This value is ignored if ``batch_size`` is
            specified.
        input_is_substituted : bool, default False
            if True assumes provided nominal feature values have
            already been substituted.
        progress_callback : callable, optional
            A callback method that will be called before each
            batched call to train and at the end of training. The method is
            given a ProgressTimer containing metrics on the progress and timing
            of the train operation.
        series : str, optional
            Name of the series to pull features and case values
            from internal series storage. If specified, trains on all cases
            that are stored in the internal series store for the specified
            series. The trained feature set is the combined features from
            storage and the passed in features. If cases is of length one,
            the value(s) of this case are appended to all cases in the series.
            If cases is the same length as the series, the value of each case
            in cases is applied in order to each of the cases in the series.
        skip_auto_analyze : bool, default False
            When true, the Trainee will not auto-analyze when appropriate.
            Instead, the boolean response will be True if an analyze is needed.
        train_weights_only : bool, default False
            When true, and accumulate_weight_feature is provided,
            will accumulate all of the cases' neighbor weights instead of
            training the cases into the model.
        validate : bool, default True
            Whether to validate the data against the provided feature
            attributes. Issues warnings if there are any discrepancies between
            the data and the features dictionary.

        Returns
        -------
        bool
            Flag indicating if the Trainee needs to analyze. Only true if
            auto-analyze is enabled and the conditions are met.
        """
        self._auto_resolve_trainee(trainee_id)
        feature_attributes = self.trainee_cache.get(trainee_id).features

        # Make sure single table dicts are wrapped by SingleTableFeatureAttributes
        if isinstance(feature_attributes, Dict) and not isinstance(feature_attributes,
                                                                   MultiTableFeatureAttributes):
            feature_attributes = SingleTableFeatureAttributes(feature_attributes, {})

        # Check to see if the feature attributes still generally describe
        # the data, and warn the user if they do not
        if isinstance(cases, DataFrame) and validate:
            try:
                feature_attributes.validate(cases)
            except NotImplementedError:
                # MultiTableFeatureAttributes does not yet support DataFrame validation
                pass

        # See if any features were inferred to have data that is unsupported by the OS.
        # Issue a warning and drop the feature before training, if so.
        unsupported_features = []
        if isinstance(feature_attributes, MultiTableFeatureAttributes):
            for stfa in feature_attributes.values():
                unsupported_features = [feat for feat in stfa.keys() if stfa.has_unsupported_data(feat)]
        elif isinstance(feature_attributes, SingleTableFeatureAttributes):
            unsupported_features = [feat for feat in feature_attributes.keys()
                                    if feature_attributes.has_unsupported_data(feat)]
        for feature in unsupported_features:
            warnings.warn(f'Ignoring feature {feature} as it contains values that are too '
                          'large or small for your operating system. Please evaluate the '
                          'bounds for this feature.')
            cases.drop(feature, axis=1, inplace=True)

        validate_list_shape(features, 1, "features", "str")
        if self.verbose:
            print(f'Training session(s) on trainee with id: {trainee_id}')

        validate_list_shape(cases, 2, "cases", "list", allow_none=False)
        if features is None:
            features = internals.get_features_from_data(cases)
        cases = serialize_cases(cases, features, feature_attributes, warn=True)

        needs_analyze = False

        with ProgressTimer(len(cases)) as progress:
            gen_batch_size = None
            batch_scaler = None
            if series is not None:
                # If training series, always send full size
                batch_size = len(cases)
            if not batch_size:
                # Scale the batch size automatically
                start_batch_size = initial_batch_size or self.train_initial_batch_size
                batch_scaler = self.batch_scaler_class(
                    start_batch_size, progress)
                gen_batch_size = batch_scaler.gen_batch_size()
                batch_size = next(gen_batch_size, None)

            while not progress.is_complete and batch_size:
                if isinstance(progress_callback, Callable):
                    progress_callback(progress)
                start = progress.current_tick
                end = progress.current_tick + batch_size
                response, in_size, out_size = self.howso.train(
                    trainee_id,
                    accumulate_weight_feature=accumulate_weight_feature,
                    derived_features=derived_features,
                    features=features,
                    input_cases=cases[start:end],
                    input_is_substituted=input_is_substituted,
                    series=series,
                    session=self.active_session.id,
                    skip_auto_analyze=skip_auto_analyze,
                    train_weights_only=train_weights_only,
                )
                if response and response.get('status') == 'analyze':
                    needs_analyze = True
                if batch_scaler is None or gen_batch_size is None:
                    progress.update(batch_size)
                else:
                    batch_size = batch_scaler.send(
                        gen_batch_size,
                        batch_scaler.SendOptions(None, (in_size, out_size)))

        # Final call to batch callback on completion
        if isinstance(progress_callback, Callable):
            progress_callback(progress)

        # Add session metadata to trainee
        self.howso.set_session_metadata(
            trainee_id,
            self.active_session.id,
            self.active_session.to_dict()
        )

        self._auto_persist_trainee(trainee_id)

        return needs_analyze

    def impute(
        self,
        trainee_id: str,
        features: Optional[Iterable[str]] = None,
        features_to_impute: Optional[Iterable[str]] = None,
        batch_size: int = 1
    ):
        """
        Impute, or fill in the missing values, for the specified features.

        If no 'features' are specified, will use all features in the trainee
        for imputation. If no 'features_to_impute' are specified, will impute
        all features specified by 'features'.

        Parameters
        ----------
        trainee_id : str
            The ID of the Trainee to impute.
        features: iterable of str, optional
            An iterable of feature names to use for imputation.

            If not specified, all features will be used imputed.
        features_to_impute: iterable of str, optional
            An iterable of feature names to impute
            If not specified, features will be used (see above)
        batch_size: int, default 1
            Larger batch size will increase accuracy and decrease speed.
            Batch size indicates how many rows to fill before recomputing
            conviction.

            The default value (which is 1) should return the best accuracy but
            might be slower. Higher values should improve performance but may
            decrease accuracy of results.
        """
        self._auto_resolve_trainee(trainee_id)
        validate_list_shape(features, 1, "features", "str")
        validate_list_shape(features_to_impute, 1, "features_to_impute", "str")
        if self.verbose:
            print(f'Imputing trainee with id: {trainee_id}')
        self.howso.impute(
            trainee_id,
            session=self.active_session.id,
            features=features,
            features_to_impute=features_to_impute,
            batch_size=batch_size
        )
        self._auto_persist_trainee(trainee_id)

    def remove_cases(
        self,
        trainee_id: str,
        num_cases: int,
        *,
        case_indices: Optional[Iterable[Tuple[str, int]]] = None,
        condition: Optional[Dict[str, object]] = None,
        condition_session: Optional[str] = None,
        distribute_weight_feature: Optional[str] = None,
        precision: Optional[Literal["exact", "similar"]] = None,
    ) -> int:
        """
        Removes training cases from a Trainee.

        The training cases will be completely purged from the model and
        the model will behave as if it had never been trained with them.

        Parameters
        ----------
        trainee_id : str
            The ID of the Trainee to remove cases from.
        num_cases : int
            The number of cases to remove; minimum 1 case must be removed.
            Ignored if case_indices is specified.
        case_indices : list of tuples
            A list of tuples containing session ID and session training index
            for each case to be removed.
        condition : dict of str to object, optional
            The condition map to select the cases to remove that meet all the
            provided conditions. Ignored if case_indices is specified.

            .. NOTE::
                The dictionary keys are the feature name and values are one of:

                    - None
                    - A value, must match exactly.
                    - An array of two numeric values, specifying an inclusive
                      range. Only applicable to continuous and numeric ordinal
                      features.
                    - An array of string values, must match any of these values
                      exactly. Only applicable to nominal and string ordinal
                      features.

            .. TIP::
                Example 1 - Remove all values belonging to `feature_name`::

                    criteria = {"feature_name": None}

                Example 2 - Remove cases that have the value 10::

                    criteria = {"feature_name": 10}

                Example 3 - Remove cases that have a value in range [10, 20]::

                    criteria = {"feature_name": [10, 20]}

                Example 4 - Remove cases that match one of ['a', 'c', 'e']::

                    condition = {"feature_name": ['a', 'c', 'e']}

        condition_session : str, optional
            If specified, ignores the condition and operates on cases for
            the specified session id. Ignored if case_indices is specified.
        distribute_weight_feature : str, optional
            When specified, will distribute the removed cases' weights
            from this feature into their neighbors.
        precision : {"exact", "similar"}, optional
            The precision to use when moving the cases, defaults to "exact".
            Ignored if case_indices is specified.

        Returns
        -------
        int
            The number of cases removed.

        Raises
        ------
        ValueError
            If `num_cases` is not at least 1.
        """
        self._auto_resolve_trainee(trainee_id)
        if num_cases < 1:
            raise ValueError('num_cases must be a value greater than 0')
        if self.verbose:
            print(f'Removing case(s) in trainee with id: {trainee_id}')

        if isinstance(precision, str):
            if precision not in self.SUPPORTED_PRECISION_VALUES:
                warnings.warn(self.INCORRECT_PRECISION_VALUE_WARNING)

        # Convert session instance to id
        if (
            isinstance(condition, dict) and
            isinstance(condition.get('.session'), Session)
        ):
            condition['.session'] = condition['.session'].id

        result = self.howso.remove_cases(
            trainee_id,
            case_indices=case_indices,
            condition=condition,
            condition_session=condition_session,
            distribute_weight_feature=distribute_weight_feature,
            num_cases=num_cases,
            precision=precision,
        )
        self._auto_persist_trainee(trainee_id)
        return result.get('count', 0)

    def edit_cases(
        self,
        trainee_id: str,
        feature_values: Union[List[object], DataFrame],
        *,
        case_indices: Optional[Iterable[Sequence[Union[str, int]]]] = None,
        condition: Optional[Dict[str, object]] = None,
        condition_session: Optional[str] = None,
        features: Optional[Iterable[str]] = None,
        num_cases: Optional[int] = None,
        precision: Optional[Literal["exact", "similar"]] = None,
    ) -> int:
        """
        Edit feature values for the specified cases.

        Parameters
        ----------
        trainee_id : str
            The ID of the Trainee to edit the cases of.
        feature_values : list of object or pandas.DataFrame
            The feature values to edit the case(s) with. If specified as a list,
            the order corresponds with the order of the `features` parameter.
            If specified as a DataFrame, only the first row will be used.
        case_indices : Iterable of Sequence[Union[str, int]], optional
            Iterable of Sequences containing the session id and index, where index
            is the original 0-based index of the case as it was trained into
            the session. This explicitly specifies the cases to edit. When
            specified, `condition` and `condition_session` are ignored.
        condition : dict, optional
            A condition map to select which cases to edit. Ignored when
            `case_indices` are specified.

            .. NOTE::
                The dictionary keys are the feature name and values are one of:

                    - None
                    - A value, must match exactly.
                    - An array of two numeric values, specifying an inclusive
                      range. Only applicable to continuous and numeric ordinal
                      features.
                    - An array of string values, must match any of these values
                      exactly. Only applicable to nominal and string ordinal
                      features.

        condition_session : str, optional
            If specified, ignores the condition and operates on all cases for
            the specified session.
        features : iterable of str, optional
            The names of the features to edit. Required when `feature_values`
            is not specified as a DataFrame.
        num_cases : int, default None
            The maximum amount of cases to edit. If not specified, the limit
            will be k cases if precision is "similar", or no limit if precision
            is "exact".
        precision : {"exact", "similar"}, optional
            The precision to use when moving the cases, defaults to "exact".

        Returns
        -------
        int
            The number of cases modified.
        """
        self._auto_resolve_trainee(trainee_id)
        cached_trainee = self.trainee_cache.get(trainee_id)

        if isinstance(precision, str):
            if precision not in self.SUPPORTED_PRECISION_VALUES:
                warnings.warn(self.INCORRECT_PRECISION_VALUE_WARNING)

        # Validate case_indices if provided
        if case_indices is not None:
            validate_case_indices(case_indices)

        # Serialize feature_values
        if feature_values is not None:
            if features is None:
                features = internals.get_features_from_data(
                    feature_values, data_parameter='feature_values')
            feature_values = serialize_cases(feature_values, features,
                                             cached_trainee.features)
            if feature_values:
                # Only a single case should be provided
                feature_values = feature_values[0]

        # Convert session instance to id
        if (
            isinstance(condition, dict) and
            isinstance(condition.get('.session'), Session)
        ):
            condition['.session'] = condition['.session'].id

        if self.verbose:
            print(f'Editing case(s) in trainee with id: {trainee_id}')
        result = self.howso.edit_cases(
            trainee_id,
            case_indices=case_indices,
            condition=condition,
            condition_session=condition_session,
            features=features,
            feature_values=feature_values,
            precision=precision,
            num_cases=num_cases,
            session=self.active_session.id
        )
        self._auto_persist_trainee(trainee_id)
        return result.get('count', 0)

    def get_trainee_sessions(self, trainee_id: str) -> List[Dict[str, str]]:
        """
        Get the sessions of a trainee.

        Parameters
        ----------
        trainee_id : str
            The ID of the Trainee to get the list of sessions from.

        Returns
        -------
        list of dict of str to str
            A list of dicts with keys "id" and "name" for each session
            in the Trainee.

        Examples
        --------
        >>> print(cl.get_trainee_sessions(trainee.id))
        [{'id': '6c35e481-fb49-4178-a96f-fe4b5afe7af4', 'name': 'default'}]
        """
        self._auto_resolve_trainee(trainee_id)
        if self.verbose:
            print(f'Getting sessions from trainee with id: {trainee_id}')
        sessions = self.howso.get_sessions(trainee_id, attributes=['name', ])
        if isinstance(sessions, Iterable):
            return sessions
        else:
            return []

    def delete_trainee_session(self, trainee_id: str, session: str):
        """
        Deletes a session from a trainee.

        Parameters
        ----------
        trainee_id : str
            The ID of the Trainee to delete the session from.
        session : str
            The id of the session to remove.
        """
        self._auto_resolve_trainee(trainee_id)
        if self.verbose:
            print(f'Deleting session {session} from trainee with id: '
                  f'{trainee_id}')
        self.howso.remove_session(trainee_id, session)
        self._auto_persist_trainee(trainee_id)

    def begin_session(
        self, name: str = "default", metadata: Optional[Dict] = None
    ) -> Session:
        """
        Begin a new session.

        Parameters
        ----------
        name : str, default "default"
            The name of the session.
        metadata : dict, optional
            Any key-value pair to store as custom metadata for the session.

        Returns
        -------
        howso.client.schemas.Session
            The new session instance.

        Raises
        ------
        TypeError
            If `name` is non-None and not a string or `metadata` is non-None
            and not a dictionary.
        """
        if not isinstance(name, str):
            raise TypeError("`name` must be a str")
        if metadata is not None and not isinstance(metadata, dict):
            raise TypeError("`metadata` must be a dict")

        if self.verbose:
            print('Starting new session')
        self._active_session = Session(
            id=str(uuid.uuid4()),
            name=name,
            metadata=metadata or dict(),
            created_date=datetime.now(timezone.utc),
            modified_date=datetime.now(timezone.utc),
        )
        return self._active_session

    def get_sessions(self, search_terms: Optional[str] = None) -> List[Session]:
        """
        Return a list of all accessible sessions.

        .. NOTE::
            Returns sessions from across all loaded trainees. (The metadata will
            include the `trainee_id` from which the session was retrieved from)

        Parameters
        ----------
        search_terms : str, optional
            Space or comma delimited search terms to filter results by.

        Returns
        -------
        list of Session
            The listing of session instances.
        """
        if self.verbose:
            print('Getting listing of sessions')
        filter_terms = []
        filtered_sessions = []
        if search_terms:
            filter_terms = search_terms.replace(',', ' ').split(' ')

        for trainee_id in self.trainee_cache.ids():
            sessions = self.howso.get_sessions(
                trainee_id, attributes=list(Session.attribute_map))
            if not sessions:
                continue

            for session in sessions:
                if filter_terms:
                    # Filter by search terms
                    for term in filter_terms:
                        if term.lower() in session.get('name', '').lower():
                            instance = Session.from_dict(session)
                            metadata = dict(instance.metadata) if instance.metadata else dict()
                            metadata['trainee_id'] = trainee_id
                            instance.metadata = metadata
                            filtered_sessions.append(instance)
                            break
                else:
                    instance = Session.from_dict(session)
                    metadata = dict(instance.metadata) if instance.metadata else dict()
                    metadata['trainee_id'] = trainee_id
                    instance.metadata = metadata
                    filtered_sessions.append(instance)
        return sorted(filtered_sessions,
                      key=operator.attrgetter('created_date'),
                      reverse=True)

    def get_session(self, session_id: str) -> Session:
        """
        Retrieve a session.

        .. NOTE::
            If multiple trainees are loaded, the session will be retrieved
            from the most recently loaded trainee that contains the requested
            session. (The metadata will include the `trainee_id` from which
            the session was retrieved from)

        Parameters
        ----------
        session_id : str
            The id of the session to retrieve.

        Returns
        -------
        Session
            The session instance.
        """
        if self.verbose:
            print(f'Getting session with id: {session_id}')

        if session_id == self.active_session.id:
            return self.active_session

        # Find session from most recently loaded trainee first
        loaded_trainees = list(self.trainee_cache.ids())
        loaded_trainees.reverse()

        session = None
        for trainee_id in loaded_trainees:
            try:
                session_data = self.howso.get_session_metadata(trainee_id, session_id)
                if session_data is None:
                    continue  # Not found
            except HowsoError:
                # When session is not found, continue
                continue
            session = Session.from_dict(session_data)
            # Include trainee_id in the metadata
            metadata = dict(session.metadata) if session.metadata else dict()
            metadata['trainee_id'] = trainee_id
            session.metadata = metadata
            break
        if session is None:
            raise HowsoError("Session not found")
        return session

    def update_session(self, session_id: str, *, metadata: Optional[Dict] = None) -> Session:
        """
        Update a session.

        .. NOTE::
            Updates the session across all loaded trainees.

        Parameters
        ----------
        session_id : str
            The id of the session to update metadata for.
        metadata : dict, optional
            Any key-value pair to store as custom metadata for the session.

        Returns
        -------
        howso.client.schemas.Session
            The updated session instance.

        Raises
        ------
        TypeError
            If `metadata` is non-None and not a dictionary.
        HowsoError
            If `session_id` is not found for the active session or any of
            the session(s) of a loaded Trainees.
        """
        if metadata is not None and not isinstance(metadata, dict):
            raise TypeError("`metadata` must be a dict")
        if self.verbose:
            print(f'Updating session for session with id: {session_id}')

        updated_session = None
        modified_date = datetime.now(timezone.utc)
        # We remove the trainee_id since this may have been set by the
        # get_session(s) methods and is not needed to be stored in the model.
        if metadata is not None:
            metadata.pop('trainee_id', None)

        # Update session across all loaded trainees
        for trainee_id in self.trainee_cache.ids():
            try:
                session_data = self.howso.get_session_metadata(trainee_id, session_id)
                if session_data is None:
                    continue  # Not found
            except HowsoError:
                # When session is not found, continue
                continue
            session_data['metadata'] = metadata
            session_data['modified_date'] = modified_date
            self.howso.set_session_metadata(trainee_id, session_id, session_data)
            updated_session = Session.from_dict(session_data)

        if self.active_session.id == session_id:
            # Update active session
            self._active_session.metadata = metadata
            self._active_session._modified_date = modified_date  # type: ignore
            if updated_session is None:
                updated_session = self.active_session
        elif updated_session is None:
            # If session_id was not for the active session or any session
            # of loaded trainees, raise error
            raise HowsoError("Session not found")
        return updated_session

    def react_series(  # noqa: C901
        self,
        trainee_id: str,
        *,
        action_features: Optional[Iterable[str]] = None,
        actions: Optional[Union[List[List[object]], DataFrame]] = None,
        batch_size: Optional[int] = None,
        case_indices: Optional[Iterable[Sequence[Union[str, int]]]] = None,
        contexts: Optional[Union[List[List[object]], DataFrame]] = None,
        context_features: Optional[Iterable[str]] = None,
        continue_series: Optional[bool] = False,
        continue_series_features: Optional[Iterable[str]] = None,
        continue_series_values: Optional[Union[List[object], List[List[object]]]] = None,
        derived_action_features: Optional[Iterable[str]] = None,
        derived_context_features: Optional[Iterable[str]] = None,
        desired_conviction: Optional[float] = None,
        details: Optional[Dict] = None,
        exclude_novel_nominals_from_uniqueness_check: bool = False,
        feature_bounds_map: Optional[Dict] = None,
        final_time_steps: Optional[Union[List[object], List[List[object]]]] = None,
        generate_new_cases: Literal["always", "attempt", "no"] = "no",
        init_time_steps: Optional[Union[List[object], List[List[object]]]] = None,
        initial_batch_size: Optional[int] = None,
        initial_features: Optional[Iterable[str]] = None,
        initial_values: Optional[Union[List[object], List[List[object]]]] = None,
        input_is_substituted: bool = False,
        leave_case_out: bool = False,
        max_series_lengths: Optional[List[int]] = None,
        new_case_threshold: Literal["max", "min", "most_similar"] = "min",
        num_series_to_generate: int = 1,
        ordered_by_specified_features: bool = False,
        output_new_series_ids: bool = True,
        preserve_feature_values: Optional[Iterable[str]] = None,
        progress_callback: Optional[Callable] = None,
        series_context_features: Optional[Iterable[str]] = None,
        series_context_values: Optional[Union[List[object], List[List[object]]]] = None,
        series_id_tracking: Literal["dynamic", "fixed", "no"] = "fixed",
        series_index: Optional[str] = None,
        series_stop_maps: Optional[List[Dict[str, Dict]]] = None,
        substitute_output: bool = True,
        suppress_warning: bool = False,
        use_case_weights: bool = False,
        use_regional_model_residuals: bool = True,
        weight_feature: Optional[str] = None
    ) -> Reaction:
        """
        React in a series until a series_stop_map condition is met.

        Aggregates rows of data corresponding to the specified context, action,
        derived_context and derived_action features, utilizing previous rows to
        derive values as necessary. Outputs a dict of "action_features" and
        corresponding "action" where "action" is the completed 'matrix' for the
        corresponding `action_features` and `derived_action_features`.

        Parameters
        ----------
        trainee_id : str
            The ID of the Trainee to react to.
        num_series_to_generate : int, default 1
            The number of series to generate.
        final_time_steps : list of object, optional
            The time steps at which to end synthesis. Time-series
            only. Must provide either one for all series, or exactly one per
            series.
        init_time_steps : list of object, optional
            The time steps at which to begin synthesis. Time-series
            only. Must provide either one for all series, or exactly one per
            series.
        initial_features : iterable of str, optional
            List of features to condition just the first case in a
            series, overwrites context_features and derived_context_features
            for that first case. All specified initial features must be in one
            of: context_features, action_features, derived_context_features or
            derived_action_features. If provided a value that isn't in one of
            those lists, it will be ignored.
        initial_values : list of list of object, optional
            2d list of values corresponding to the initial_features,
            used to condition just the first case in each series. Must provide
            either one for all series, or exactly one per series.
        series_stop_maps : list of dict of dict, optional
            A dictionary of feature name to stop conditions. Must provide either
            one for all series, or exactly one per series.

            .. TIP::
                Stop series when value exceeds max or is smaller than min::

                    {"feature_name":  {"min" : 1, "max": 2}}

                Stop series when feature value matches any of the values
                listed::

                    {"feature_name":  {"values": ["val1", "val2"]}}

        max_series_lengths : list of int, optional
            maximum size a series is allowed to be.  Default is
            3 * model_size, a 0 or less is no limit. If forecasting
            with ``continue_series``, this defines the maximum length of the
            forecast. Must provide either one for all series, or exactly
            one per series.
        continue_series : bool, default False
            When True will attempt to continue existing series instead of
            starting new series. If `initial_values` provide series IDs, it
            will continue those explicitly specified IDs, otherwise it will
            randomly select series to continue.
            .. note::

                Terminated series with terminators cannot be continued and
                will result in null output.
        continue_series_features : list of str, optional
            The list of feature names corresponding to the values in each row of
            `continue_series_values`. This value is ignored if
            `continue_series_values` is None.
        continue_series_values : list of list of list of object or list of pandas.DataFrame, default None
            The set of series data to be forecasted with feature values in the
            same order defined by `continue_series_values`. The value of
            `continue_series` will be ignored and treated as true if this value
            is specified.
        derived_context_features : iterable of str, optional
            List of context features whose values should be computed
            from the entire series in the specified order. Must be
            different than context_features.
        derived_action_features : iterable of str, optional
            List of action features whose values should be computed
            from the resulting last row in series, in the specified order.
            Must be a subset of action_features.

            .. note::

                Both of these derived feature lists rely on the features'
                "derived_feature_code" attribute to compute the values. If
                "derived_feature_code" attribute references non-existing
                feature indices, the derived value will be null.

        exclude_novel_nominals_from_uniqueness_check : bool, default False
            If True, will exclude features which have a subtype defined in their feature
            attributes from the uniqueness check that happens when ``generate_new_cases``
            is True. Only applies to generative reacts.
        series_context_features : iterable of str, optional
            List of context features corresponding to
            series_context_values, if specified must not overlap with any
            initial_features or context_features.
        series_context_values : list of list of list of object or list of DataFrame, optional
            3d-list of context values, one for each feature for each
            row for each series. If specified, max_series_lengths are ignored.
        output_new_series_ids : bool, default True
            If True, series ids are replaced with unique values on output.
            If False, will maintain or replace ids with existing trained values,
            but also allows output of series with duplicate existing ids.
        series_id_tracking : {"dynamic", "fixed", "no"}, default "fixed"
            Controls how closely generated series should follow existing series (plural).

            Choices are: "fixed" , "dynamic" or "no":

            - If "fixed", tracks the particular relevant series ID.
            - If "dynamic", tracks the particular relevant series ID, but is
              allowed to change the series ID that it tracks based on its
              current context.
            - If "no", does not track any particular series ID.
        series_index : str, Optional
            When set to a string, will include the series index as a
            column in the returned DataFrame using the column name given.
            If set to None, no column will be added.
        progress_callback : callable, optional
            A callback method that will be called before each
            batched call to react series and at the end of reacting. The method
            is given a ProgressTimer containing metrics on the progress and
            timing of the react series operation, and the batch result.
        batch_size: int, optional
            Define the number of series to react to at once. If left
            unspecified, the batch size will be determined automatically.
        initial_batch_size: int, optional
            The number of series to react to in the first batch. If unspecified,
            the number will be determined automatically. The number of series
            in following batches will be automatically adjusted. This value is
            ignored if ``batch_size`` is specified.
        contexts: list of list of object or DataFrame
            See parameter ``contexts`` in :meth:`HowsoDirectClient.react`.
        action_features: iterable of str
            See parameter ``action_features`` in :meth:`HowsoDirectClient.react`.
        actions: list of list of object or DataFrame
            See parameter ``actions`` in :meth:`HowsoDirectClient.react`.
        context_features: iterable of str
            See parameter ``context_features`` in :meth:`HowsoDirectClient.react`.
        input_is_substituted : bool, default False
            See parameter ``input_is_substituted`` in :meth:`HowsoDirectClient.react`.
        substitute_output : bool
            See parameter ``substitute_output`` in :meth:`HowsoDirectClient.react`.
        details: dict, optional
            See parameter ``details`` in :meth:`HowsoDirectClient.react`.
        desired_conviction: float
            See parameter ``desired_conviction`` in :meth:`HowsoDirectClient.react`.
        weight_feature : str
            See parameter ``weight_feature`` in :meth:`HowsoDirectClient.react`.
        use_case_weights : bool
            See parameter ``use_case_weights`` in :meth:`HowsoDirectClient.react`.
        case_indices: iterable of sequence of str, int
            See parameter ``case_indices`` in :meth:`HowsoDirectClient.react`.
        preserve_feature_values : iterable of str
            See parameter ``preserve_feature_values`` in :meth:`HowsoDirectClient.react`.
        new_case_threshold : str
            See parameter ``new_case_threshold`` in :meth:`HowsoDirectClient.react`.
        leave_case_out : bool
            See parameter ``leave_case_out`` in :meth:`HowsoDirectClient.react`.
        use_regional_model_residuals : bool
            See parameter ``use_regional_model_residuals`` in :meth:`HowsoDirectClient.react`.
        feature_bounds_map: dict of dict
            See parameter ``feature_bounds_map`` in :meth:`HowsoDirectClient.react`.
        generate_new_cases : {"always", "attempt", "no"}
            See parameter ``generate_new_cases`` in :meth:`HowsoDirectClient.react`.
        ordered_by_specified_features : bool
            See parameter ``ordered_by_specified_features`` in :meth:`HowsoDirectClient.react`.
        suppress_warning : bool
            See parameter ``suppress_warning`` in :meth:`HowsoDirectClient.react`.

        Returns
        -------
        Reaction:
            A MutableMapping (dict-like) with these keys -> values:
                action -> pandas.DataFrame
                    A data frame of action values.

                details -> Dict or List
                    An aggregated list of any requested details.

        Raises
        ------
        ValueError
            If the number of provided context values does not match the length of
            context features.

            If `series_context_values` is not a 3d list of objects.

            If `series_continue_values` is not a 3d list of objects.

            If `derived_action_features` is not a subset of `action_features`.

            If `new_case_threshold` is not one of {"max", "min", "most_similar"}.
        HowsoError
            If `num_series_to_generate` is not an integer greater than 0.
        """
        self._auto_resolve_trainee(trainee_id)
        feature_attributes = self.trainee_cache.get(trainee_id).features

        validate_list_shape(initial_features, 1, "initial_features", "str")
        validate_list_shape(initial_values, 2, "initial_values",
                            "list of object")
        validate_list_shape(initial_features, 1, "max_series_lengths", "num")
        validate_list_shape(series_stop_maps, 1, "series_stop_maps", "dict")

        validate_list_shape(series_context_features, 1, "series_context_features", "str")

        if continue_series_values and num_list_dimensions(continue_series_values) != 3:
            raise ValueError(
                "Improper shape of `continue_series_values` values passed. "
                "`continue_series_values` must be a 3d list of object.")
        if series_context_values and num_list_dimensions(series_context_values) != 3:
            raise ValueError(
                "Improper shape of `series_context_values` values passed. "
                "`series_context_values` must be a 3d list of object.")

        if continue_series_values is not None:
            continue_series = True

        action_features, actions, context_features, contexts = (
            self._preprocess_react_parameters(
                action_features=action_features,
                actions=actions,
                case_indices=case_indices,
                context_features=context_features,
                contexts=contexts,
                desired_conviction=desired_conviction,
                preserve_feature_values=preserve_feature_values,
                trainee_id=trainee_id,
                continue_series=continue_series,
            )
        )

        if action_features is not None and derived_action_features is not None:
            if not set(derived_action_features).issubset(set(action_features)):
                raise ValueError(
                    'Specified \'derived_action_features\' must be a subset of '
                    '\'action_features\'.')

        serialized_series_context_values = None
        if series_context_values:
            serialized_series_context_values = []
            for series in series_context_values:
                if series_context_features is None:
                    series_context_features = internals.get_features_from_data(
                        data=series,
                        data_parameter="series_context_values",
                        features_parameter="series_context_features")
                serialized_series_context_values.append(
                    serialize_cases(series, series_context_features,
                                    feature_attributes))

        serialized_continue_series_values = None
        if continue_series_values:
            serialized_continue_series_values = []
            for series in continue_series_values:
                if continue_series_features is None:
                    continue_series_features = internals.get_features_from_data(
                        data=series,
                        data_parameter="continue_series_values",
                        features_parameter="continue_series_features")
                serialized_continue_series_values.append(
                    serialize_cases(series, continue_series_features,
                                    feature_attributes))

        if new_case_threshold not in [None, "min", "max", "most_similar"]:
            raise ValueError(
                f"The value '{new_case_threshold}' specified for the parameter "
                "`new_case_threshold` is not valid. It accepts one of the"
                " following values - ['min', 'max', 'most_similar',]"
            )

        if initial_values is not None and initial_features is None:
            initial_features = internals.get_features_from_data(
                initial_values,
                data_parameter='initial_values',
                features_parameter='initial_features')
        initial_values = serialize_cases(initial_values, initial_features,
                                         feature_attributes)

        # All of these params must be of length 1 or N
        # where N is the length of the largest
        one_or_more_params = [
            contexts,
            initial_values,
            serialized_continue_series_values,
            serialized_series_context_values,
            case_indices,
            actions,
            max_series_lengths,
            series_stop_maps,
        ]
        if any(one_or_more_params):
            param_lengths = set([len(x) for x in one_or_more_params if x])
            if len(param_lengths - {1}) > 1:
                # Raise error if any of the params have different lengths
                # greater than 1
                raise ValueError(
                    'When providing any of `contexts`, `actions`, '
                    '`series_context_values`, `continue_series_values`, '
                    '`case_indices`, `initial_values`, `max_series_lengths`'
                    ', or `series_stop_maps`, each must be of length 1 or the same '
                    'length as each other.')
        else:
            param_lengths = {1}

        if desired_conviction is None:
            if case_indices and not preserve_feature_values:
                raise ValueError(
                    "For discriminative reacts, `preserve_feature_values` "
                    "is required when `case_indices` is specified.")
            else:
                total_size = max(param_lengths)

            react_params = {
                "action_features": action_features,
                "action_values": actions,
                "context_features": context_features,
                "context_values": contexts,
                "continue_series": continue_series,
                "continue_series_features": continue_series_features,
                "continue_series_values": serialized_continue_series_values,
                "initial_features": initial_features,
                "initial_values": initial_values,
                "final_time_steps": final_time_steps,
                "init_time_steps": init_time_steps,
                "series_stop_maps": series_stop_maps,
                "max_series_lengths": max_series_lengths,
                "derived_context_features": derived_context_features,
                "derived_action_features": derived_action_features,
                "series_context_features": series_context_features,
                "series_context_values": serialized_series_context_values,
                "case_indices": case_indices,
                "preserve_feature_values": preserve_feature_values,
                "new_case_threshold": new_case_threshold,
                "input_is_substituted": input_is_substituted,
                "substitute_output": substitute_output,
                "weight_feature": weight_feature,
                "use_case_weights": use_case_weights,
                "leave_case_out": leave_case_out,
                "details": details,
                "exclude_novel_nominals_from_uniqueness_check": exclude_novel_nominals_from_uniqueness_check,
                "series_id_tracking": series_id_tracking,
                "output_new_series_ids": output_new_series_ids,
            }

        else:
            if (
                not isinstance(num_series_to_generate, int) or
                num_series_to_generate <= 0
            ):
                raise HowsoError("`num_series_to_generate` must be an integer "
                                 "greater than 0.")
            if max(param_lengths) not in [1, num_series_to_generate]:
                raise ValueError(
                    'For generative reacts, when specifying parameters with '
                    'values for each series they must be of length 1 or the '
                    'value specified by `num_series_to_generate`.')
            total_size = num_series_to_generate

            context_features, contexts = \
                self._preprocess_generate_parameters(
                    trainee_id,
                    action_features=action_features,
                    context_features=context_features,
                    contexts=contexts,
                    desired_conviction=desired_conviction,
                    num_cases_to_generate=num_series_to_generate,
                    case_indices=case_indices
                )

            react_params = {
                "num_series_to_generate": num_series_to_generate,
                "action_features": action_features,
                "context_features": context_features,
                "context_values": contexts,
                "continue_series": continue_series,
                "continue_series_features": continue_series_features,
                "continue_series_values": continue_series_values,
                "initial_features": initial_features,
                "initial_values": initial_values,
                "final_time_steps": final_time_steps,
                "init_time_steps": init_time_steps,
                "series_stop_maps": series_stop_maps,
                "max_series_lengths": max_series_lengths,
                "derived_context_features": derived_context_features,
                "derived_action_features": derived_action_features,
                "exclude_novel_nominals_from_uniqueness_check": exclude_novel_nominals_from_uniqueness_check,
                "series_context_features": series_context_features,
                "series_context_values": serialized_series_context_values,
                "use_regional_model_residuals": use_regional_model_residuals,
                "desired_conviction": desired_conviction,
                "feature_bounds_map": feature_bounds_map,
                "generate_new_cases": generate_new_cases,
                "ordered_by_specified_features": ordered_by_specified_features,
                "input_is_substituted": input_is_substituted,
                "substitute_output": substitute_output,
                "weight_feature": weight_feature,
                "use_case_weights": use_case_weights,
                "preserve_feature_values": preserve_feature_values,
                "new_case_threshold": new_case_threshold,
                "case_indices": case_indices,
                "leave_case_out": leave_case_out,
                "details": details,
                "series_id_tracking": series_id_tracking,
                "output_new_series_ids": output_new_series_ids,
            }

        if batch_size or self._should_react_batch(react_params, total_size):
            if self.verbose:
                print(f'Batch series reacting on trainee with id: {trainee_id}')
            response = self._batch_react_series(
                trainee_id, react_params, total_size=total_size,
                batch_size=batch_size,
                initial_batch_size=initial_batch_size,
                progress_callback=progress_callback)
        else:
            if self.verbose:
                print(f'Series reacting on trainee with id: {trainee_id}')
            with ProgressTimer(total_size) as progress:
                if isinstance(progress_callback, Callable):
                    progress_callback(progress, None)
                response, _, _ = self._react_series(trainee_id, react_params)
                progress.update(total_size)

            if isinstance(progress_callback, Callable):
                progress_callback(progress, response)

        # put all details under the 'details' key
        action = response.pop('action')
        response = {'action': action, 'details': response}

        # If the number of series generated is less then requested, raise
        # warning, for generative reacts
        if desired_conviction is not None:
            len_action = len(response['action'])
            internals.insufficient_generation_check(
                num_series_to_generate, len_action,
                suppress_warning=suppress_warning
            )

        series_df = build_react_series_df(response, series_index=series_index)

        response = Reaction(series_df, response.get('details'))

        return response

    def _batch_react_series(  # noqa: C901
        self,
        trainee_id: str,
        react_params: dict,
        *,
        batch_size: Optional[int] = None,
        initial_batch_size: Optional[int] = None,
        total_size: int,
        progress_callback: Optional[Callable] = None
    ):
        """
        Make react series requests in batch.

        Parameters
        ----------
        trainee_id : str
            The ID of the Trainee to react to.
        react_params : dict
            The request object.
        batch_size: int, optional
            Define the number of series to react to at once. If left
            unspecified, the batch size will be determined automatically.
        initial_batch_size: int, optional
            The number of series to react to in the first batch. If unspecified,
            the number will be determined automatically. The number of series
            in following batches will be automatically adjusted. This value is
            ignored if ``batch_size`` is specified.
        total_size : int
            The total size of the data that will be batched.
        progress_callback : callable, optional
            A function to be called during batching to retrieve or
            report progress metrics.

        Returns
        -------
        dict
            The `react_series` response.
        """
        temp_result = None
        accumulated_result = {'action_values': []}

        actions = react_params.get('action_values')
        contexts = react_params.get('context_values')
        case_indices = react_params.get('case_indices')
        initial_values = react_params.get('initial_values')
        max_series_lengths = react_params.get('max_series_lengths')
        series_context_values = react_params.get('series_context_values')
        series_stop_maps = react_params.get('series_stop_maps')
        continue_values = react_params.get('continue_series_values')

        with ProgressTimer(total_size) as progress:
            batch_scaler = None
            gen_batch_size = None
            if not batch_size:
                if not initial_batch_size:
                    if self.howso.amlg.library_postfix[1:] == 'mt':
                        start_batch_size = max(multiprocessing.cpu_count(), 1)
                    else:
                        start_batch_size = 1
                else:
                    start_batch_size = initial_batch_size
                batch_scaler = self.batch_scaler_class(start_batch_size, progress)
                gen_batch_size = batch_scaler.gen_batch_size()
                batch_size = next(gen_batch_size, None)

            while not progress.is_complete and batch_size is not None:
                if isinstance(progress_callback, Callable):
                    progress_callback(progress, temp_result)
                batch_start = progress.current_tick
                batch_end = progress.current_tick + batch_size

                if actions is not None and len(actions) > 1:
                    react_params['action_values'] = actions[
                        batch_start:batch_end]
                if contexts is not None and len(contexts) > 1:
                    react_params['context_values'] = contexts[
                        batch_start:batch_end]
                if case_indices is not None and len(case_indices) > 1:
                    react_params['case_indices'] = (
                        case_indices[batch_start:batch_end])
                if initial_values is not None and len(initial_values) > 1:
                    react_params['initial_values'] = (
                        initial_values[batch_start:batch_end])
                if (
                    max_series_lengths is not None and
                    len(max_series_lengths) > 1
                ):
                    react_params['max_series_lengths'] = (
                        max_series_lengths[batch_start:batch_end])
                if (
                    series_context_values is not None and
                    len(series_context_values) > 1
                ):
                    react_params['series_context_values'] = (
                        series_context_values[batch_start:batch_end])
                if series_stop_maps is not None and len(series_stop_maps) > 1:
                    react_params['series_stop_maps'] = (
                        series_stop_maps[batch_start:batch_end])
                if continue_values is not None and len(continue_values) > 1:
                    react_params['continue_series_values'] = (
                        continue_values[batch_start:batch_end])

                if react_params.get('desired_conviction') is not None:
                    react_params['num_series_to_generate'] = batch_size
                temp_result, in_size, out_size = self._react_series(
                    trainee_id, react_params)

                internals.accumulate_react_result(accumulated_result,
                                                  temp_result)
                if batch_scaler is None or gen_batch_size is None:
                    progress.update(batch_size)
                else:
                    batch_size = batch_scaler.send(
                        gen_batch_size,
                        batch_scaler.SendOptions(None, (in_size, out_size)))

        # Final call to callback on completion
        if isinstance(progress_callback, Callable):
            progress_callback(progress, temp_result)

        return accumulated_result

    def _react_series(self, trainee_id, react_params):
        """
        Make a single react series request.

        Parameters
        ----------
        trainee_id : str
            The id of the trainee.
        react_params : dict
            The request parameters.

        Returns
        -------
        dict
            The react series response.
        int
            The request payload size.
        int
            The response payload size.
        """
        batch_result, in_size, out_size = self.howso.batch_react_series(
            trainee_id, **react_params)

        if batch_result is None or batch_result.get('action_values') is None:
            raise ValueError('Invalid parameters passed to react_series.')

        ret = dict()
        batch_result = replace_doublemax_with_infinity(batch_result)

        # batch_result always has action_features and action_values
        ret['action_features'] = batch_result.pop('action_features') or []
        ret['action'] = batch_result.pop('action_values')

        # ensure all the details items are output as well
        for k, v in batch_result.items():
            ret[k] = [] if v is None else v

        return ret, in_size, out_size

    def append_to_series_store(
        self,
        trainee_id: str,
        series: str,
        contexts: Union[List[List[object]], DataFrame],
        *,
        context_features: Optional[Iterable[str]] = None
    ):
        """
        Append the specified contexts to a series store.

        For use with train series.

        Parameters
        ----------
        trainee_id : str
            The ID of the Trainee to append to.
        series : str
            The name of the series store to append to.
        contexts : list of list of object or pandas.DataFrame
            The list of list of context values to append to the series.
        context_features : iterable of str, optional
            The list of feature names for contexts.
        """
        self._auto_resolve_trainee(trainee_id)
        cached_trainee = self.trainee_cache.get(trainee_id)

        validate_list_shape(contexts, 2, "contexts", "list of object",
                            allow_none=False)

        if context_features is None:
            context_features = internals.get_features_from_data(
                contexts,
                data_parameter='contexts',
                features_parameter='context_features'
            )

        if len(np.array(contexts).shape) == 1 and len(contexts) > 0:
            contexts = [contexts]

        # Preprocess contexts
        contexts = serialize_cases(
            contexts, context_features, cached_trainee.features)

        if self.verbose:
            print('Appending to series store for trainee with id: '
                  f'{trainee_id}, and series: {series}')

        self.howso.append_to_series_store(trainee_id,
                                          context_features=context_features,
                                          contexts=contexts,
                                          series=series)

    def react(  # noqa: C901
        self,
        trainee_id: str,
        *,
        action_features: Optional[Iterable[str]] = None,
        actions: Optional[Union[List[List[object]], DataFrame]] = None,
        allow_nulls: bool = False,
        batch_size: Optional[int] = None,
        case_indices: Optional[Iterable[Sequence[Union[str, int]]]] = None,
        contexts: Optional[Union[List[List[object]], DataFrame]] = None,
        context_features: Optional[Iterable[str]] = None,
        derived_action_features: Optional[Iterable[str]] = None,
        derived_context_features: Optional[Iterable[str]] = None,
        desired_conviction: Optional[float] = None,
        details: Optional[Dict] = None,
        exclude_novel_nominals_from_uniqueness_check: bool = False,
        feature_bounds_map: Optional[Dict] = None,
        generate_new_cases: Literal["always", "attempt", "no"] = "no",
        initial_batch_size: Optional[int] = None,
        input_is_substituted: bool = False,
        into_series_store: Optional[str] = None,
        leave_case_out: bool = False,
        new_case_threshold: Literal["max", "min", "most_similar"] = "min",
        num_cases_to_generate: int = 1,
        ordered_by_specified_features: bool = False,
        post_process_features: Optional[Iterable[str]] = None,
        post_process_values: Optional[Union[List[List[object]], DataFrame]] = None,
        preserve_feature_values: Optional[Iterable[str]] = None,
        progress_callback: Optional[Callable] = None,
        substitute_output: bool = True,
        suppress_warning: bool = False,
        use_case_weights: bool = False,
        use_regional_model_residuals: bool = True,
        weight_feature: Optional[str] = None,
    ) -> Reaction:
        r"""
        React to supplied values and cases contained within the Trainee.

        If desired_conviction is not specified, executes a discriminative
        react: provided a list of context values, the trainee reacts to the
        model and produces predictions for the specified actions. If
        desired_conviction is specified, executes a generative react,
        produces action_values for the specified action_features conditioned
        on the optionally provided contexts.

        Parameters
        ----------
        trainee_id : str
            The ID of the Trainee to react to.

        contexts : list of list of object or DataFrame, optional
            A 2d list of context values to react to.
            If None for discriminative react, it is assumed that `session`
            and `session_id` keys are set in the `details`.

            >>> contexts = [[1, 2, 3], [4, 5, 6]]

        action_features : iterable of str, optional
            An iterable of feature names to treat as action features during
            react.

            >>> action_features = ['rain_chance', 'is_sunny']

        actions : list of list of object or DataFrame, optional
            One or more action values to use for action features.
            If specified, will only return the specified explanation
            details for the given actions. (Discriminative reacts only)

            >>> actions = [[1, 2, 3], [4, 5, 6]]

        allow_nulls : bool, default False
            When true will allow return of null values if there
            are nulls in the local model for the action features, applicable
            only to discriminative reacts.

        batch_size: int, optional
            Define the number of cases to react to at once. If left unspecified,
            the batch size will be determined automatically.

        context_features : iterable of str, optional
            An iterable of feature names to treat as context features during
            react.

            >>> context_features = ['temperature', 'humidity', 'dew_point',
            ...                     'barometric_pressure']
        derived_context_features : iterable of str, optional
            An iterable of feature names whose values should be computed
            from the provided context in the specified order. Must be different
            than context_features.
        derived_action_features : iterable of str, optional
            An iterable of feature names whose values should be computed
            after generation from the generated case prior to output, in the
            specified order. Must be a subset of action_features.

            .. note::

                Both of these derived feature lists rely on the features'
                "derived_feature_code" attribute to compute the values. If
                'derived_feature_code' attribute is undefined or references
                non-0 feature indices, the derived value will be null.

        input_is_substituted : bool, default False
            if True assumes provided categorical (nominal or
            ordinal) feature values have already been substituted.
        substitute_output : bool, default True
            If False, will not substitute categorical feature
            values. Only applicable if a substitution value map has been set.
        details : dict, optional
            If details are specified, the response will contain the requested
            explanation data along with the reaction. Below are the valid keys
            and data types for the different audit details. Omitted keys,
            values set to None, or False values for Booleans will not be
            included in the audit data returned.

            - boundary_cases : bool, optional
                If True, outputs an automatically determined (when
                'num_boundary_cases' is not specified) relevant number of
                boundary cases. Uses both context and action features of the
                reacted case to determine the counterfactual boundary based on
                action features, which maximize the dissimilarity of action
                features while maximizing the similarity of context features.
                If action features aren't specified, uses familiarity conviction
                to determine the boundary instead.
            - boundary_cases_familiarity_convictions : bool, optional
                If True, outputs familiarity conviction of addition for each of
                the boundary cases.
            - case_contributions_full : bool, optional
                If true outputs each influential case's differences between the
                predicted action feature value and the predicted action feature
                value if each individual case were not included. Uses only the
                context features of the reacted case to determine that area.
                Uses full calculations, which uses leave-one-out for cases for
                computations.
            - case_contributions_robust : bool, optional
                If true outputs each influential case's differences between the
                predicted action feature value and the predicted action feature
                value if each individual case were not included. Uses only the
                context features of the reacted case to determine that area.
                Uses robust calculations, which uses uniform sampling from
                the power set of all combinations of cases.
            - case_feature_residuals_full : bool, optional
                If True, outputs feature residuals for all (context and action)
                features for just the specified case. Uses leave-one-out for
                each feature, while using the others to predict the left out
                feature with their corresponding values from this case. Uses
                full calculations, which uses leave-one-out for cases for
                computations.
            - case_feature_residuals_robust : bool, optional
                If True, outputs feature residuals for all (context and action)
                features for just the specified case. Uses leave-one-out for
                each feature, while using the others to predict the left out
                feature with their corresponding values from this case. Uses
                robust calculations, which uses uniform sampling from the power
                set of features as the contexts for predictions.
            - case_mda_robust : bool, optional
                If True, outputs each influential case's mean decrease in
                accuracy of predicting the action feature in the local model
                area, as if each individual case were included versus not
                included. Uses only the context features of the reacted case to
                determine that area. Uses robust calculations, which uses
                uniform sampling from the power set of all combinations of cases.
            - case_mda_full : bool, optional
                If True, outputs each influential case's mean decrease in
                accuracy of predicting the action feature in the local model
                area, as if each individual case were included versus not
                included. Uses only the context features of the reacted case to
                determine that area. Uses full calculations, which uses
                leave-one-out for cases for  computations.
            - categorical_action_probabilities : bool, optional
                If True, outputs probabilities for each class for the action.
                Applicable only to categorical action features.
            - derivation_parameters : bool, optional
                If True, outputs a dictionary of the parameters used in the
                react call. These include k, p, distance_transform,
                feature_weights, feature_deviations, nominal_class_counts,
                and use_irw.

                - k: the number of cases used for the local model.
                - p: the parameter for the Lebesgue space.
                - distance_transform: the distance transform used as an
                  exponent to convert distances to raw influence weights.
                - feature_weights: the weight for each feature used in the
                  distance metric.
                - feature_deviations: the deviation for each feature used in
                  the distance metric.
                - nominal_class_counts: the number of unique values for each
                  nominal feature. This is used in the distance metric.
                - use_irw: a flag indicating if feature weights were
                  derived using inverse residual weighting.
            - distance_contribution : bool, optional
                If True, outputs the distance contribution (expected total
                surprisal contribution) for the reacted case. Uses both context
                and action feature values.
            - distance_ratio : bool, optional
                If True, outputs the ratio of distance (relative surprisal)
                between this reacted case and its nearest case to the minimum
                distance (relative surprisal) in between the closest two cases
                in the local area. All distances are computed using only the
                specified context features.
            - feature_contributions_robust : bool, optional
                If True outputs each context feature's absolute and directional
                differences between the predicted action feature value and the
                predicted action feature value if each context were not in the
                model for all context features in the local model area Uses
                robust calculations, which uses uniform sampling from the power
                set of features as the contexts for predictions. Directional feature
                contributions are returned under the key
                'directional_feature_contributions_robust'.
            - feature_contributions_full : bool, optional
                If True outputs each context feature's absolute and directional
                differences between the predicted action feature value and the
                predicted action feature value if each context were not in the
                model for all context features in the local model area. Uses
                full calculations, which uses leave-one-out for cases for
                computations. Directional feature contributions are returned
                under the key 'directional_feature_contributions_full'.
            - case_feature_contributions_robust: bool, optional
                If True outputs each context feature's absolute and directional
                differences between the predicted action feature value and the
                predicted action feature value if each context feature were not
                in the model for all context features in this case, using only
                the values from this specific case. Uses
                robust calculations, which uses uniform sampling from the power
                set of features as the contexts for predictions.
                Directional case feature contributions are returned under the
                'case_directional_feature_contributions_robust' key.
            - case_feature_contributions_full: bool, optional
                If True outputs each context feature's absolute and directional
                differences between the predicted action feature value and the
                predicted action feature value if each context feature were not
                in the model for all context features in this case, using only
                the values from this specific case. Uses
                full calculations, which uses leave-one-out for cases for
                computations. Directional case feature
                contributions are returned under the
                'case_directional_feature_contributions_full' key.
            - feature_mda_robust : bool, optional
                If True, outputs each context feature's mean decrease in
                accuracy of predicting the action feature given the context.
                Uses only the context features of the reacted case to determine
                that area. Uses robust calculations, which uses uniform sampling
                from the power set of features as the contexts for predictions.
            - feature_mda_full : bool, optional
                If True, outputs each context feature's mean decrease in
                accuracy of predicting the action feature given the context.
                Uses only the context features of the reacted case to determine
                that area. Uses full calculations, which uses leave-one-out
                for cases for computations.
            - feature_mda_ex_post_robust : bool, optional
                If True, outputs each context feature's mean decrease in
                accuracy of predicting the action feature as an explanation detail
                given that the specified prediction was already made as
                specified by the action value. Uses both context and action
                features of the reacted case to determine that area. Uses
                robust calculations, which uses uniform sampling
                from the power set of features as the contexts for predictions.
            - feature_mda_ex_post_full : bool, optional
                If True, outputs each context feature's mean decrease in
                accuracy of predicting the action feature as an explanation detail
                given that the specified prediction was already made as
                specified by the action value. Uses both context and action
                features of the reacted case to determine that area. Uses
                full calculations, which uses leave-one-out for cases for
                computations.
            - features : list of str, optional
                A list of feature names that specifies for what features will
                per-feature details be computed (residuals, contributions,
                mda, etc.). This should generally preserve compute, but will
                not when computing details robustly. Details will be computed
                for all context and action features if this value is not
                specified.
            - feature_residual_robust : bool, optional
                If True, outputs feature residuals for all (context and action)
                features locally around the prediction. Uses only the context
                features of the reacted case to determine that area. Uses robust
                calculations, which uses uniform sampling
                from the power set of features as the contexts for predictions.
            - feature_residuals_full : bool, optional
                If True, outputs feature residuals for all (context and action)
                features locally around the prediction. Uses only the context
                features of the reacted case to determine that area. Uses
                full calculations, which uses leave-one-out for cases for computations.
            - global_case_feature_residual_convictions_robust : bool, optional
                If True, outputs this case's feature residual convictions for
                the global model. Computed as: global model feature residual
                divided by case feature residual. Uses robust calculations, which
                uses uniform sampling from the power set of features as the
                contexts for predictions.
            - global_case_feature_residual_convictions_full : bool, optional
                If True, outputs this case's feature residual convictions for
                the global model. Computed as: global model feature residual
                divided by case feature residual. Uses full calculations,
                which uses leave-one-out for cases for computations.
            - hypothetical_values : dict, optional
                A dictionary of feature name to feature value. If specified,
                shows how a prediction could change in a what-if scenario where
                the influential cases' context feature values are replaced with
                the specified values.  Iterates over all influential cases,
                predicting the action features each one using the updated
                hypothetical values. Outputs the predicted arithmetic over the
                influential cases for each action feature.
            - influential_cases : bool, optional
                If True, outputs the most influential cases and their influence
                weights based on the surprisal of each case relative to the
                context being predicted among the cases. Uses only the context
                features of the reacted case.
            - influential_cases_familiarity_convictions :  bool, optional
                If True, outputs familiarity conviction of addition for each of
                the influential cases.
            - influential_cases_raw_weights : bool, optional
                If True, outputs the surprisal for each of the influential
                cases.
            - local_case_feature_residual_convictions_robust : bool, optional
                If True, outputs this case's feature residual convictions for
                the region around the prediction. Uses only the context
                features of the reacted case to determine that region.
                Computed as: region feature residual divided by case feature
                residual. Uses robust calculations, which uses uniform sampling
                from the power set of features as the contexts for predictions.
            - local_case_feature_residual_convictions_full : bool, optional
                If True, outputs this case's feature residual convictions for
                the region around the prediction. Uses only the context
                features of the reacted case to determine that region.
                Computed as: region feature residual divided by case feature
                residual. Uses full calculations, which uses leave-one-out
                for cases for computations.
            - most_similar_cases : bool, optional
                If True, outputs an automatically determined (when
                'num_most_similar_cases' is not specified) relevant number of
                similar cases, which will first include the influential cases.
                Uses only the context features of the reacted case.
            - num_boundary_cases : int, optional
                Outputs this manually specified number of boundary cases.
            - num_most_similar_cases : int, optional
                Outputs this manually specified number of most similar cases,
                which will first include the influential cases.
            - num_most_similar_case_indices : int, optional
                Outputs this specified number of most similar case indices when
                'distance_ratio' is also set to True.
            - num_robust_influence_samples_per_case : int, optional
                Specifies the number of robust samples to use for each case.
                Applicable only for computing robust feature contributions or
                robust case feature contributions. Defaults to 2000. Higher
                values will take longer but provide more stable results.
            - observational_errors : bool, optional
                If True, outputs observational errors for all features as
                defined in feature attributes.
            - outlying_feature_values : bool, optional
                If True, outputs the reacted case's context feature values that
                are outside the min or max of the corresponding feature values
                of all the cases in the local model area. Uses only the context
                features of the reacted case to determine that area.
            - prediction_stats : bool, optional
                When true outputs feature prediction stats for all (context
                and action) features locally around the prediction. The stats
                returned  are ("r2", "rmse", "spearman_coeff", "precision",
                "recall", "accuracy", "mcc", "confusion_matrix", "missing_value_accuracy").
                Uses only the context features of the reacted case to determine that area.
                Uses full calculations, which uses leave-one-out context features for
                computations.
            - selected_prediction_stats : list, optional. List of stats to output. When unspecified,
                returns all except the confusion matrix. Allowed values:

                - all : Returns all the the available prediction stats, including the confusion matrix.
                - accuracy : The number of correct predictions divided by the
                  total number of predictions.
                - confusion_matrix : A sparse map of actual feature value to a map of
                  predicted feature value to counts.
                - mae : Mean absolute error. For continuous features, this is
                  calculated as the mean of absolute values of the difference
                  between the actual and predicted values. For nominal features,
                  this is 1 - the average categorical action probability of each case's
                  correct classes. Categorical action probabilities are the probabilities
                  for each class for the action feature.
                - mda : Mean decrease in accuracy when each feature is dropped
                  from the model, applies to all features.
                - feature_mda_permutation_full : Mean decrease in accuracy that used
                  scrambling of feature values instead of dropping each
                  feature, applies to all features.
                - precision : Precision (positive predictive) value for nominal
                  features only.
                - r2 : The r-squared coefficient of determination, for
                  continuous features only.
                - recall : Recall (sensitivity) value for nominal features only.
                - rmse : Root mean squared error, for continuous features only.
                - spearman_coeff : Spearman's rank correlation coefficient,
                  for continuous features only.
                - mcc : Matthews correlation coefficient, for nominal features only.
            - similarity_conviction : bool, optional
                If True, outputs similarity conviction for the reacted case.
                Uses both context and action feature values as the case values
                for all computations. This is defined as expected (local)
                distance contribution divided by reacted case distance
                contribution.
            - generate_attempts : bool, optional
                If True outputs the number of attempts taken to generate each
                case. Only applicable when 'generate_new_cases' is "always" or
                "attempt".

            >>> details = {'num_most_similar_cases': 5,
            ...            'feature_residuals_full': True}

        desired_conviction : float
            If specified will execute a generative react. If not
            specified will executed a discriminative react. Conviction is the
            ratio of expected surprisal to generated surprisal for each
            feature generated, valid values are in the range of
            :math:`(0, \\infty)`.
        weight_feature : str, optional
            Name of feature whose values to use as case weights.
            When left unspecified uses the internally managed case weight.
        use_case_weights : bool, default False
            If set to True will scale influence weights by each
            case's weight_feature weight.
        case_indices : Iterable of Sequence[Union[str, int]], defaults to None
            An Iterable of Sequences, of session id and index, where
            index is the original 0-based index of the case as it was trained
            into the session. If this case does not exist, discriminative react
            outputs null, generative react ignores it.
        preserve_feature_values : iterable of str
            List of features that will preserve their values from
            the case specified by case_indices, appending and overwriting the
            specified contexts as necessary.  For generative reacts, if
            case_indices isn't specified will preserve feature values of a
            random case.
        leave_case_out : bool, default False
            If set to True and specified along with case_indices,
            each individual react will respectively ignore the corresponding
            case specified by case_indices by leaving it out.
        initial_batch_size: int, optional
            Define the number of cases to react to in the first batch. If
            unspecified, the value of the ``react_initial_batch_size`` property
            is used. The number of cases in following batches will be
            automatically adjusted. This value is ignored if ``batch_size`` is
            specified.
        into_series_store : str, optional
            The name of a series store. If specified, will store an internal
            record of all react contexts for this session and series to be used
            later with train series.
        use_regional_model_residuals : bool
            If false uses model feature residuals, if True
            recalculates regional model residuals.
        feature_bounds_map : dict of dict
            A mapping of feature names to the bounds for the
            feature values to be generated in. For continuous features this
            should be a numeric value, for datetimes this should be a datetime
            string. Min bounds should be equal to or smaller than max bounds,
            except when setting the bounds around the cycle length of a cyclic
            feature.(e.g., to allow 0 +/- 60 degrees, set min=300 and max=60).

            .. code-block::
                :caption: Example feature bounds map:

                {
                    "feature_a": {"min": 0},
                    "feature_b" : {"min": 1, "max": 5},
                    "feature_c": {"max": 1}
                }

        generate_new_cases : {"always", "attempt", "no"}, default "no"
            (Optional) Whether to generate new cases.

            This parameter takes in a string equal to one of the following:

            a. "attempt"

                `Synthesizer` attempts to generate new cases and
                if its not possible to generate a new case, it might
                generate cases in "no" mode (see point c.)
            b. "always"

                `Synthesizer` always generates new cases and
                if its not possible to generate a new case, it returns
                `None`.
            c. "no"

                `Synthesizer` generates data based on the
                `desired_conviction` specified and the generated data is
                not guaranteed to be a new case (that is, a case not found
                in original dataset.)

        ordered_by_specified_features : bool, default False
            If True order of generated feature values will match
            the order of specified features.
        num_cases_to_generate : int, default 1
            The number of cases to generate.
        suppress_warning : bool, defaults to False
            If True, warnings will not be displayed.
        post_process_features : iterable of str, optional
            List of feature names that will be made available during the
            execution of post_process feature attributes.
        post_process_values : list of list of object or DataFrame, optional
            A 2d list of values corresponding to post_process_features that
            will be made available during the execution of post_process feature
            attributes.
        progress_callback : callable, optional
            A callback method that will be called before each
            batched call to react and at the end of reacting. The method is
            given a ProgressTimer containing metrics on the progress and timing
            of the react operation, and the batch result.
        new_case_threshold : str, optional
            Distance to determine the privacy cutoff. If None,
            will default to "min".

            Possible values:

                - min: minimum distance in the original local space.
                - max: maximum distance in the original local space.
                - most_similar: distance between the nearest neighbor to the
                  nearest neighbor in the original space.
        exclude_novel_nominals_from_uniqueness_check : bool, default False
            If True, will exclude features which have a subtype defined in their feature
            attributes from the uniqueness check that happens when ``generate_new_cases``
            is True. Only applies to generative reacts.

        Returns
        -------
        Reaction:
            A MutableMapping (dict-like) with these keys -> values:
                action -> pandas.DataFrame
                    A data frame of action values.

                details -> Dict or List
                    An aggregated list of any requested details.

        Raises
        ------
        ValueError
            If `derived_action_features` is not a subset of `action_features`.

            If `new_case_threshold` is not one of {"max", "min", "most_similar"}.

            If the number of context values does not match the number of context features.
        HowsoError
            If `num_cases_to_generate` is not an integer greater than 0.
        """
        self._auto_resolve_trainee(trainee_id)
        trainee = self.trainee_cache.get(trainee_id)
        action_features, actions, context_features, contexts = (
            self._preprocess_react_parameters(
                action_features=action_features,
                actions=actions,
                case_indices=case_indices,
                context_features=context_features,
                contexts=contexts,
                desired_conviction=desired_conviction,
                preserve_feature_values=preserve_feature_values,
                trainee_id=trainee_id
            )
        )

        if post_process_values is not None and post_process_features is None:
            post_process_features = internals.get_features_from_data(
                post_process_values,
                data_parameter='post_process_values',
                features_parameter='post_process_features')
        post_process_values = serialize_cases(
            post_process_values, post_process_features,
            trainee.features)

        if post_process_values is not None and contexts is not None:
            if (len(contexts) > 1 and len(post_process_values) > 1 and
                    len(contexts) != len(post_process_values)):
                raise ValueError(
                    "If more than one value is provided for 'contexts' "
                    "and 'post_process_values', then they must be of the same "
                    "length."
                )

        if action_features is not None and derived_action_features is not None:
            if not set(derived_action_features).issubset(set(action_features)):
                raise ValueError(
                    'Specified \'derived_action_features\' must be a subset of '
                    '\'action_features\'.')

        if new_case_threshold not in [None, "min", "max", "most_similar"]:
            raise ValueError(
                f"The value '{new_case_threshold}' specified for the parameter "
                "`new_case_threshold` is not valid. It accepts one of the"
                " following values - ['min', 'max', 'most_similar',]"
            )

        if details is not None and 'robust_computation' in details:
            details['robust_influences'] = details['robust_computation']
            details['robust_residuals'] = details['robust_computation']
            del details['robust_computation']
            warnings.warn(
                'The detail "robust_computation" is deprecated and will be '
                'removed in a future release. Please use "robust_residuals" '
                'and/or "robust_influences" instead.', DeprecationWarning)

        if desired_conviction is None:
            if contexts is not None:
                for context in contexts:
                    if context is not None and \
                            (len(context) != len(context_features)):
                        raise ValueError(
                            "The number of provided context values in "
                            "`contexts` does not match the number of features "
                            "in `context_features`."
                        )
                total_size = len(contexts)
            else:
                total_size = len(case_indices)

            # discriminative react parameters
            react_params = {
                "action_values": actions,
                "context_features": context_features,
                "context_values": contexts,
                "action_features": action_features,
                "derived_context_features": derived_context_features,
                "derived_action_features": derived_action_features,
                "post_process_features": post_process_features,
                "post_process_values": post_process_values,
                "case_indices": case_indices,
                "allow_nulls": allow_nulls,
                "input_is_substituted": input_is_substituted,
                "substitute_output": substitute_output,
                "weight_feature": weight_feature,
                "use_case_weights": use_case_weights,
                "leave_case_out": leave_case_out,
                "preserve_feature_values": preserve_feature_values,
                "new_case_threshold": new_case_threshold,
                "details": details,
            }
        else:
            if (
                not isinstance(num_cases_to_generate, int) or
                num_cases_to_generate <= 0
            ):
                raise HowsoError("`num_cases_to_generate` must be an integer "
                                 "greater than 0.")
            total_size = num_cases_to_generate

            context_features, contexts = \
                self._preprocess_generate_parameters(
                    trainee_id,
                    action_features=action_features,
                    context_features=context_features,
                    contexts=contexts,
                    desired_conviction=desired_conviction,
                    num_cases_to_generate=num_cases_to_generate,
                    case_indices=case_indices
                )

            # generative react parameters
            react_params = {
                "num_cases_to_generate": num_cases_to_generate,
                "context_features": context_features,
                "context_values": contexts,
                "action_features": action_features,
                "derived_context_features": derived_context_features,
                "derived_action_features": derived_action_features,
                "post_process_features": post_process_features,
                "post_process_values": post_process_values,
                "use_regional_model_residuals": use_regional_model_residuals,
                "desired_conviction": desired_conviction,
                "feature_bounds_map": feature_bounds_map,
                "generate_new_cases": generate_new_cases,
                "ordered_by_specified_features": ordered_by_specified_features,
                "preserve_feature_values": preserve_feature_values,
                "new_case_threshold": new_case_threshold,
                "into_series_store": into_series_store,
                "input_is_substituted": input_is_substituted,
                "substitute_output": substitute_output,
                "weight_feature": weight_feature,
                "use_case_weights": use_case_weights,
                "case_indices": case_indices,
                "leave_case_out": leave_case_out,
                "details": details,
                "exclude_novel_nominals_from_uniqueness_check": exclude_novel_nominals_from_uniqueness_check,
            }

        if batch_size or self._should_react_batch(react_params, total_size):
            # Run in batch
            if self.verbose:
                print(
                    'Batch reacting to context on trainee with id: '
                    f'{trainee_id}'
                )
            response = self._batch_react(
                trainee_id,
                react_params,
                batch_size=batch_size,
                initial_batch_size=initial_batch_size,
                total_size=total_size,
                progress_callback=progress_callback
            )
        else:
            # Run as a single react request
            if self.verbose:
                print(f'Reacting to context on trainee with id: {trainee_id}')
            with ProgressTimer(total_size) as progress:
                if isinstance(progress_callback, Callable):
                    progress_callback(progress, None)
                response, _, _ = self._react(trainee_id, react_params)
                progress.update(total_size)

            if isinstance(progress_callback, Callable):
                progress_callback(progress, response)

        response = internals.format_react_response(response)

        if desired_conviction is not None:
            # If the number of cases generated is less then requested, raise
            # warning (only for generative reacts)
            internals.insufficient_generation_check(
                num_cases_to_generate, len(response['action']),
                suppress_warning=suppress_warning
            )

        response = Reaction(response.get('action'), response.get('details'))

        return response

    def _batch_react(  # noqa: C901
        self,
        trainee_id: str,
        react_params: Dict,
        *,
        batch_size: Optional[int] = None,
        initial_batch_size: Optional[int] = None,
        total_size: int,
        progress_callback: Optional[Callable] = None
    ):
        """
        Make react requests in batch.

        Parameters
        ----------
        trainee_id : str
            The ID of the Trainee to react to.
        react_params : dict
            The request object.
        batch_size: int, optional
            Define the number of cases to react to at once. If left unspecified,
            the batch size will be determined automatically.
        initial_batch_size: int, optional
            Define the number of cases to react to in the first batch. If
            unspecified, the value of the ``react_initial_batch_size`` property
            is used. The number of cases in following batches will be
            automatically adjusted. This value is ignored if ``batch_size`` is
            specified.
        total_size : int
            The total size of the data that will be batched.
        progress_callback : callable, optional
            A method to be called during batching to retrieve the progress
            metrics.

        Returns
        -------
        dict
            The react response.
        """
        temp_result = None
        accumulated_result = {'action_values': []}

        actions = react_params.get('action_values')
        contexts = react_params.get('context_values')
        case_indices = react_params.get('case_indices')
        post_process_values = react_params.get('post_process_values')

        with ProgressTimer(total_size) as progress:
            gen_batch_size = None
            batch_scaler = None
            if not batch_size:
                # Scale the batch size automatically
                start_batch_size = initial_batch_size or self.react_initial_batch_size
                batch_scaler = self.batch_scaler_class(
                    start_batch_size, progress)
                gen_batch_size = batch_scaler.gen_batch_size()
                batch_size = next(gen_batch_size, None)

            while not progress.is_complete and batch_size is not None:
                if isinstance(progress_callback, Callable):
                    progress_callback(progress, temp_result)
                batch_start = progress.current_tick
                batch_end = progress.current_tick + batch_size

                if actions is not None and len(actions) > 1:
                    react_params['action_values'] = actions[
                        batch_start:batch_end]
                if contexts is not None and len(contexts) > 1:
                    react_params['context_values'] = contexts[
                        batch_start:batch_end]
                if case_indices is not None and len(case_indices) > 1:
                    react_params['case_indices'] = (
                        case_indices[batch_start:batch_end])
                if (post_process_values is not None and
                        len(post_process_values) > 1):
                    react_params['post_process_values'] = (
                        post_process_values[batch_start:batch_end])

                if react_params.get('desired_conviction') is not None:
                    react_params['num_cases_to_generate'] = batch_size
                temp_result, in_size, out_size = self._react(
                    trainee_id, react_params)

                internals.accumulate_react_result(accumulated_result,
                                                  temp_result)
                if batch_scaler is None or gen_batch_size is None:
                    progress.update(batch_size)
                else:
                    batch_size = batch_scaler.send(
                        gen_batch_size,
                        batch_scaler.SendOptions(None, (in_size, out_size)))

        # Final call to callback on completion
        if isinstance(progress_callback, Callable):
            progress_callback(progress, temp_result)

        return accumulated_result

    def _react(self, trainee_id: str, react_params: Dict
               ) -> Tuple[Dict, int, int]:
        """
        Make a single react request.

        Parameters
        ----------
        trainee_id : str
            The ID of the Trainee to react to.
        react_params : dict
            The request parameters.

        Returns
        -------
        dict
            The react response.
        int
            The request payload size.
        int
            The response payload size.
        """
        ret, in_size, out_size = self.howso.batch_react(
            trainee_id, **react_params)

        # Action values and features should always be defined
        if not ret.get('action_values'):
            ret['action_values'] = []
        if not ret.get('action_features'):
            ret['action_features'] = []

        return ret, in_size, out_size

    def _should_react_batch(self, react_params: Dict, total_size: int) -> bool:
        """
        Determine if given react should be batched.

        Parameters
        ----------
        react_params : dict
            The react request parameters.
        total_size : int
            The size of the cases being reacted to.

        Returns
        -------
        bool
            Whether a react should be batched.
        """
        if react_params.get('desired_conviction') is not None:
            if total_size > self._react_generative_batch_threshold:
                return True
        else:
            if total_size > self._react_discriminative_batch_threshold:
                return True

        return False

    def _preprocess_react_parameters(
        self,
        *,
        action_features: Iterable[str],
        actions: List[object],
        case_indices: Iterable[Sequence[Union[str, int]]],
        context_features: Iterable[str],
        contexts: List[object],
        desired_conviction: float,
        preserve_feature_values: Iterable[str],
        trainee_id: str,
        continue_series: bool = False,
    ) -> Tuple[List[str], List[object], List[str], List[object]]:
        """
        Preprocess parameters for `react_` methods.

        Helper method to pre-process the parameters. Updates the passed-in
        parameters as necessary.

        Parameters
        ----------
        action_features: iterable of str
            See :meth:`HowsoDirectClient.react()`.
        actions: list of object
            See :meth:`HowsoDirectClient.react()`.
        context_features: iterable of str
            See :meth:`HowsoDirectClient.react()`.
        contexts: list of object
            See :meth:`HowsoDirectClient.react()`.
        desired_conviction : float
            See :meth:`HowsoDirectClient.react()`.
        case_indices: iterable of sequence of str, int
            See :meth:`HowsoDirectClient.react()`.
        preserve_feature_values: iterable of str
            See :meth:`HowsoDirectClient.react()`.
        trainee_id : str
            See :meth:`HowsoDirectClient.react()`.
        continue_series : bool
            See :meth:`HowsoDirectClient.react_series()`.

        Returns
        -------
        tuple
           Updated action_features, actions, context_features, contexts
        """
        # Validate case_indices if provided
        if case_indices is not None:
            validate_case_indices(case_indices)

        # Get default features
        self._auto_resolve_trainee(trainee_id)
        trainee = self.trainee_cache.get(trainee_id)

        # Preprocess contexts
        if contexts is not None and context_features is None:
            context_features = internals.get_features_from_data(
                contexts,
                data_parameter='contexts',
                features_parameter='context_features')
        contexts = serialize_cases(contexts, context_features, trainee.features)

        # Preprocess actions
        if actions is not None and action_features is None:
            validate_list_shape(actions, 2, "actions", "object")
            action_features = internals.get_features_from_data(
                actions,
                data_parameter='actions',
                features_parameter='action_features')
        actions = serialize_cases(actions, action_features, trainee.features)

        # validate discriminative-react only parameters
        if desired_conviction is None:
            validate_list_shape(contexts, 2, "contexts", "list of object")
            validate_list_shape(action_features, 1, "action_features", "str")
            validate_list_shape(context_features, 1, "context_features", "str")

            if self.verbose:
                print(f'Reacting to context on trainee with id: {trainee_id}')

            if contexts is None:
                # case_indices/preserve_feature_values are not necessary
                # when using continue_series, as initial_feature/values may be used
                if not continue_series and (
                    case_indices is None or preserve_feature_values is None
                ):
                    raise ValueError(
                        "If `contexts` are not specified, both `case_indices`"
                        " and `preserve_feature_values` must be specified."
                    )

        return action_features, actions, context_features, contexts

    def react_into_features(
        self,
        trainee_id: str,
        *,
        distance_contribution: Optional[Union[str, bool]] = False,
        familiarity_conviction_addition: Optional[Union[str, bool]] = False,
        familiarity_conviction_removal: Optional[Union[str, bool]] = False,
        features: Optional[Iterable[str]] = None,
        influence_weight_entropy: Union[bool, str] = False,
        p_value_of_addition: Optional[Union[str, bool]] = False,
        p_value_of_removal: Optional[Union[str, bool]] = False,
        similarity_conviction: Optional[Union[str, bool]] = False,
        use_case_weights: bool = False,
        weight_feature: Optional[str] = None,
    ):
        """
        Calculate and cache conviction and other statistics.

        Parameters
        ----------
        trainee_id : str
            The ID of the Trainee to calculate and store conviction for.
        features : iterable of str, optional
            An iterable of features to calculate convictions.
        familiarity_conviction_addition : bool or str, default False
            The name of the feature to store conviction of addition
            values. If set to True the values will be stored to the feature
            'familiarity_conviction_addition'.
        familiarity_conviction_removal : bool or str, default False
            The name of the feature to store conviction of removal
            values. If set to True the values will be stored to the feature
            'familiarity_conviction_removal'.
        influence_weight_entropy : bool or str, default False
            The name of the feature to store influence weight entropy values in.
            If set to True, the values will be stored in the feature
            'influence_weight_entropy'.
        p_value_of_addition : bool or str, default False
            The name of the feature to store p value of addition
            values. If set to True the values will be stored to the feature
            'p_value_of_addition'.
        p_value_of_removal : bool or str, default False
            The name of the feature to store p value of removal
            values. If set to True the values will be stored to the feature
            'p_value_of_removal'.
        similarity_conviction : bool or str, default False
            The name of the feature to store similarity conviction
            values. If set to True the values will be stored to the feature
            'similarity_conviction'.
        distance_contribution : bool or str, default False
            The name of the feature to store distance contribution.
            If set to True the values will be stored to the
            feature 'distance_contribution'.
        weight_feature : str, optional
            Name of feature whose values to use as case weights.
            When left unspecified uses the internally managed case weight.
        use_case_weights : bool, default False
            If set to True will scale influence weights by each
            case's weight_feature weight.
        """
        self._auto_resolve_trainee(trainee_id)
        validate_list_shape(features, 1, "features", "str")
        if self.verbose:
            print(f'Reacting into features on trainee with id: {trainee_id}')
        self.howso.react_into_features(
            trainee_id,
            features=features,
            familiarity_conviction_addition=familiarity_conviction_addition,
            familiarity_conviction_removal=familiarity_conviction_removal,
            influence_weight_entropy=influence_weight_entropy,
            p_value_of_addition=p_value_of_addition,
            p_value_of_removal=p_value_of_removal,
            similarity_conviction=similarity_conviction,
            distance_contribution=distance_contribution,
            weight_feature=weight_feature,
            use_case_weights=use_case_weights)
        self._auto_persist_trainee(trainee_id)

    def get_cases(
        self,
        trainee_id: str,
        session: Optional[str] = None,
        case_indices: Optional[Iterable[Sequence[Union[str, int]]]] = None,
        indicate_imputed: bool = False,
        features: Optional[Iterable[str]] = None,
        condition: Optional[Dict] = None,
        num_cases: Optional[int] = None,
        precision: Optional[Literal["exact", "similar"]] = None
    ) -> Dict:
        """
        Retrieve cases from a model given a trainee id.

        Parameters
        ----------
        trainee_id : str
            The ID of the Trainee retrieve cases from.

        session : str, optional
            The session ID to retrieve cases for, in their trained order.

            NOTE: If a session is not provided, retrieves all feature values
                  for cases for all (unordered) sessions in the order they
                  were trained within each session.

        case_indices : iterable of sequence of str, int, optional
            Iterable of Sequences, of session id and index, where index is the
            original 0-based index of the case as it was trained into the
            session. If specified, returns only these cases and ignores the
            session parameter.

        indicate_imputed : bool, default False
            If set, an additional value will be appended to the cases
            indicating if the case was imputed.

        features : iterable of str, optional
            A list of feature names to return values for in leu of all
            default features.

            Built-in features that are available for retrieval:

                | **.session** - The session id the case was trained under.
                | **.session_training_index** - 0-based original index of the
                  case, ordered by training during the session; is never
                  changed.

        condition : dict, optional
            The condition map to select the cases to retrieve that meet all the
            provided conditions.

            .. NOTE::
                The dictionary keys are the feature name and values are one of:

                    - None
                    - A value, must match exactly.
                    - An array of two numeric values, specifying an inclusive
                      range. Only applicable to continuous and numeric ordinal
                      features.
                    - An array of string values, must match any of these values
                      exactly. Only applicable to nominal and string ordinal
                      features.

            .. TIP::
                Example 1 - Retrieve all values belonging to `feature_name`::

                    criteria = {"feature_name": None}

                Example 2 - Retrieve cases that have the value 10::

                    criteria = {"feature_name": 10}

                Example 3 - Retrieve cases that have a value in range [10, 20]::

                    criteria = {"feature_name": [10, 20]}

                Example 4 - Retrieve cases that match one of ['a', 'c', 'e']::

                    condition = {"feature_name": ['a', 'c', 'e']}

                Example 5 - Retrieve cases using session name and index::

                    criteria = {'.session':'your_session_name',
                                '.session_training_index': 1}

        num_cases : int, default None
            The maximum amount of cases to retrieve. If not specified, the limit
            will be k cases if precision is "similar", or no limit if precision
            is "exact".

        precision : {"exact", "similar}, optional
            The precision to use when retrieving the cases via condition.
            Options are "exact" or "similar". If not provided, "exact" will
            be used.

        Returns
        -------
        Dict
            A cases object containing the feature names and cases.
        """
        # Validate case_indices if provided
        if case_indices is not None:
            validate_case_indices(case_indices)

        if isinstance(precision, str):
            if precision not in self.SUPPORTED_PRECISION_VALUES:
                warnings.warn(self.INCORRECT_PRECISION_VALUE_WARNING)

        self._auto_resolve_trainee(trainee_id)
        validate_list_shape(features, 1, "features", "str")
        if session is None and case_indices is None:
            warnings.warn("Calling get_cases without session id does not "
                          "guarantee case order.")
        if self.verbose:
            print('Retrieving cases.')
        result = self.howso.get_cases(
            trainee_id,
            features=features,
            session=session,
            case_indices=case_indices,
            indicate_imputed=1 if indicate_imputed else 0,
            condition=condition,
            num_cases=num_cases,
            precision=precision
        )
        if result is None:
            result = dict()
        return dict(features=result.get('features'),
                    cases=result.get('cases'))

    def react_group(
        self,
        trainee_id: str,
        new_cases: Union[List[List[List[object]]], List[DataFrame]],
        *,
        features: Optional[Iterable[str]] = None,
        distance_contributions: bool = False,
        familiarity_conviction_addition: bool = True,
        familiarity_conviction_removal: bool = False,
        kl_divergence_addition: bool = False,
        kl_divergence_removal: bool = False,
        p_value_of_addition: bool = False,
        p_value_of_removal: bool = False,
        weight_feature: Optional[str] = None,
        use_case_weights: bool = False
    ) -> Dict:
        """
        Computes specified data for a **set** of cases.

        Return the list of familiarity convictions (and optionally, distance
        contributions or p values) for each set.

        Parameters
        ----------
        trainee_id : str
            The trainee id.

        new_cases : list of list of list of object or list of DataFrame
            Specify a **set** using a list of cases to compute the conviction of
            groups of cases as shown in the following example.

            >>> [ [[1, 2, 3], [4, 5, 6], [7, 8, 9]], # Group 1
            >>>   [[1, 2, 3]] ] # Group 2

        features : iterable of str, optional
            An iterable of feature names to consider while calculating
            convictions.
            cases from this other specified trainee instead.
        distance_contributions : bool, default False
            Calculate and output distance contribution ratios in
            the output dict for each case.
        familiarity_conviction_addition : bool, default True
            Calculate and output familiarity conviction of adding the
            specified cases.
        familiarity_conviction_removal : bool, default False
            Calculate and output familiarity conviction of removing
            the specified cases.s
        kl_divergence_addition : bool, default False
            Calculate and output KL divergence of adding the
            specified cases.
        kl_divergence_removal : bool, default False
            Calculate and output KL divergence of removing the
            specified cases.
        p_value_of_addition : bool, default False
            If true will output p value of addition.
        p_value_of_removal : bool, default False
            If true will output p value of removal.
        weight_feature : str, optional
            Name of feature whose values to use as case weights.
            When left unspecified uses the internally managed case weight.
        use_case_weights : bool, default False
            If set to True will scale influence weights by each
            case's weight_feature weight.

        Returns
        -------
        dict
            The react response.
        """
        self._auto_resolve_trainee(trainee_id)
        feature_attributes = self.trainee_cache.get(trainee_id).features
        serialized_cases = None

        if num_list_dimensions(new_cases) != 3:
            raise ValueError(
                "Improper shape of `new_cases` values passed. "
                "`new_cases` must be a 3d list of object.")

        serialized_cases = []
        for group in new_cases:
            if features is None:
                features = internals.get_features_from_data(group)
            serialized_cases.append(serialize_cases(group, features,
                                                    feature_attributes))

        if self.verbose:
            print('Reacting to a set of cases on trainee with id: '
                  f'{trainee_id}')

        ret = self.howso.batch_react_group(
            trainee_id,
            features=features,
            new_cases=serialized_cases,
            familiarity_conviction_addition=familiarity_conviction_addition,
            familiarity_conviction_removal=familiarity_conviction_removal,
            kl_divergence_addition=kl_divergence_addition,
            kl_divergence_removal=kl_divergence_removal,
            p_value_of_addition=p_value_of_addition,
            p_value_of_removal=p_value_of_removal,
            distance_contributions=distance_contributions,
            weight_feature=weight_feature,
            use_case_weights=use_case_weights
        )

        return ret

    def get_feature_conviction(
        self,
        trainee_id: str,
        *,
        features: Optional[Iterable[str]] = None,
        action_features: Optional[Iterable[str]] = None,
        familiarity_conviction_addition: bool = True,
        familiarity_conviction_removal: bool = False,
        weight_feature: Optional[str] = None,
        use_case_weights: bool = False
    ) -> Dict:
        """
        Get familiarity conviction for features in the model.

        Parameters
        ----------
        trainee_id : str
            The id of the trainee.
        features : iterable of str, optional
            An iterable of feature names to calculate convictions. At least 2
            features are required to get familiarity conviction. If not
            specified all features will be used.
        action_features : iterable of str, optional
            An iterable of feature names to be treated as action features
            during conviction calculation in order to determine the conviction
            of each feature against the set of action_features. If not
            specified, conviction is computed for each feature against the rest
            of the features as a whole.
        familiarity_conviction_addition : bool, default True
            Calculate and output familiarity conviction of adding the
            specified features in the output.
        familiarity_conviction_removal : bool, default False
            Calculate and output familiarity conviction of removing
            the specified features in the output.
        weight_feature : str, optional
            Name of feature whose values to use as case weights.
            When left unspecified uses the internally managed case weight.
        use_case_weights : bool, default False
            If set to True will scale influence weights by each
            case's weight_feature weight.

        Returns
        -------
        dict
            A dict with familiarity_conviction_addition or
            familiarity_conviction_removal
        """
        self._auto_resolve_trainee(trainee_id)
        validate_list_shape(features, 1, "features", "str")
        validate_list_shape(action_features, 1, "action_features", "str")
        if self.verbose:
            print('Getting conviction of features for trainee with id: '
                  f'{trainee_id}')
        return self.howso.compute_conviction_of_features(
            trainee_id,
            features=features,
            action_features=action_features,
            familiarity_conviction_addition=familiarity_conviction_addition,
            familiarity_conviction_removal=familiarity_conviction_removal,
            weight_feature=weight_feature,
            use_case_weights=use_case_weights
        )

    def add_feature(
        self,
        trainee_id: str,
        feature: str,
        feature_value: Optional[Union[int, float, str]] = None,
        *,
        condition: Optional[Dict] = None,
        condition_session: Optional[str] = None,
        feature_attributes: Optional[Dict] = None,
        overwrite: bool = False
    ):
        """
        Adds a feature to a trainee.

        Parameters
        ----------
        trainee_id : str
            The ID of the Trainee add the feature to.
        feature : str
            The name of the feature.
        feature_attributes : dict, optional
            The dict of feature specific attributes for this feature. If
            unspecified and conditions are not specified, will assume feature
            type as 'continuous'.
        feature_value : int or float or str, optional
            The value to populate the feature with.
            By default, populates the new feature with None.
        condition : dict, optional
            A condition map where feature values will only be added when
            certain criteria is met.

            If None, the feature will be added to all cases in the model
            and feature metadata will be updated to include it. If specified
            as an empty dict, the feature will still be added to all cases in
            the model but the feature metadata will not be updated.

            .. NOTE::
                The dictionary keys are the feature name and values are one of:

                    - None
                    - A value, must match exactly.
                    - An array of two numeric values, specifying an inclusive
                      range. Only applicable to continuous and numeric ordinal
                      features.
                    - An array of string values, must match any of these values
                      exactly. Only applicable to nominal and string ordinal
                      features.

            .. TIP::
                For instance to add the `feature_value` only when the
                `length` and `width` features are equal to 10::

                    condition = {"length": 10, "width": 10}

        condition_session : str, optional
            If specified, ignores the condition and operates on cases for the
            specified session id.
        overwrite : bool, default False
            If True, the feature will be over-written if it exists.
        """
        self._auto_resolve_trainee(trainee_id)
        cached_trainee = self.trainee_cache.get(trainee_id)

        if self.verbose:
            print(f'Adding feature {feature}.')

        if feature_attributes is not None:
            updated_attributes = internals.preprocess_feature_attributes(
                {feature: feature_attributes})
            feature_attributes = updated_attributes[feature]

        self.howso.add_feature(
            trainee_id, feature,
            feature_value=feature_value,
            condition=condition,
            condition_session=condition_session,
            feature_attributes=feature_attributes,
            overwrite=overwrite,
            session=self.active_session.id
        )
        self._auto_persist_trainee(trainee_id)

        # Update trainee in cache
        updated_feature_attributes = self.get_feature_attributes(trainee_id)
        cached_trainee.features = updated_feature_attributes

    def remove_feature(
        self,
        trainee_id: str,
        feature: str,
        *,
        condition: Optional[Dict] = None,
        condition_session: Optional[str] = None
    ):
        """
        Removes a feature from a trainee.

        Parameters
        ----------
        trainee_id : str
            The ID of the Trainee remove the feature from.
        feature : str
            The name of the feature to remove.
        condition : dict, optional
            A condition map where features will only be removed when certain
            criteria is met.

            If None, the feature will be removed from all cases in the model
            and feature metadata will be updated to exclude it. If specified
            as an empty dict, the feature will still be removed from all cases
            in the model but the feature metadata will not be updated.

            .. NOTE::
                The dictionary keys are the feature name and values are one of:

                    - None
                    - A value, must match exactly.
                    - An array of two numeric values, specifying an inclusive
                      range. Only applicable to continuous and numeric ordinal
                      features.
                    - An array of string values, must match any of these values
                      exactly. Only applicable to nominal and string ordinal
                      features.

            .. TIP::
                For instance to remove the `length` feature only when the
                value is between 1 and 5::

                    condition = {"length": [1, 5]}

        condition_session : str, optional
            If specified, ignores the condition and operates on cases for the
            specified session id.
        """
        self._auto_resolve_trainee(trainee_id)
        cached_trainee = self.trainee_cache.get(trainee_id)

        if self.verbose:
            print(f'Removing feature "{feature}" for trainee with '
                  f'id: {trainee_id}')

        self.howso.remove_feature(
            trainee_id, feature,
            condition=condition,
            condition_session=condition_session,
            session=self.active_session.id
        )
        self._auto_persist_trainee(trainee_id)

        # Update trainee in cache
        updated_feature_attributes = self.get_feature_attributes(trainee_id)
        cached_trainee.features = updated_feature_attributes

    def get_marginal_stats(
        self,
        trainee_id: str,
        *,
        condition: Optional[Dict[str, Any]] = None,
        num_cases: Optional[int] = None,
        precision: Optional[Literal["exact", "similar"]] = None,
        weight_feature: Optional[str] = None
    ) -> Dict[str, Dict[str, float]]:
        """
        Get marginal stats for all features.

        Parameters
        ----------
        trainee_id : str
            The ID of the Trainee to retrieve marginal stats for.
        condition : dict or None, optional
            A condition map to select which cases to compute marginal stats
            for.

            .. NOTE::
                The dictionary keys are the feature name and values are one of:

                    - None
                    - A value, must match exactly.
                    - An array of two numeric values, specifying an inclusive
                      range. Only applicable to continuous and numeric ordinal
                      features.
                    - An array of string values, must match any of these values
                      exactly. Only applicable to nominal and string ordinal
                      features.
        num_cases : int, default None
            The maximum amount of cases to use to calculate marginal stats.
            If not specified, the limit will be k cases if precision is
            "similar". Only used if `condition` is not None.
        precision : str, default None
            The precision to use when selecting cases with the condition.
            Options are 'exact' or 'similar'. If not specified "exact" will be
            used. Only used if `condition` is not None.
        weight_feature : str, optional
            When specified, will attempt to return stats that were computed
            using this weight_feature.

        Returns
        -------
        dict of str to dict of str to float
            A map of feature names to map of stat type to stat values.
        """
        self._auto_resolve_trainee(trainee_id)

        if isinstance(precision, str):
            if precision not in self.SUPPORTED_PRECISION_VALUES:
                warnings.warn(self.INCORRECT_PRECISION_VALUE_WARNING)

        if self.verbose:
            print('Getting feature marginal stats for trainee with '
                  f'id: {trainee_id}')

        stats = self.howso.get_marginal_stats(
            trainee_id,
            condition=condition,
            num_cases=num_cases,
            precision=precision,
            weight_feature=weight_feature)
        return stats

    def react_aggregate(
        self,
        trainee_id: str,
        *,
        action_feature: Optional[str] = None,
        confusion_matrix_min_count: Optional[int] = None,
        context_features: Optional[Iterable[str]] = None,
        details: Optional[dict] = None,
        feature_influences_action_feature: Optional[str] = None,
        hyperparameter_param_path: Optional[Iterable[str]] = None,
        num_robust_influence_samples: Optional[int] = None,
        num_robust_residual_samples: Optional[int] = None,
        num_robust_influence_samples_per_case: Optional[int] = None,
        num_samples: Optional[int] = None,
        prediction_stats_action_feature: Optional[str] = None,
        residuals_hyperparameter_feature: Optional[str] = None,
        robust_hyperparameters: Optional[bool] = None,
        sample_model_fraction: Optional[float] = None,
        sub_model_size: Optional[int] = None,
        use_case_weights: bool = False,
        weight_feature: Optional[str] = None,
    ) -> dict[str, dict[str, float]]:
        """
        Reacts into the aggregate trained cases in the Trainee.

        Calculates, caches, and/or returns the requested influences and prediction stats.

        Parameters
        ----------
        action_feature : str, optional
            Name of target feature for which to do computations. If ``prediction_stats_action_feature``
            and ``feature_influences_action_feature`` are not provided, they will default to this value.
            If ``feature_influences_action_feature`` is not provided and feature influences ``details`` are
            selected, this feature must be provided.
        confusion_matrix_min_count : int, optional
            The number of predictions a class should have (value of a cell in the
            matrix) for it to remain in the confusion matrix. If the count is
            less than this value, it will be accumulated into a single value of
            all insignificant predictions for the class and removed from the
            confusion matrix. Defaults to 10, applicable only to confusion
            matrices when computing residuals.
        context_features : iterable of str, optional
            List of features names to use as contexts for
            computations. Default is all trained non-unique features if
            unspecified.
        details : map of str -> object, optional
            If details are specified, the response will contain the requested
            explanation data.. Below are the valid keys and data types for the
            different audit details. Omitted keys, values set to None, or False
            values for Booleans will not be included in the data returned.

            - prediction_stats : bool, optional
                If True outputs full feature prediction stats for all (context and action) features.
                The prediction stats returned are set by the "selected_prediction_stats" parameter
                in the `details` parameter. Uses full calculations, which uses leave-one-out for
                features for computations. False removes cached values.
            - feature_residuals_full : bool, optional
                For each context_feature, use the full set of all other context_features to predict
                the feature. False removes cached values. When ``prediction_stats``
                in the ``details`` parameter is true, the Trainee will also calculate and cache the
                full feature residuals.
            - feature_residuals_robust : bool, optional
                For each context_feature, use the robust (power set/permutations) set of all other
                context_features to predict the feature. False removes cached values.
            - feature_contributions_full : bool, optional
                For each context_feature, use the full set of all other
                context_features to compute the mean absolute delta between
                prediction of action feature with and without the context features
                in the model. False removes cached values.
            - feature_contributions_robust : bool, optional
                For each context_feature, use the robust (power set/permutation)
                set of all other context_features to compute the mean absolute
                delta between prediction of the action feature with and without the
                context features in the model. False removes cached values.
            - feature_mda_full : bool, optional
                When True will compute Mean Decrease in Accuracy (MDA)
                for each context feature at predicting the action feature. Drop
                each feature and use the full set of remaining context features
                for each prediction. False removes cached values.
            - feature_mda_robust : bool, optional
                Compute Mean Decrease in Accuracy MDA by dropping each feature and using the
                robust (power set/permutations) set of remaining context features
                for each prediction. False removes cached values.
            - feature_feature_mda_permutation_full : bool, optional
                Compute MDA by scrambling each feature and using the
                full set of remaining context features for each prediction.
                False removes cached values.
            - feature_feature_mda_permutation_robust : bool, optional
                Compute MDA by scrambling each feature and using the
                robust (power set/permutations) set of remaining context features
                for each prediction. False removes cached values.
            - action_condition : map of str -> any, optional
                A condition map to select the action set, which is the dataset for which
                the prediction stats are for. If both ``action_condition`` and ``context_condition``
                are provided, then all of the action cases selected by the ``action_condition``
                will be excluded from the context set, which is the set being queried to make to
                make predictions on the action set, effectively holding them out.
                If only ``action_condition`` is specified, then only the single predicted case
                will be left out.

                .. NOTE::
                    The dictionary keys are the feature name and values are one of:

                        - None
                        - A value, must match exactly.
                        - An array of two numeric values, specifying an inclusive
                        range. Only applicable to continuous and numeric ordinal
                        features.
                        - An array of string values, must match any of these values
                        exactly. Only applicable to nominal and string ordinal
                        features.
            - action_num_cases : int, optional
                The maximum amount of cases to use to calculate prediction stats.
                If not specified, the limit will be k cases if precision is
                "similar", or 1000 cases if precision is "exact". Works with or
                without ``action_condition``.
                -If ``action_condition`` is set:
                    If None, will be set to k if precision is "similar" or no limit if precision is "exact".
                - If ``action_condition`` is not set:
                    If None, will be set to the Howso default limit of 2000.
            - action_condition_precision : {"exact", "similar"}, optional
                The precision to use when selecting cases with the ``action_condition``.
                If not specified "exact" will be used. Only used if ``action_condition``
                is not None.
            - context_condition : map of str -> any, optional
                A condition map to select the context set, which is the set being queried to make
                to make predictions on the action set. If both ``action_condition`` and ``context_condition``
                are provided,  then all of the cases from the action set, which is the dataset for which the
                prediction stats are for, will be excluded from the context set, effectively holding them out.
                If only ``action_condition`` is specified,  then only the single predicted case will be left out.

                .. NOTE::
                    The dictionary keys are the feature name and values are one of:

                        - None
                        - A value, must match exactly.
                        - An array of two numeric values, specifying an inclusive
                        range. Only applicable to continuous and numeric ordinal
                        features.
                        - An array of string values, must match any of these values
                        exactly. Only applicable to nominal and string ordinal
                        features.
            - context_precision_num_cases : int, optional
                Limit on the number of context cases when ``context_condition_precision`` is set to "similar".
                If None, will be set to k.
            - context_condition_precision : {"exact", "similar"}, optional
                The precision to use when selecting cases with the ``context_condition``.
                If not specified "exact" will be used. Only used if ``context_condition``
                is not None.
            - prediction_stats_features : list, optional
                List of features to use when calculating conditional prediction stats. Should contain all
                action and context features desired. If ``action_feature`` is also provided, that feature will
                automatically be appended to this list if it is not already in the list.
                    stats : list of str, optional
            - missing_value_accuracy_full : bool, optional
                The number of cases with missing values predicted to have missing values divided by the number
                of cases with missing values, applies to all features that contain missing values. Uses full
                calculations.
            - missing_value_accuracy_robust : bool, optional
                The number of cases with missing values predicted to have missing values divided by the number
                of cases with missing values, applies to all features that contain missing values. Uses robust
                calculations.
            - selected_prediction_stats : list, optional
                List of stats to output. When unspecified, returns all except the confusion matrix. Allowed values:

                - all : Returns all the the available prediction stats, including the confusion matrix.
                - accuracy : The number of correct predictions divided by the
                  total number of predictions.
                - confusion_matrix : A sparse map of actual feature value to a map of
                  predicted feature value to counts.
                - mae : Mean absolute error. For continuous features, this is
                  calculated as the mean of absolute values of the difference
                  between the actual and predicted values. For nominal features,
                  this is 1 - the average categorical action probability of each case's
                  correct classes. Categorical action probabilities are the probabilities
                  for each class for the action feature.
                - mda : Mean decrease in accuracy when each feature is dropped
                  from the model, applies to all features.
                - feature_mda_permutation_full : Mean decrease in accuracy that used
                  scrambling of feature values instead of dropping each
                  feature, applies to all features.
                - precision : Precision (positive predictive) value for nominal
                  features only.
                - r2 : The r-squared coefficient of determination, for
                  continuous features only.
                - recall : Recall (sensitivity) value for nominal features only.
                - rmse : Root mean squared error, for continuous features only.
                - spearman_coeff : Spearman's rank correlation coefficient,
                  for continuous features only.
                - mcc : Matthews correlation coefficient, for nominal features only.
        feature_influences_action_feature : str, optional
            When feature influences such as contributions and mda, use this feature as
            the action feature.  If not provided, will default to the ``action_feature`` if provided.
            If ``action_feature`` is not provided and feature influences ``details`` are
            selected, this feature must be provided.
        hyperparameter_param_path : iterable of str, optional.
            Full path for hyperparameters to use for computation. If specified
            for any residual computations, takes precedence over action_feature
            parameter.  Can be set to a 'paramPath' value from the results of
            'get_params()' for a specific set of hyperparameters.
        num_robust_influence_samples : int, optional
            Total sample size of model to use (using sampling with replacement)
            for robust contribution computation. Defaults to 300.
        num_robust_residual_samples : int, optional
            Total sample size of model to use (using sampling with replacement)
            for robust mda and residual computation.
            Defaults to 1000 * (1 + log(number of features)).  Note: robust mda
            will be updated to use num_robust_influence_samples in a future release.
        num_robust_influence_samples_per_case : int, optional
            Specifies the number of robust samples to use for each case for
            robust contribution computations.
            Defaults to 300 + 2 * (number of features).
        num_samples : int, optional
            Total sample size of model to use (using sampling with replacement)
            for all non-robust computation. Defaults to 1000.
            If specified overrides sample_model_fraction.```
        residuals_hyperparameter_feature : str, optional
            When calculating residuals and prediction stats, uses this target
            features's hyperparameters. The trainee must have been analyzed with
            this feature as the action feature first. If not provided, by default
            residuals and prediction stats uses ".targetless" hyperparameters.
        robust_hyperparameters : bool, optional
            When specified, will attempt to return residuals that were
            computed using hyperparameters with the specified robust or
            non-robust type.
        prediction_stats_action_feature : str, optional
            When calculating residuals and prediction stats, uses this target features's
            hyperparameters. The trainee must have been analyzed with this feature as the
            action feature first. If both ``prediction_stats_action_feature`` and
            ``action_feature`` are not provided, by default residuals and prediction
            stats uses ".targetless" hyperparameters. If "action_feature" is provided,
            and this value is not provided, will default to ``action_feature``.
        sample_model_fraction : float, optional
            A value between 0.0 - 1.0, percent of model to use in sampling
            (using sampling without replacement). Applicable only to non-robust
            computation. Ignored if num_samples is specified.
            Higher values provide better accuracy at the cost of compute time.
        sub_model_size : int, optional
            Subset of model to use for calculations. Applicable only
            to models > 1000 cases.
        use_case_weights : bool, default False
            If set to True will scale influence weights by each case's
            weight_feature weight.
        weight_feature : str, optional
            The name of feature whose values to use as case weights.
            When left unspecified uses the internally managed case weight.

        Returns
        -------
        dict of str to dict of str to float
            If specified, a map of feature to map of stat type to stat values is returned.
        """
        self._auto_resolve_trainee(trainee_id)

        validate_list_shape(context_features, 1, "context_features", "str")

        if isinstance(details, dict):
            if isinstance(details.get("action_condition_precision"), str):
                if details.get("action_condition_precision") not in self.SUPPORTED_PRECISION_VALUES:
                    warnings.warn(self.INCORRECT_PRECISION_VALUE_WARNING)

            if isinstance(details.get("context_condition_precision"), str):
                if details.get("context_condition_precision") not in self.SUPPORTED_PRECISION_VALUES:
                    warnings.warn(self.INCORRECT_PRECISION_VALUE_WARNING)

        if self.verbose:
            print(f'Reacting into trainee for trainee with id: {trainee_id}')

        stats = self.howso.react_aggregate(
            trainee_id,
            action_feature=action_feature,
            residuals_hyperparameter_feature=residuals_hyperparameter_feature,
            context_features=context_features,
            confusion_matrix_min_count=confusion_matrix_min_count,
            details=details,
            feature_influences_action_feature=feature_influences_action_feature,
            hyperparameter_param_path=hyperparameter_param_path,
            num_samples=num_samples,
            num_robust_influence_samples=num_robust_influence_samples,
            num_robust_residual_samples=num_robust_residual_samples,
            num_robust_influence_samples_per_case=num_robust_influence_samples_per_case,
            prediction_stats_action_feature=prediction_stats_action_feature,
            robust_hyperparameters=robust_hyperparameters,
            sample_model_fraction=sample_model_fraction,
            sub_model_size=sub_model_size,
            use_case_weights=use_case_weights,
            weight_feature=weight_feature,
        )

        self._auto_persist_trainee(trainee_id)

        return stats

    def get_extreme_cases(
        self,
        trainee_id: str,
        num: int,
        sort_feature: str,
        features: Optional[Iterable[str]] = None
    ) -> Dict:
        """
        Gets the extreme cases of a trainee for the given feature(s).

        Parameters
        ----------
        trainee_id : str
            The ID of the Trainee to retrieve extreme cases from.
        num : int
            The number of cases to get.
        sort_feature : str
            The feature name by which extreme cases are sorted by.
        features: iterable of str, optional
            An iterable of feature names to use when getting extreme cases.

        Returns
        -------
        Dict
            A cases object containing the feature names and extreme cases.
        """
        self._auto_resolve_trainee(trainee_id)
        if self.verbose:
            print(f'Getting extreme cases for trainee with id: {trainee_id}')
        result = self.howso.retrieve_extreme_cases_for_feature(
            trainee_id,
            features=features,
            sort_feature=sort_feature,
            num=num)
        if result is None:
            result = dict()
        return dict(features=result.get('features'), cases=result.get('cases'))

    def _preprocess_generate_parameters(  # noqa: C901
        self,
        trainee_id: str,
        *,
        action_features: Optional[Iterable[str]] = None,
        context_features: Optional[Iterable[str]] = None,
        contexts: Optional[List[object]] = None,
        desired_conviction: Optional[float] = None,
        num_cases_to_generate: Optional[int] = None,
        case_indices: Optional[Iterable[Sequence[Union[str, int]]]] = None,
    ) -> Tuple[List[str], List[List[object]]]:
        """
        Helper method to pre-process generative react parameters.

        Updates the passed-in parameters as necessary.

        Parameters
        ----------
        trainee_id : str
            See :meth:`HowsoDirectClient.react`.
        action_features: iterable of str, optionsl
            See :meth:`HowsoDirectClient.react`.
        context_features: iterable of str, optional
            See :meth:`HowsoDirectClient.react`.
        contexts: list of object, optional
            See :meth:`HowsoDirectClient.react`.
        desired_conviction: float, optional
            See :meth:`HowsoDirectClient.react`.
        num_cases_to_generate: int, optional
            See :meth:`HowsoDirectClient.react`.
        case_indices: Iterable of Sequence[Union[str, int]], optional
            See :meth:`HowsoDirectClient.react`.

        Returns
        -------
        tuple
            context_features, context
        """
        if case_indices is not None:
            if len(case_indices) != 1 and \
                    len(case_indices) != num_cases_to_generate:
                raise HowsoError(
                    "The number of `case_indices` provided does not match "
                    "the number of cases to generate."
                )

        # Validate case_indices if provided
        if case_indices is not None:
            validate_case_indices(case_indices)

        validate_list_shape(action_features, 1, "action_features", "str")

        if contexts is not None:
            if len(contexts) != 1 and len(contexts) != num_cases_to_generate:
                raise HowsoError(
                    "The number of case `contexts` provided does not match the "
                    "number of cases to generate."
                )

        if context_features and not contexts:
            raise HowsoError(
                "For generative reacts, when `context_features` are provided, "
                "`contexts` values must also be provided."
            )

        if context_features is not None or contexts is not None:
            if (
                context_features is None
                or contexts is None
                or not isinstance(contexts[0], Sized)
                or len(context_features) != len(contexts[0])
            ):
                raise HowsoError(
                    "The number of provided context values in `contexts` "
                    "does not match the number of features in "
                    "`context_features`."
                )

        if desired_conviction is not None and desired_conviction <= 0:
            raise HowsoError("Desired conviction must be greater than 0.")

        if self.verbose:
            print(f'Generating case from trainee with id: {trainee_id}')

        for i in range(num_cases_to_generate):
            context_values = None
            if contexts is not None:
                if len(contexts) == 1:
                    context_values = contexts[0]
                elif len(contexts) == num_cases_to_generate:
                    context_values = contexts[i]

            if context_features and (
                    not context_values or
                    not isinstance(context_values, Sized) or
                    len(context_values) != len(context_features)
            ):
                raise HowsoError(
                    f"The number of provided context values in `contexts[{i}]` "
                    "does not match the number of features in "
                    "`context_features`."
                )
        return context_features, contexts

    def move_cases(
        self,
        trainee_id: str,
        num_cases: int,
        *,
        case_indices: Optional[Iterable[Tuple[str, int]]] = None,
        condition: Optional[Dict] = None,
        condition_session: Optional[str] = None,
        precision: Optional[Literal["exact", "similar"]] = None,
        preserve_session_data: bool = False,
        source_id: Optional[str] = None,
        source_name_path: Optional[List[str]] = None,
        target_name_path: Optional[List[str]] = None,
        target_id: Optional[str] = None
    ) -> int:
        """
        Moves training cases from one trainee to another in the hierarchy.

        Parameters
        ----------
        trainee_id : str
            The identifier of the Trainee doing the moving.
        num_cases : int
            The number of cases to move; minimum 1 case must be moved.
            Ignored if case_indices is specified.
        case_indices : list of tuples
            A list of tuples containing session ID and session training index
            for each case to be removed.
        condition : dict, optional
            The condition map to select the cases to move that meet all the
            provided conditions. Ignored if case_indices is specified.

            .. NOTE::
                The dictionary keys are the feature name and values are one of:

                    - None
                    - A value, must match exactly.
                    - An array of two numeric values, specifying an inclusive
                      range. Only applicable to continuous and numeric ordinal
                      features.
                    - An array of string values, must match any of these values
                      exactly. Only applicable to nominal and string ordinal
                      features.

            .. TIP::
                Example 1 - Move all values belonging to `feature_name`::

                    criteria = {"feature_name": None}

                Example 2 - Move cases that have the value 10::

                    criteria = {"feature_name": 10}

                Example 3 - Move cases that have a value in range [10, 20]::

                    criteria = {"feature_name": [10, 20]}

                Example 4 - Remove cases that match one of ['a', 'c', 'e']::

                    condition = {"feature_name": ['a', 'c', 'e']}

                Example 5 - Move cases using session name and index::

                    criteria = {'.session':'your_session_name',
                                '.session_index': 1}

        condition_session : str, optional
            If specified, ignores the condition and operates on cases for
            the specified session id. Ignored if case_indices is specified.
        precision : {"exact", "similar"}, optional
            The precision to use when moving the cases. Options are 'exact'
            or 'similar'. If not specified, "exact" will be used.
            Ignored if case_indices is specified.
        preserve_session_data : bool, default False
            When True, will move cases without cleaning up session data.
        source_id : str, optional
            The source trainee unique id from which to move cases. Ignored
            if source_name_path is specified. If neither source_name_path nor
            source_id are specified, moves cases from the trainee itself.
        source_name_path : list of str, optional
            List of strings specifying the user-friendly path of the child
            subtrainee from which to move cases.
        target_name_path : list of str, optional
            List of strings specifying the user-friendly path of the child
            subtrainee to move cases to.
        target_id : str, optional
            The target trainee id to move the cases to. Ignored if
            target_name_path is specified. If neither target_name_path nor
            target_id are specified, moves cases to the trainee itself.

        Returns
        -------
        int
            The number of cases moved.
        """
        self._auto_resolve_trainee(trainee_id)

        if num_cases < 1:
            raise ValueError('num_cases must be a value greater than 0')

        if isinstance(precision, str):
            if precision not in self.SUPPORTED_PRECISION_VALUES:
                warnings.warn(self.INCORRECT_PRECISION_VALUE_WARNING)

        if self.verbose:
            print(f'Moving case from trainee with id: {trainee_id}')

        # Convert session instance to id
        if (
            isinstance(condition, dict) and
            isinstance(condition.get('.session'), Session)
        ):
            condition['.session'] = condition['.session'].id

        result = self.howso.move_cases(
            trainee_id,
            target_id=target_id,
            case_indices=case_indices,
            condition=condition,
            condition_session=condition_session,
            num_cases=num_cases,
            precision=precision,
            preserve_session_data=preserve_session_data,
            session=self.active_session.id,
            source_id=source_id,
            source_name_path=source_name_path,
            target_name_path=target_name_path
        )
        self._auto_persist_trainee(trainee_id)
        return result.get('count', 0)

    def get_params(
        self,
        trainee_id: str,
        *,
        action_feature: Optional[str] = None,
        context_features: Optional[Iterable[str]] = None,
        mode: Optional[Literal["robust", "full"]] = None,
        weight_feature: Optional[str] = None,
    ) -> Dict[str, Any]:
        """
        Get the parameters used by the Trainee.

        If 'action_feature',
        'context_features', 'mode', or 'weight_feature' are specified, then
        the best hyperparameters analyzed in the Trainee are the value of the
        'hyperparameter_map' key, otherwise this value will be the dictionary
        containing all the hyperparameter sets in the Trainee.

        Parameters
        ----------
        trainee_id : str
            The ID of the Trainee get parameters from.
        action_feature : str, optional
            If specified will return the best analyzed hyperparameters to
            target this feature.
        context_features : str, optional
            If specified, will find and return the best analyzed hyperparameters
            to use with these context features.
        mode : str, optional
            If specified, will find and return the best analyzed hyperparameters
            that were computed in this mode.
        weight_feature : str, optional
            If specified, will find and return the best analyzed hyperparameters
            that were analyzed using this weight feaure.

        Returns
        -------
        dict
            A dict including the either all of the Trainee's internal
            parameters or only the best hyperparameters selected using the
            passed parameters.
        """
        self._auto_resolve_trainee(trainee_id)
        if self.verbose:
            print(f'Getting model attributes from trainee with id: '
                  f'{trainee_id}')
        return self.howso.get_internal_parameters(
            trainee_id,
            action_feature=action_feature,
            context_features=context_features,
            mode=mode,
            weight_feature=weight_feature,
        )

    def get_trainee_session_indices(self, trainee_id: str, session: str
                                    ) -> List[int]:
        """
        Get list of all session indices for a specified session.

        Parameters
        ----------
        trainee_id : str
            The ID of the Trainee get parameters from.
        session : str
            The id of the session to retrieve indices from.

        Returns
        -------
        list of int
            A list of the session indices for the session.
        """
        self._auto_resolve_trainee(trainee_id)
        return self.howso.get_session_indices(trainee_id, session)

    def get_trainee_session_training_indices(
        self,
        trainee_id: str,
        session: str
    ) -> List[int]:
        """
        Get list of all session training indices for a specified session.

        Parameters
        ----------
        trainee_id : str
            The ID of the Trainee get parameters from.
        session : str
            The id of the session to retrieve indices from.

        Returns
        -------
        list of int
            A list of the session training indices for the session.
        """
        self._auto_resolve_trainee(trainee_id)
        result = self.howso.get_session_training_indices(trainee_id, session)
        if result is None:
            return []
        return result

    def get_hierarchy(self, trainee_id: str) -> Dict:
        """
        Output the hierarchy for a trainee.

        Parameters
        ----------
        trainee_id : str
            The ID of the Trainee get hierarchy from.

        Returns
        -------
        dict of {str: dict}
            Dictionary of the currently contained hierarchy as a nested dict
            with False for trainees that are stored independently.
        """
        self._auto_resolve_trainee(trainee_id)
        return self.howso.get_hierarchy(trainee_id)

    def rename_subtrainee(
        self,
        trainee_id: str,
        new_name: str,
        *,
        child_id: Optional[str] = None,
        child_name_path: Optional[List[str]] = None
    ) -> None:
        """
        Renames a contained child trainee in the hierarchy.

        Parameters
        ----------
        trainee_id : str
            The ID of the Trainee whose child to rename.
        new_name : str,
            New name of child trainee
        child_id : str, optional
            Unique id of child trainee to rename. Ignored if child_name_path is specified
        child_name_path : list of str, optional
            List of strings specifying the user-friendly path of the child
            subtrainee to rename.
        """
        self._auto_resolve_trainee(trainee_id)
        return self.howso.rename_subtrainee(
            trainee_id,
            new_name=new_name,
            child_id=child_id,
            child_name_path=child_name_path
        )

    def set_params(self, trainee_id: str, params: Dict):
        """
        Sets specific hyperparameters in the trainee.

        Parameters
        ----------
        trainee_id : str
            The ID of the Trainee set hyperparameters.

        params : dict
            A dictionary in the following format containing the hyperparameter
            information, which is required, and other parameters which are
            all optional.

            Example::

                {
                    "hyperparameter_map": {
                        ".targetless": {
                            "robust": {
                                ".none": {
                                    "dt": -1, "p": .1, "k": 8
                                }
                            }
                        }
                    },
                }
        """
        self._auto_resolve_trainee(trainee_id)
        if self.verbose:
            print(f'Setting model attributes for trainee with id: {trainee_id}')

        deprecated_params = {
            'auto_optimize_enabled': 'auto_analyze_enabled',
            'optimize_threshold': 'analyze_threshold',
            'optimize_growth_factor': 'analyze_growth_factor',
            'auto_optimize_limit_size': 'auto_analyze_limit_size',
        }

        # replace any old params with new params and remove old param
        for old_param, new_param in deprecated_params.items():
            if old_param in params:
                params[new_param] = params[old_param]
                del params[old_param]
                warnings.warn(
                    f'The `{old_param}` parameter has been renamed to '
                    f'`{new_param}`, please use the new parameter '
                    'instead.', UserWarning)

        self.howso.set_internal_parameters(trainee_id, params)
        self._auto_persist_trainee(trainee_id)

    def get_num_training_cases(self, trainee_id: str) -> int:
        """
        Return the number of trained cases in the model.

        Parameters
        ----------
        trainee_id : str
            The Id of the Trainee to retrieve the number of training cases from.

        Returns
        -------
        int
            The number of cases in the model
        """
        self._auto_resolve_trainee(trainee_id)
        ret = self.howso.get_num_training_cases(trainee_id)
        if isinstance(ret, dict):
            return ret.get('count', 0)
        return 0

    def set_auto_analyze_params(  # noqa: C901
        self,
        trainee_id: str,
        auto_analyze_enabled: bool = False,
        analyze_threshold: Optional[int] = None,
        *,
        auto_analyze_limit_size: Optional[int] = None,
        analyze_growth_factor: Optional[float] = None,
        action_features: Optional[Iterable[str]] = None,
        context_features: Optional[Iterable[str]] = None,
        k_folds: Optional[int] = None,
        num_samples: Optional[int] = None,
        dt_values: Optional[Iterable[float]] = None,
        k_values: Optional[Iterable[int]] = None,
        p_values: Optional[Iterable[float]] = None,
        bypass_hyperparameter_analysis: Optional[bool] = None,
        bypass_calculate_feature_residuals: Optional[bool] = None,
        bypass_calculate_feature_weights: Optional[bool] = None,
        targeted_model: Optional[Literal["omni_targeted", "single_targeted", "targetless"]] = None,
        num_analysis_samples: Optional[int] = None,
        analysis_sub_model_size: Optional[int] = None,
        use_deviations: Optional[bool] = None,
        inverse_residuals_as_weights: Optional[bool] = None,
        use_case_weights: Optional[bool] = None,
        weight_feature: Optional[str] = None,
        **kwargs
    ):
        """
        Set trainee parameters for auto analysis.

        Parameters
        ----------
        trainee_id : str
            The ID of the Trainee to set auto analysis parameters for.
        auto_analyze_enabled : bool, default False
            When True, the :func:`train` method will trigger an analyze when
            it's time for the model to be analyzed again.
        analyze_threshold : int, optional
            The threshold for the number of cases at which the model should be
            re-analyzed.
        auto_analyze_limit_size : int, optional
            The size of of the model at which to stop doing auto-analysis.
            Value of 0 means no limit.
        analyze_growth_factor : float, optional
            The factor by which to increase the analyze threshold every time
            the model grows to the current threshold size.
        action_features : Iterable[str], optional
            The action features to analyze for.
        context_features : Iterable[str], optional
            The context features to analyze for.
        k_folds : int, optional
            The number of cross validation folds to do. A value of 1 does
            hold-one-out instead of k-fold.
        num_samples : int, optional
            Number of samples used in calculating feature residuals.
        dt_values : Iterable[float], optional
            The dt value hyperparameters to analyze with.
        k_values : Iterable[int], optional
            The number of cross validation folds to do. A value of 1 does
            hold-one-out instead of k-fold.
        p_values : Iterable[float], optional
            The p value hyperparameters to analyze with.
        bypass_calculate_feature_residuals : bool, optional
            When True, bypasses calculation of feature residuals.
        bypass_calculate_feature_weights : bool, optional
            When True, bypasses calculation of feature weights.
        bypass_hyperparameter_analysis : bool, optional
            When True, bypasses hyperparameter analysis.
        targeted_model : Literal["omni_targeted", "single_targeted", "targetless"], optional
            Type of hyperparameter targeting.
            Valid options include:

                - **single_targeted**: Analyze hyperparameters for the
                  specified action_features.
                - **omni_targeted**: Analyze hyperparameters for each context
                  feature as an action feature, ignores action_features
                  parameter.
                - **targetless**: Analyze hyperparameters for all context
                  features as possible action features, ignores
                  action_features parameter.
        num_analysis_samples : int, optional
            Specifies the number of observations to be considered for
            analysis.
        analysis_sub_model_size : int, optional
            Number of samples to use for analysis. The rest will be
            randomly held-out and not included in calculations.
        use_deviations : bool, optional
            When True, uses deviations for LK metric in queries.
        inverse_residuals_as_weights : bool, optional
            When True, will compute and use inverse of residuals as feature
            weights.
        use_case_weights : bool, optional
            When True will scale influence weights by each
            case's weight_feature weight.
        weight_feature : str
            Name of feature whose values to use as case weights.
            When left unspecified uses the internally managed case weight.
        kwargs : dict, optional
            Parameters specific for analyze() may be passed in via kwargs, and
            will be cached and used during future auto-analysis.
        """
        self._auto_resolve_trainee(trainee_id)

        deprecated_params = {
            'auto_optimize_enabled': 'auto_analyze_enabled',
            'optimize_threshold': 'analyze_threshold',
            'optimize_growth_factor': 'analyze_growth_factor',
            'auto_optimize_limit_size': 'auto_analyze_limit_size',
        }
        analyze_deprecated_params = {
            'bypass_hyperparameter_optimization': 'bypass_hyperparameter_analysis',
            'num_optimization_samples': 'num_analysis_samples',
            'optimization_sub_model_size': 'analysis_sub_model_size',
            'dwe_values': 'dt_values'
        }

        # explicitly update parameters if old names are provided
        if kwargs:
            for old_param, new_param in deprecated_params.items():
                if old_param in kwargs:
                    if old_param == 'auto_optimize_enabled':
                        auto_analyze_enabled = kwargs[old_param]
                    elif old_param == 'optimize_threshold':
                        analyze_threshold = kwargs[old_param]
                    elif old_param == 'optimize_growth_factor':
                        analyze_growth_factor = kwargs[old_param]
                    elif old_param == 'auto_optimize_limit_size':
                        auto_analyze_limit_size = kwargs[old_param]

                    del kwargs[old_param]
                    warnings.warn(
                        f'The `{old_param}` parameter has been renamed to '
                        f'`{new_param}`, please use the new parameter '
                        'instead.', UserWarning)

            # replace any old kwarg param with new param and remove old param
            for old_param, new_param in analyze_deprecated_params.items():
                if old_param in kwargs:
                    kwargs[new_param] = kwargs[old_param]
                    del kwargs[old_param]
                    warnings.warn(
                        f'The `{old_param}` parameter has been renamed to '
                        f'`{new_param}`, please use the new parameter '
                        'instead.', UserWarning)

        if 'targeted_model' in kwargs:
            targeted_model = kwargs['targeted_model']
            if targeted_model not in ['single_targeted', 'omni_targeted', 'targetless']:
                raise ValueError(
                    f'Invalid value "{targeted_model}" for targeted_model. '
                    'Valid values include single_targeted, omni_targeted, '
                    'and targetless.')

        # Collect valid parameters
        if kwargs:
            warn_params = ', '.join(kwargs)
            warnings.warn(
                f'The following auto ablation parameter(s) "{warn_params}" '
                'are not officially supported or may not have an effect.', UserWarning)

        self.howso.auto_analyze_params(
            trainee_id=trainee_id,
            auto_analyze_enabled=auto_analyze_enabled,
            analyze_threshold=analyze_threshold,
            auto_analyze_limit_size=auto_analyze_limit_size,
            analyze_growth_factor=analyze_growth_factor,
            action_features=action_features,
            context_features=context_features,
            k_folds=k_folds,
            num_samples=num_samples,
            dt_values=dt_values,
            k_values=k_values,
            p_values=p_values,
            bypass_hyperparameter_analysis=bypass_hyperparameter_analysis,
            bypass_calculate_feature_residuals=bypass_calculate_feature_residuals,
            bypass_calculate_feature_weights=bypass_calculate_feature_weights,
            targeted_model=targeted_model,
            num_analysis_samples=num_analysis_samples,
            analysis_sub_model_size=analysis_sub_model_size,
            use_deviations=use_deviations,
            inverse_residuals_as_weights=inverse_residuals_as_weights,
            use_case_weights=use_case_weights,
            weight_feature=weight_feature,
            **kwargs
        )
        self._auto_persist_trainee(trainee_id)

    def get_auto_ablation_params(self, trainee_id: str):
        """Get trainee parameters for auto-ablation set by :meth:`set_auto_ablation_params`."""
        self._auto_resolve_trainee(trainee_id)
        return self.howso.get_auto_ablation_params(trainee_id)

    def set_auto_ablation_params(
        self,
        trainee_id: str,
        auto_ablation_enabled: bool = False,
        *,
        auto_ablation_weight_feature: str = ".case_weight",
        conviction_lower_threshold: Optional[float] = None,
        conviction_upper_threshold: Optional[float] = None,
        exact_prediction_features: Optional[List[str]] = None,
        influence_weight_entropy_threshold: float = 0.6,
        minimum_model_size: int = 1_000,
        relative_prediction_threshold_map: Optional[Dict[str, float]] = None,
        residual_prediction_features: Optional[List[str]] = None,
        tolerance_prediction_threshold_map: Optional[Dict[str, Tuple[float, float]]] = None,
        **kwargs
    ):
        """
        Set trainee parameters for auto-ablation.

        .. note::
            All ablation endpoints, including :meth:`set_auto_ablation_params` are experimental and may
            have their API changed without deprecation.

        .. seealso::
            The params ``influence_weight_entropy_threshold`` and ``auto_ablation_weight_feature`` that are
            set using this endpoint are used as defaults by :meth:`reduce_data`.

        Parameters
        ----------
        trainee_id : str
            The ID of the Trainee to set auto ablation parameters for.
        auto_ablation_enabled : bool, default False
            When True, the :meth:`train` method will ablate cases that meet the set criteria.
        auto_ablation_weight_feature : str, default ".case_weight"
            The weight feature that should be accumulated to when cases are ablated.
        minimum_model_size : int, default 1,000
            The threshold of the minimum number of cases at which the model should auto-ablate.
        influence_weight_entropy_threshold : float, default 0.6
            The influence weight entropy quantile that a case must be beneath in order to be trained.
        exact_prediction_features : Optional[List[str]], optional
            For each of the features specified, will ablate a case if the prediction matches exactly.
        residual_prediction_features : Optional[List[str]], optional
            For each of the features specified, will ablate a case if
            abs(prediction - case value) / prediction <= feature residual.
        tolerance_prediction_threshold_map : Optional[Dict[str, Tuple[float, float]]], optional
            For each of the features specified, will ablate a case if the prediction >= (case value - MIN)
            and the prediction <= (case value + MAX).
        relative_prediction_threshold_map : Optional[Dict[str, float]], optional
            For each of the features specified, will ablate a case if
            abs(prediction - case value) / prediction <= relative threshold
        conviction_lower_threshold : Optional[float], optional
            The conviction value above which cases will be ablated.
        conviction_upper_threshold : Optional[float], optional
            The conviction value below which cases will be ablated.
        """
        params = dict(
            auto_ablation_enabled=auto_ablation_enabled,
            auto_ablation_weight_feature=auto_ablation_weight_feature,
            minimum_model_size=minimum_model_size,
            influence_weight_entropy_threshold=influence_weight_entropy_threshold,
            exact_prediction_features=exact_prediction_features,
            residual_prediction_features=residual_prediction_features,
            tolerance_prediction_threshold_map=tolerance_prediction_threshold_map,
            relative_prediction_threshold_map=relative_prediction_threshold_map,
            conviction_lower_threshold=conviction_lower_threshold,
            conviction_upper_threshold=conviction_upper_threshold,
        )
        params.update(kwargs)
        if kwargs:
            warn_params = ", ".join(kwargs)
            warnings.warn(
                f"The following parameter(s) are not officially supported by `reduce_data` and "
                f"may or may not have an effect: {warn_params}",
                UnsupportedArgumentWarning
            )
        self._auto_resolve_trainee(trainee_id)
        self.howso.set_auto_ablation_params(
            trainee_id, **params
        )

    def reduce_data(
        self,
        trainee_id: str,
        features: t.Optional[list[str]] = None,
        distribute_weight_feature: t.Optional[str] = None,
        influence_weight_entropy_threshold: t.Optional[float] = None,
        skip_auto_analyze: bool = False,
        **kwargs,
    ):
        """
        Smartly reduce the amount of trained cases while accumulating case weights.

        Determines which cases to remove by comparing the influence weight entropy of each trained
        case to the ``influence_weight_entropy_threshold`` quantile of existing influence weight
        entropies.

        .. note::
            All ablation endpoints, including :meth:`reduce_data` are experimental and may have their
            API changed without deprecation.

        .. seealso::
            The default ``distribute_weight_feature`` and ``influence_weight_entropy_threshold`` are
            pulled from the auto-ablation parameters, which can be set or retrieved with
            :meth:`set_auto_ablation_params` and :meth:`get_auto_ablation_params`, respectively.

        Parameters
        ----------
        trainee_id : str
            The ID of the Trainee for which to reduce data.
        features : list of str, optional
            The features which should be used to determine which cases to remove. This defaults to all of
            the trained features (excluding internal features).
        distribute_weight_feature : str, optional
            The name of the weight feature to accumulate case weights to as cases are removed. This
            defaults to the value of ``auto_ablation_weight_feature`` from :meth:`set_auto_ablation_params`,
            which defaults to ".case_weight".
        influence_weight_entropy_threshold : float, optional
            The quantile of influence weight entropy above which cases will be removed. This defaults
            to the value of ``influence_weight_entropy_threshold`` from :meth:`set_auto_ablation_params`,
            which defaults to 0.6.
        skip_auto_analyze : bool, default False
            Whether to skip auto-analyzing as cases are removed.
        """
        params = dict(
            features=features,
            distribute_weight_feature=distribute_weight_feature,
            influence_weight_entropy_threshold=influence_weight_entropy_threshold,
            skip_auto_analyze=skip_auto_analyze,
        )

        params.update(kwargs)
        if kwargs:
            warn_params = ", ".join(kwargs)
            warnings.warn(
                f"The following parameter(s) are not officially supported by `reduce_data` and "
                f"may or may not have an effect: {warn_params}",
                UnsupportedArgumentWarning
            )
        self._auto_resolve_trainee(trainee_id)
        self.howso.reduce_data(trainee_id, **params)

    def auto_analyze(self, trainee_id: str):
        """
        Auto-analyze the trainee model.

        Re-uses all parameters from the previous analyze or
        set_auto_analyze_params call. If analyze or set_auto_analyze_params
        has not been previously called, auto_analyze will default to a robust
        and versatile analysis.

        Parameters
        ----------
        trainee_id : str
            The ID of the Trainee to auto-analyze.
        """
        self._auto_resolve_trainee(trainee_id)
        if self.verbose:
            print(f"Auto-analyzing trainee with id: {trainee_id}")

        self.howso.auto_analyze(trainee_id)
        self._auto_persist_trainee(trainee_id)
        # when debugging output the auto-analyzed parameters into the
        # trace file.
        if self.howso.trace:
            self.howso.get_internal_parameters(trainee_id)

    def get_label(self, entity_id: str, label: str) -> object:
        """
        Get a label value from a Trainee.

        Parameters
        ----------
        entity_id : str
            The ID of the Trainee to get the label from.
        label : str
            The label name to get the value from.

        Returns
        -------
        object
            The value of the label requested.
        """
        if self.verbose:
            print(f'Gets a label from trainee with id: {entity_id}')
        return self.howso.amlg.get_json_from_label(entity_id, label)

    def set_label(self, entity_id: str, label: str, label_value: str):
        """
        Set a label value in the trainee.

        Parameters
        ----------
        entity_id : str
            The ID of the Trainee containing/to contain the label.
        label : str
            The name of the label.
        label_value : object
            The value to set to the label.
        """
        if self.verbose:
            print(f'Setting label for trainee with id: {entity_id}')
        return self.howso.amlg.set_json_to_label(
            entity_id, label, json.dumps(label_value))

    def execute_label(self, entity_id: str, label: str) -> object:
        """
        Execute a label in the trainee.

        Parameters
        ----------
        entity_id : str
            The ID of the Trainee that contains the label to be executed.
        label : str
            The name of the label to execute.

        Returns
        -------
            The raw response from the trainee.
        """
        if self.verbose:
            print(f'Executing label for trainee with id: {entity_id}')
        return self.howso.amlg.execute_entity_json(entity_id, label, "{}")

    def get_pairwise_distances(  # noqa: C901
        self,
        trainee_id: str,
        features: Optional[Iterable[str]] = None,
        *,
        action_feature: Optional[str] = None,
        from_case_indices: Optional[Iterable[Sequence[Union[str, int]]]] = None,
        from_values: Optional[Union[List[List[object]], DataFrame]] = None,
        to_case_indices: Optional[Iterable[Sequence[Union[str, int]]]] = None,
        to_values: Optional[Union[List[List[object]], DataFrame]] = None,
        use_case_weights: bool = False,
        weight_feature: Optional[str] = None
    ) -> List[float]:
        """
        Compute pairwise distances between specified cases.

        Returns a list of computed distances between each respective pair of
        cases specified in either `from_values` or `from_case_indices` to
        `to_values` or `to_case_indices`. If only one case is specified in any
        of the lists, all respective distances are computed to/from that one
        case.

        .. NOTE::
            - One of `from_values` or `from_case_indices` must be specified,
              not both.
            - One of `to_values` or `to_case_indices` must be specified,
              not both.

        Parameters
        ----------
        trainee_id : str
            The trainee ID.
        features : iterable of str, optional
            List of feature names to use when computing pairwise distances.
            If unspecified uses all features.
        action_feature : str, optional
            The action feature. If specified, uses targeted hyperparameters
            used to predict this `action_feature`, otherwise uses targetless
            hyperparameters.
        from_case_indices : Iterable of Sequence[Union[str, int]], optional
            An iterable of sequences, of session id and index, where index
            is the original 0-based index of the case as it was trained into
            the session. If specified must be either length of 1 or match
            length of `to_values` or `to_case_indices`.
        from_values : list of list of object or pandas.DataFrame, optional
            A 2d-list of case values. If specified must be either length of
            1 or match length of `to_values` or `to_case_indices`.
        to_case_indices : Iterable of Sequence[Union[str, int]], optional
            An Iterable of Sequences, of session id and index, where index
            is the original 0-based index of the case as it was trained into
            the session. If specified must be either length of 1 or match
            length of `from_values` or `from_case_indices`.
        to_values : list of list of object or pandas.DataFrame, optional
            A 2d-list of case values. If specified must be either length of
            1 or match length of `from_values` or `from_case_indices`.
        use_case_weights : bool, default False
            If set to True, will scale influence weights by each case's
            `weight_feature` weight.
        weight_feature : str, optional
            Name of feature whose values to use as case weights.
            When left unspecified uses the internally managed case weight.

        Returns
        -------
        list
            A list of computed pairwise distances between each corresponding
            pair of cases in `from_case_indices` and `to_case_indices`.
        """
        self._auto_resolve_trainee(trainee_id)
        feature_attributes = self.trainee_cache.get(trainee_id).features

        validate_list_shape(from_values, 2, 'from_values',
                            'list of list of object')
        validate_list_shape(to_values, 2, 'to_values',
                            'list of list of object')

        if from_case_indices is None and from_values is None:
            raise ValueError("One of `from_case_indices` or `from_values` "
                             "must be specified.")
        elif from_case_indices is not None and from_values is not None:
            raise ValueError("Only one of `from_case_indices` or `from_values` "
                             "may be specified, not both.")

        if to_case_indices is None and to_values is None:
            raise ValueError("One of `to_case_indices` or `to_values` "
                             "must be specified.")
        elif to_case_indices is not None and to_values is not None:
            raise ValueError("Only one of `to_case_indices` or `to_values` "
                             "may be specified, not both.")

        # Validate case_indices if provided
        if from_case_indices:
            validate_case_indices(from_case_indices)
        if to_case_indices:
            validate_case_indices(to_case_indices)

        # Serialize values if defined
        if from_values is not None:
            if features is None:
                features = internals.get_features_from_data(
                    from_values, data_parameter='from_values')
            from_values = serialize_cases(from_values, features,
                                          feature_attributes)
        if to_values is not None:
            if features is None:
                features = internals.get_features_from_data(
                    to_values, data_parameter='to_values')
            to_values = serialize_cases(to_values, features, feature_attributes)

        if self.verbose:
            print('Getting pairwise distances for trainee with id: '
                  f'{trainee_id}')

        result = self.howso.pairwise_distances(
            trainee_id,
            features=features,
            action_feature=action_feature,
            from_case_indices=from_case_indices,
            from_values=from_values,
            to_case_indices=to_case_indices,
            to_values=to_values,
            weight_feature=weight_feature,
            use_case_weights=use_case_weights)
        if result is None:
            return []
        return result

    def get_distances(  # noqa: C901
        self,
        trainee_id: str,
        features: Optional[Iterable[str]] = None,
        *,
        action_feature: Optional[str] = None,
        case_indices: Optional[Iterable[Sequence[Union[str, int]]]] = None,
        feature_values: Optional[Union[List[object], DataFrame]] = None,
        use_case_weights: bool = False,
        weight_feature: Optional[str] = None
    ) -> Dict:
        """
        Compute distances matrix for specified cases.

        Returns a dict with computed distances between all cases
        specified in `case_indices` or from all cases in local model as defined
        by `feature_values`. If neither `case_indices` nor `feature_values` is
        specified, returns computed distances for the entire dataset.

        Parameters
        ----------
        trainee_id : str
            The trainee ID.
        features : iterable of str, optional
            List of feature names to use when computing distances. If
            unspecified uses all features.
        action_feature : str, optional
            The action feature. If specified, uses targeted hyperparameters
            used to predict this `action_feature`, otherwise uses targetless
            hyperparameters.
        case_indices : Iterable of Sequence[Union[str, int]], optional
            An Iterable of Sequences, of session id and index, where index is
            the original 0-based index of the case as it was trained into the
            session. If specified, returns distances for all of these
            cases. Ignored if `feature_values` is provided. If neither
            `feature_values` nor `case_indices` is specified, uses full dataset.
        feature_values : list of object or DataFrame, optional
            If specified, returns distances of the local model relative to
            these values, ignores `case_indices` parameter. If provided a
            DataFrame, only the first row will be used.
        use_case_weights : bool, default False
            If set to True, will scale influence weights by each case's
            `weight_feature` weight.
        weight_feature : str, optional
            Name of feature whose values to use as case weights.
            When left unspecified uses the internally managed case weight.

        Returns
        -------
        dict
            A dict containing a matrix of computed distances and the list of
            corresponding case indices in the following format::

                {
                    'case_indices': [ session-indices ],
                    'distances': [ [ distances ] ]
                }
        """
        self._auto_resolve_trainee(trainee_id)
        feature_attributes = self.trainee_cache.get(trainee_id).features

        # Validate case_indices if provided
        if case_indices is not None:
            validate_case_indices(case_indices)

        if feature_values is not None:
            if (
                isinstance(feature_values, Iterable)
                and len(np.array(feature_values).shape) == 1
                and len(feature_values) > 0
            ):
                # Convert 1d list to 2d list for serialization
                feature_values = [feature_values]

            if features is None:
                features = internals.get_features_from_data(
                    feature_values, data_parameter='feature_values')
            feature_values = serialize_cases(feature_values, features,
                                             feature_attributes)
            if feature_values:
                # Only a single case should be provided
                feature_values = feature_values[0]
            # Ignored when feature_values specified
            case_indices = None

        if case_indices is not None and len(case_indices) < 2:
            raise ValueError("If providing `case_indices`, must provide at "
                             "least 2 cases for computation.")

        if self.verbose:
            print('Getting distances between cases for trainee with id: '
                  f'{trainee_id}')

        preallocate = True  # If matrix should be preallocated in memory
        page_size = 2000
        indices = []
        distances_matrix = []
        total_rows = 0
        total_cols = 0
        mismatch_msg = (
            "Received mismatched distance value pairs. It is likely some "
            "cases were either deleted or trained during the computation of "
            "get_distances. Rerunning this operation may resolve this error."
        )

        if feature_values is not None:
            # When specifying feature values, only distances closest to this
            # case will be returned. The largest matrix size that could be
            # expected is 144x144, so we can request the entire matrix at once.
            # Set num_cases to 1 so we only page once.
            num_cases = 1
            preallocate = False  # won't know the actual size beforehand
        elif case_indices is not None:
            num_cases = len(case_indices)
        else:
            num_cases = self.get_num_training_cases(trainee_id)

        # Preallocate matrix (This will raise a numpy MemoryError if too large)
        if preallocate:
            distances_matrix = np.zeros((num_cases, num_cases), dtype='float64')

        for row_offset in range(0, num_cases, page_size):
            for column_offset in range(0, num_cases, page_size):
                response = self.howso.distances(
                    trainee_id,
                    features=features,
                    action_feature=action_feature,
                    case_indices=case_indices,
                    feature_values=feature_values,
                    weight_feature=weight_feature,
                    use_case_weights=use_case_weights,
                    row_offset=row_offset,
                    row_count=page_size,
                    column_offset=column_offset,
                    column_count=page_size,
                )
                column_case_indices = response['column_case_indices']
                row_case_indices = response['row_case_indices']
                distances = response['distances']

                if preallocate:
                    # Fill in allocated matrix
                    try:
                        distances_matrix[
                            row_offset:row_offset + len(row_case_indices),
                            column_offset:column_offset + len(column_case_indices)
                        ] = distances
                    except ValueError as err:
                        # Unexpected shape when populating array
                        raise HowsoError(mismatch_msg) from err
                else:
                    if column_offset == 0:
                        # Append new rows
                        distances_matrix += distances
                    else:
                        # Extend existing columns
                        try:
                            for i, cols in enumerate(distances):
                                distances_matrix[row_offset + i].extend(cols)
                        except (AttributeError, IndexError):
                            # Unexpected shape when populating array
                            raise HowsoError(mismatch_msg)

                if column_offset == 0:
                    total_rows += len(row_case_indices)
                if row_offset == 0:
                    total_cols += len(column_case_indices)
                    # Collect the axis indices. Both axis will be the same,
                    # so we only need to collect them the first time we page
                    # through the columns when row offset is 0.
                    indices += column_case_indices

        if preallocate:
            if total_cols != num_cases or total_rows != num_cases:
                # Received unexpected number of distances
                raise HowsoError(mismatch_msg)
        else:
            if distances_matrix:
                # Validate matrix shape
                if (
                    total_cols != total_rows or
                    not all(len(r) == total_cols for r in distances_matrix)
                ):
                    raise HowsoError(mismatch_msg)
            # If we didn't preallocate, matrix is a python list, convert it
            distances_matrix = np.array(distances_matrix, dtype='float64')

        return {
            'case_indices': indices,
            'distances': distances_matrix
        }

    def compute_feature_weights(
        self,
        trainee_id: str,
        action_feature: Optional[str] = None,
        context_features: Optional[Iterable[str]] = None,
        robust: bool = False,
        weight_feature: Optional[str] = None,
        use_case_weights: bool = False
    ) -> Dict[str, float]:
        """
        Compute and set feature weights for specified context and action features.

        Parameters
        ----------
        trainee_id : str
            The ID of the Trainee.
        action_feature : str, optional
            Action feature for which to set the specified feature weights for.
        context_features: iterable of str
            List of context feature names.
        robust : bool, default False.
            When true, the power set/permutations of features are used as
            contexts to calculate the residual for a given feature. When
            false, the full set of features is used to calculate the
            residual for a given feature.
        weight_feature : str, optional
            Name of feature whose values to use as case weights.
            When left unspecified uses the internally managed case weight.
        use_case_weights : bool, default False
            If set to True will scale influence weights by each
            case's weight_feature weight.

        Returns
        -------
        dict
            A dictionary of computed context features -> weights
        """
        self._auto_resolve_trainee(trainee_id)

        weights = self.howso.compute_feature_weights(
            trainee_id, action_feature, context_features, robust,
            weight_feature, use_case_weights)
        self._auto_persist_trainee(trainee_id)
        return weights

    def get_feature_attributes(self, trainee_id: str) -> Dict[str, Dict]:
        """
        Get stored feature attributes.

        Parameters
        ----------
        trainee_id : str
            The ID of the Trainee

        Returns
        -------
        dict
            A dictionary of feature name to dictionary of feature attributes.
        """
        self._auto_resolve_trainee(trainee_id)
        if self.verbose:
            print('Getting feature attributes from trainee with '
                  f'id: {trainee_id}')
        feature_attributes = self.howso.get_feature_attributes(trainee_id)
        return internals.postprocess_feature_attributes(feature_attributes)

    def set_feature_attributes(
        self,
        trainee_id: str,
        feature_attributes: Dict[str, Dict],
    ):
        """
        Sets feature attributes for a Trainee.

        Parameters
        ----------
        trainee_id : str
            The ID of the Trainee.
        feature_attributes : dict of str to dict
            A dict of dicts of feature attributes. Each key is the feature
            'name' and each value is a dict of feature-specific parameters.

            Example::

                {
                    "length": { "type" : "continuous", "decimal_places": 1 },
                    "width": { "type" : "continuous", "significant_digits": 4 },
                    "degrees": { "type" : "continuous", "cycle_length": 360 },
                    "class": { "type" : "nominal" }
                }
        """
        self._auto_resolve_trainee(trainee_id)
        cached_trainee = self.trainee_cache.get(trainee_id)

        if not isinstance(feature_attributes, dict):
            raise ValueError("`feature_attributes` must be a dict")
        if self.verbose:
            print('Setting feature attributes for trainee with '
                  f'id: {trainee_id}')

        fixed_attribs = internals.preprocess_feature_attributes(
            feature_attributes)
        self.howso.set_feature_attributes(trainee_id, fixed_attribs)
        self._auto_persist_trainee(trainee_id)

        updated_feature_attributes = self.howso.get_feature_attributes(trainee_id)
        # Update trainee in cache
        cached_trainee.features = internals.postprocess_feature_attributes(
            updated_feature_attributes)

    def analyze(
        self,
        trainee_id: str,
        context_features: Optional[Iterable[str]] = None,
        action_features: Optional[Iterable[str]] = None,
        *,
        bypass_calculate_feature_residuals: bool = None,
        bypass_calculate_feature_weights: bool = None,
        bypass_hyperparameter_analysis: bool = None,
        dt_values: Optional[List[float]] = None,
        use_case_weights: bool = None,
        inverse_residuals_as_weights: bool = None,
        k_folds: Optional[int] = None,
        k_values: Optional[List[int]] = None,
        num_analysis_samples: Optional[int] = None,
        num_samples: Optional[int] = None,
        analysis_sub_model_size: Optional[int] = None,
        p_values: Optional[List[float]] = None,
        targeted_model: Optional[Literal["omni_targeted", "single_targeted", "targetless"]] = None,
        use_deviations: bool = None,
        weight_feature: Optional[str] = None,
        **kwargs
    ):
        """
        Analyzes a trainee.

        Parameters
        ----------
        trainee_id : str
            The ID of the Trainee.
        context_features : iterable of str, optional
            The context features to analyze for.
        action_features : iterable of str, optional
            The action features to analyze for.
        k_folds : int
            optional, (default 6) number of cross validation folds to do
        bypass_hyperparameter_analysis : bool
            optional, bypasses hyperparameter analysis
        bypass_calculate_feature_residuals : bool
            optional, bypasses feature residual calculation
        bypass_calculate_feature_weights : bool
            optional, bypasses calculation of feature weights
        use_deviations : bool
            optional, uses deviations for LK metric in queries
        num_samples : int
            used in calculating feature residuals
        k_values : list of int
            optional list used in hyperparameter search
        p_values : list of float
            optional list used in hyperparameter search
        dt_values : list of float
            optional list used in hyperparameter search
        targeted_model : {"omni_targeted", "single_targeted", "targetless"}
            optional, valid values as follows:

                "single_targeted" = analyze hyperparameters for the
                    specified action_features
                "omni_targeted" = analyze hyperparameters for each context
                    feature as an action feature, ignores action_features
                    parameter
                "targetless" = analyze hyperparameters for all context
                    features as possible action features, ignores
                    action_features parameter
        num_analysis_samples : int, optional
            If the dataset size to too large, analyze on
            (randomly sampled) subset of data. The
            `num_analysis_samples` specifies the number of
            observations to be considered for analysis.
        analysis_sub_model_size : int or Node, optional
            Number of samples to use for analysis. The rest
            will be randomly held-out and not included in calculations.
        inverse_residuals_as_weights : bool, default is False
            When True will compute and use inverse of residuals
            as feature weights
        use_case_weights : bool, default False
            When True will scale influence weights by each
            case's weight_feature weight.
        weight_feature : str, optional
            Name of feature whose values to use as case weights.
            When left unspecified uses the internally managed case weight.
        kwargs
            Additional experimental analyze parameters.
        """
        self._auto_resolve_trainee(trainee_id)

        validate_list_shape(context_features, 1, "context_features", "str")
        validate_list_shape(action_features, 1, "action_features", "str")
        validate_list_shape(p_values, 1, "p_values", "int")
        validate_list_shape(k_values, 1, "k_values", "float")
        validate_list_shape(dt_values, 1, "dt_values", "float")

        if targeted_model not in ['single_targeted', 'omni_targeted', 'targetless', None]:
            raise ValueError(
                f'Invalid value "{targeted_model}" for targeted_model. '
                'Valid values include single_targeted, omni_targeted, '
                'and targetless.')

        deprecated_params = {
            'bypass_hyperparameter_optimization': 'bypass_hyperparameter_analysis',
            'num_optimization_samples': 'num_analysis_samples',
            'optimization_sub_model_size': 'analysis_sub_model_size',
            'dwe_values': 'dt_values'
        }
        # explicitly update parameters if old names are provided
        if kwargs:
            for old_param, new_param in deprecated_params.items():
                if old_param in kwargs:
                    if old_param == 'bypass_hyperparameter_optimization':
                        bypass_hyperparameter_analysis = kwargs[old_param]
                    elif old_param == 'num_optimization_samples':
                        num_analysis_samples = kwargs[old_param]
                    elif old_param == 'optimization_sub_model_size':
                        analysis_sub_model_size = kwargs[old_param]
                    elif old_param == 'dwe_values':
                        dt_values = kwargs[old_param]

                    del kwargs[old_param]
                    warnings.warn(
                        f'The `{old_param}` parameter has been renamed to '
                        f'`{new_param}`, please use the new parameter '
                        'instead.', UserWarning)

        analyze_params = dict(
            action_features=action_features,
            context_features=context_features,
            bypass_calculate_feature_residuals=bypass_calculate_feature_residuals,  # noqa: #E501
            bypass_calculate_feature_weights=bypass_calculate_feature_weights,
            bypass_hyperparameter_analysis=bypass_hyperparameter_analysis,  # noqa: #E501
            dt_values=dt_values,
            use_case_weights=use_case_weights,
            inverse_residuals_as_weights=inverse_residuals_as_weights,
            k_folds=k_folds,
            k_values=k_values,
            num_analysis_samples=num_analysis_samples,
            num_samples=num_samples,
            analysis_sub_model_size=analysis_sub_model_size,
            p_values=p_values,
            targeted_model=targeted_model,
            use_deviations=use_deviations,
            weight_feature=weight_feature,
        )

        # Add experimental options
        analyze_params.update(kwargs)

        if kwargs:
            warn_params = ', '.join(kwargs)
            warnings.warn(
                f'The following analyze parameter(s) "{warn_params}" are '
                'not officially supported by analyze and may or may not '
                'have an effect.', UserWarning)

        if self.verbose:
            print(f'Analyzing trainee with id: {trainee_id}')
            print(f'Analyzing trainee with parameters: {analyze_params}')

        self.howso.analyze(trainee_id, **analyze_params)
        self._auto_persist_trainee(trainee_id)

    def evaluate(
        self,
        trainee_id: str,
        features_to_code_map: Dict[str, str],
        *,
        aggregation_code: Optional[str] = None
    ) -> Dict[str, Dict[str, object]]:
        """
        Evaluate custom code on feature values of all cases in the trainee.

        Parameters
        ----------
        trainee_id : str
            The ID of the Trainee.
        features_to_code_map : dict of str to str
            A dictionary with feature name keys and custom Amalgam code string values.

            The custom code can use "#feature_name 0" to reference the value
            of that feature for each case.
        aggregation_code : str, optional
            A string of custom Amalgam code that can access the list of values
            derived form the custom code in features_to_code_map.
            The custom code can use "#feature_name 0" to reference the list of
            values derived from using the custom code in features_to_code_map.

        Returns
        -------
        dict
            A dictionary with keys: 'evaluated' and 'aggregated'

            'evaluated' is a dictionary with feature name
            keys and lists of values derived from the features_to_code_map
            custom code.

            'aggregated' is None if no aggregation_code is given, it otherwise
            holds the output of the custom 'aggregation_code'
        """
        self._auto_resolve_trainee(trainee_id)

        evaluate_params = dict(
            features_to_code_map=features_to_code_map,
            aggregation_code=aggregation_code,
        )

        return self.howso.evaluate(trainee_id, **evaluate_params)<|MERGE_RESOLUTION|>--- conflicted
+++ resolved
@@ -46,12 +46,7 @@
 from howso.client.cache import TraineeCache
 from howso.client.configuration import HowsoConfiguration
 from howso.client.exceptions import HowsoError, UnsupportedArgumentWarning
-<<<<<<< HEAD
-from howso.client.schemas import Reaction, Session, Trainee
-from howso.engine.typing import Library, Persistence
-=======
-from howso.client.schemas import HowsoVersion, Session, Trainee, TraineePersistence
->>>>>>> 59d0aa34
+from howso.client.schemas import HowsoVersion, Reaction, Session, Trainee, TraineePersistence
 from howso.utilities import (
     build_react_series_df,
     internals,
@@ -63,10 +58,6 @@
     validate_list_shape
 )
 from howso.utilities.feature_attributes.base import MultiTableFeatureAttributes, SingleTableFeatureAttributes
-<<<<<<< HEAD
-=======
-from howso.utilities.reaction import Reaction
->>>>>>> 59d0aa34
 from .core import HowsoCore
 
 # Client version
@@ -338,29 +329,17 @@
         """
         return self.howso.get_entities()
 
-<<<<<<< HEAD
-    def get_version(self) -> SimpleNamespace:
-=======
     def get_version(self) -> HowsoVersion:
->>>>>>> 59d0aa34
         """
         Return the Howso version.
 
         Returns
         -------
-<<<<<<< HEAD
-        SimpleNamespace
-           A version response that contains the version data for the current
-           instance of Howso.
-        """
-        return SimpleNamespace(client=CLIENT_VERSION)
-=======
         HowsoVersion
            A version response that contains the version data for the current
            instance of Howso.
         """
         return HowsoVersion(client=CLIENT_VERSION)
->>>>>>> 59d0aa34
 
     def _output_version_in_trace(self, trainee: str):
         """
@@ -439,19 +418,11 @@
         features: Optional[Mapping[str, Mapping]] = None,
         *,
         id: Optional[Union[str, uuid.UUID]] = None,
-<<<<<<< HEAD
-        library_type: Optional[Library] = None,
-        max_wait_time: Optional[Union[int, float]] = None,
-        metadata: Optional[MutableMapping[str, Any]] = None,
-        overwrite_trainee: bool = False,
-        persistence: Persistence = "allow",
-=======
         library_type: Optional[Literal["st", "mt"]] = None,
         max_wait_time: Optional[Union[int, float]] = None,
         metadata: Optional[MutableMapping[str, Any]] = None,
         overwrite_trainee: bool = False,
         persistence: TraineePersistence = "allow",
->>>>>>> 59d0aa34
         project: Optional[Union[str, Dict]] = None,
         resources: Optional[MutableMapping[str, Any]] = None,
     ) -> Trainee:
