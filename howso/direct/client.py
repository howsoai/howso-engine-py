from __future__ import annotations

from collections.abc import Mapping, MutableMapping
from concurrent.futures import Future, ThreadPoolExecutor
from contextlib import contextmanager
from copy import deepcopy
from datetime import datetime, timezone
from http import HTTPStatus
import importlib.metadata
import inspect
import json
import logging
import operator
import os
from pathlib import Path
import platform
import typing as t
import uuid
import warnings

import certifi
from packaging.version import parse as parse_version
import urllib3
from urllib3.util import Retry, Timeout

from amalgam.api import Amalgam
from howso import utilities as util
from howso.client import get_configuration_path
from howso.client.base import AbstractHowsoClient
from howso.client.cache import TraineeCache
from howso.client.configuration import HowsoConfiguration
from howso.client.exceptions import HowsoError, HowsoWarning, UnsupportedArgumentWarning
from howso.client.schemas import (
    HowsoVersion,
    Project,
    Session,
    Trainee,
    TraineeRuntime,
    TraineeVersion,
)
from howso.client.typing import LibraryType, Persistence
from howso.utilities import internals

# Client version
CLIENT_VERSION = importlib.metadata.version('howso-engine')

# Configure howso base logger
logger = logging.getLogger('howso.direct')

_VERSION_CHECKED = False
DT_FORMAT_KEY = 'date_time_format'
HYPERPARAMETER_KEY = "hyperparameter_map"
VERSION_CHECK_HOST = "https://version-check.howso.com"
DEFAULT_ENGINE_PATH = Path(__file__).parent.parent.joinpath("howso-engine")

# Cache of trainee information shared across client instances
_trainee_cache = TraineeCache()


@contextmanager
def squelch_logs(log_level: int):
    """A context manager to temporarily disable logs."""
    _old_level = logging.root.manager.disable
    logging.disable(log_level)
    try:
        yield
    finally:
        logging.disable(_old_level)


class HowsoDirectClient(AbstractHowsoClient):
    """
    The direct Howso client.

    A client which provides access to the Howso Engine endpoints
    via a direct interface using dynamic libraries.

    Parameters
    ----------
    amalgam : Mapping, optional
        Keyword-argument overrides to the underlying Amalgam instance.
    config_path : str or Path or None, optional
        A configuration file in yaml format that specifies Howso engine
        settings.

        If not set, the client will also check in order of precedence:
            - HOWSO_CONFIG environment variable
            - The current directory for howso.yml, howso.yaml, config.yml
            - ~/.howso for howso.yml, howso.yaml, config.yml.
    debug : bool, default False
        Enable debug output.
    default_persist_path : str or Path, optional
        Override the default save location for created Trainees. If not specified the current working
        directory will be used.
    howso_path : str or Path, optional
        Directory path to the Howso caml files. Defaults to the built-in package location.
    howso_fname : str, default "howso.caml"
        Name of the Howso caml file with file extension.
    react_initial_batch_size: int, default 10
        The default number of cases to react to in the first batch
        for calls to :meth:`HowsoDirectClient.react`.
    trace : bool, default False
        When true, enables tracing of Amalgam operations. This will generate an
        execution trace file useful in debugging, the filename will use the
        standard name of `howso_[random 6 byte hex]_execution.trace`.
    train_initial_batch_size: int, default 100
        The default number of cases to train to in the first batch
        for calls to :meth:`HowsoDirectClient.train`.
    verbose : bool, default False
        Set verbose output.
    version_check : bool, default True
        Check if the latest version of Howso engine is installed.
    """

    #: The characters which are disallowed from being a part of a Trainee name or ID.
    BAD_TRAINEE_NAME_CHARS = {'..', '\\', '/', ':'}

    #: The supported values of precision for methods that accept it
    SUPPORTED_PRECISION_VALUES = ["exact", "similar"]
    INCORRECT_PRECISION_VALUE_WARNING = (
        "Supported values for 'precision' are \"exact\" and \"similar\". The "
        "operation will be completed as if the value of 'precision' is "
        "\"exact\"."
    )

    def __init__(
        self, *,
        amalgam: t.Optional[Mapping[str, t.Any]] = None,
        config_path: t.Optional[Path | str] = None,
        debug: bool = False,
        default_persist_path: t.Optional[Path | str] = None,
        howso_path: Path | str = DEFAULT_ENGINE_PATH,
        howso_fname: str = "howso.caml",
        react_initial_batch_size: int = 10,
        trace: bool = False,
        train_initial_batch_size: int = 100,
        verbose: bool = False,
        version_check: bool = True,
        **kwargs
    ):
        global _VERSION_CHECKED

        # Set the 'howso' logger level to debug
        if debug:
            # Don't alter if level already below debug
            if logger.level > logging.DEBUG or logger.level == 0:
                logger.setLevel(logging.DEBUG)

        with ThreadPoolExecutor(max_workers=1) as executor:
            if version_check and not _VERSION_CHECKED:
                _VERSION_CHECKED = True
                self.version_check_task = executor.submit(self.check_version)
                self.version_check_task.add_done_callback(self.report_version)

        super().__init__()

        # Show deprecation warnings to the user.
        warnings.filterwarnings("default", category=DeprecationWarning)

        # Load configuration
        config_path = get_configuration_path(config_path, verbose)
        self.configuration = HowsoConfiguration(config_path, verbose=verbose)
        self.debug = debug
        self._trace_enabled = bool(trace)
        self._trace_filename = f"howso_{internals.random_handle()}_execution.trace"
        self._howso_dir = Path(howso_path).expanduser()
        self._howso_filename = howso_fname
        self._howso_ext = Path(self._howso_filename).suffix or ".caml"
        self._react_generative_batch_threshold = 1
        self._react_discriminative_batch_threshold = 10
        self._react_initial_batch_size = react_initial_batch_size
        self._train_initial_batch_size = train_initial_batch_size

        if not self._howso_dir.is_dir():
            raise HowsoError(f"The provided 'howso_path' is not a directory: {self._howso_dir}")

        # Determine the default save directory
        if default_persist_path:
            self.default_persist_path = Path(default_persist_path).expanduser()
            logger.debug(f'The Trainee default save directory has been overridden to: {self.default_persist_path}')
        else:
            # If no specific location provided, use current working directory.
            self.default_persist_path = Path.cwd()

        if not self.default_persist_path.exists():
            # Make sure persist path exists
            self.default_persist_path.mkdir(parents=True)

        # Resolve path to engine caml
        self._howso_absolute_path = Path(self._howso_dir, self._howso_filename)
        if not self._howso_absolute_path.exists():
            raise HowsoError(f'Howso Engine file does not exist at: {self._howso_absolute_path}')
        logger.debug(f'Using Howso Engine file: {self._howso_absolute_path}')

        self.__init_amalgam(amalgam)
        self.begin_session()

    def __init_amalgam(self, options: t.Optional[Mapping[str, t.Any]] = None):
        """Initialize the Amalgam instance."""
        # The parameters to pass to the Amalgam instance
        amlg_params = {
            'library_path': None,
            'gc_interval': 100,
            'sbf_datastore_enabled': None,
            'max_num_threads': None,
            'trace': self._trace_enabled,
            'execution_trace_file': self._trace_filename,
        }
        if options:
            # Merge Amalgam override parameters - favoring the configured params
            if amlg_params_intersection := amlg_params.keys() & options.keys():
                # Warn that there are changes
                logger.warning(
                    "The following parameters from your configuration will "
                    f"override the default Amalgam parameters: {amlg_params_intersection}"
                )
            amlg_params.update(options)
        # Filter out invalid amlg_params, and instantiate
        allowed_amlg_params = inspect.signature(Amalgam).parameters.keys()
        if unknown_amlg_params := set(amlg_params) - set(allowed_amlg_params):
            warnings.warn(
                f"Unknown Amalgam() parameters were specified and ignored: {unknown_amlg_params}",
                UnsupportedArgumentWarning)
        amlg_params = {k: v for k, v in amlg_params.items() if k in allowed_amlg_params}
        self.amlg = Amalgam(**amlg_params)

    def check_version(self) -> str | None:
        """Check if there is a more recent version."""
        http = urllib3.PoolManager(cert_reqs='CERT_REQUIRED',
                                   ca_certs=certifi.where(),
                                   retries=Retry(total=1),
                                   timeout=Timeout(total=3),
                                   maxsize=10)
        url = f"{VERSION_CHECK_HOST}/v1/howso-engine?version={CLIENT_VERSION}"
        with squelch_logs(logging.WARNING + 1):
            response = http.request(method="GET", url=url)
        if HTTPStatus.OK <= response.status < HTTPStatus.MULTIPLE_CHOICES:
            payload = json.loads(response.data.decode('utf-8'))
            return payload.get('version')
        raise AssertionError("Not OK response.")

    def report_version(self, task: Future):
        """Report to end-user that there is a newer version available."""
        try:
            latest_version = task.result()
        except Exception:
            pass
        else:
            if latest_version and latest_version != CLIENT_VERSION:
                if parse_version(latest_version) > parse_version(CLIENT_VERSION):
                    logger.warning(
                        f"Version {latest_version} of Howso Engine™ is "
                        f"available. You are using version {CLIENT_VERSION}.")
                elif parse_version(latest_version) < parse_version(CLIENT_VERSION):
                    logger.debug(
                        f"Version {latest_version} of Howso Engine™ is "
                        f"available. You are using version {CLIENT_VERSION}. "
                        f"This is a pre-release version.")

    @property
    def react_initial_batch_size(self) -> int:
        """
        The default number of cases in the first react batch.

        Returns
        -------
        int
            The default number of cases to react to in the first batch.
        """
        return self._react_initial_batch_size

    @react_initial_batch_size.setter
    def react_initial_batch_size(self, initial_batch_size: int):
        """
        Set the default number of cases in the first react batch.

        Parameters
        ----------
        initial_batch_size : int
            The number of cases to react to in the first batch of
            :meth:`HowsoDirectClient.react`.
        """
        if isinstance(initial_batch_size, int):
            self._react_initial_batch_size = initial_batch_size
        else:
            raise ValueError("The initial batch size must be an integer.")

    @property
    def train_initial_batch_size(self) -> int:
        """
        The default number of cases in the first train batch.

        Returns
        -------
        int
            The default number of cases to train in the first batch.
        """
        return self._train_initial_batch_size

    @train_initial_batch_size.setter
    def train_initial_batch_size(self, initial_batch_size: int):
        """
        Set the default number of cases in the first train batch.

        Parameters
        ----------
        initial_batch_size : int
            The number of cases to train in the first batch of
            :meth:`HowsoDirectClient.train`.
        """
        if isinstance(initial_batch_size, int):
            self._train_initial_batch_size = initial_batch_size
        else:
            raise ValueError("The initial batch size must be an integer.")

    @property
    def active_session(self) -> Session:
        """
        Return the active session.

        Returns
        -------
        howso.client.schemas.Session
            The active session instance.
        """
        return deepcopy(self._active_session)

    @property
    def trainee_cache(self) -> TraineeCache:
        """
        Return the trainee cache.

        Returns
        -------
        howso.client.cache.TraineeCache
            The trainee cache.
        """
        return _trainee_cache

    @classmethod
    def _deserialize(cls, payload: str | bytes | None) -> t.Any:
        """Deserialize engine response."""
        if payload is None or len(payload) == 0:
            return None
        try:
            deserialized_payload = json.loads(payload)
            if isinstance(deserialized_payload, list):
                status = deserialized_payload[0]
                deserialized_payload = deserialized_payload[1]
                if status != 1:
                    # If result is an error, raise it
                    detail = deserialized_payload.get('detail') or []
                    if detail:
                        # Error detail can be either a string or a list of strings
                        if isinstance(detail, list):
                            raise HowsoError(detail[0])  # Raise first error
                        else:
                            raise HowsoError(detail)
                    else:
                        # Unknown error occurred
                        raise HowsoError('An unknown error occurred while '
                                         'processing the Howso Engine operation.')

                warning_list = deserialized_payload.get('warnings') or []
                for w in warning_list:
                    warnings.warn(w, category=HowsoWarning)

                return deserialized_payload.get('payload')
            return deserialized_payload
        except HowsoError:
            raise
        except Exception:  # noqa: Deliberately broad
            raise HowsoError('Failed to deserialize the Howso Engine response.')

    def _resolve_trainee(self, trainee_id: str, **kwargs) -> Trainee:
        """
        Resolve a Trainee and acquire its resources.

        Parameters
        ----------
        trainee_id : str
            The identifier of the Trainee to resolve.

        Returns
        -------
        str
            The normalized Trainee unique identifier.
        """
        if trainee_id not in self.trainee_cache:
            self.acquire_trainee_resources(trainee_id)
        return self.trainee_cache.get(trainee_id)

    def _auto_persist_trainee(self, trainee_id: str):
        """
        Automatically persists the Trainee if it has persistence set to True.

        Parameters
        ----------
        trainee_id : str
            The ID of the Trainee to persist.
        """
        try:
            trainee = self.trainee_cache.get(trainee_id)
            if trainee.persistence == 'always':
                self.amlg.store_entity(
                    handle=trainee_id,
                    amlg_path=self.resolve_trainee_filepath(trainee_id)
                )
        except KeyError:
            # Trainee not cached, ignore
            pass

    def _store_session(self, trainee_id: str, session: Session):
        """Store session details in a Trainee."""
        self.execute(trainee_id, "set_session_metadata", {
            "session": session.id,
            "metadata": session.to_dict(),
        })

    def _initialize_trainee(self, trainee_id: str):
        """Create a new Amalgam entity."""
        status = self.amlg.load_entity(
            handle=trainee_id,
            amlg_path=str(self._howso_absolute_path),
            persist=False,
            load_contained=True,
            escape_filename=False,
            escape_contained_filenames=False
        )
        if not status.loaded:
            raise HowsoError(
                f'Failed to initialize the Trainee "{trainee_id}": {status.message}')
        self.execute(trainee_id, "initialize", {
            "trainee_id": trainee_id,
            "filepath": str(self._howso_dir) + '/',
        })
        if self.is_tracing_enabled(trainee_id):
            # If tracing is enabled, log the trainee version
            self.execute(trainee_id, "get_trainee_version", {})

    def _get_trainee_from_engine(self, trainee_id: str) -> Trainee:
        """
        Retrieve the Howso Engine representation of a Trainee object.

        Parameters
        ----------
        trainee_id : str
            The ID of the Trainee to retrieve.

        Returns
        -------
        Trainee
            The requested Trainee.

        Raises
        ------
        HowsoError
            If no Trainee with the requested ID can be found.
        """
        metadata = self.execute(trainee_id, "get_metadata", {})
        if metadata is None:
            raise HowsoError(f"Trainee '{trainee_id}' not found.")

        persistence = metadata.get('persistence', 'allow')
        trainee_meta = metadata.get('metadata')
        trainee_name = metadata.get('name')

        return Trainee(
            name=trainee_name,
            id=trainee_id,
            persistence=persistence,
            metadata=trainee_meta,
        )

    def _get_trainee_thread_count(self, trainee_id: str) -> int:
        """
        Get the number of available cpu threads a Trainee has access to.

        Parameters
        ----------
        trainee_id : str
            The identifier of the Trainee.

        Returns
        -------
        int
            The allocated number of cpu threads for a Trainee.
        """
        return self.amlg.get_max_num_threads()

    def _should_react_batch(self, params: dict, total_size: int) -> bool:
        """
        Determine if given react should be batched.

        Parameters
        ----------
        params : dict
            The react request parameters.
        total_size : int
            The size of the cases being reacted to.

        Returns
        -------
        bool
            Whether a react should be batched.
        """
        if params.get('desired_conviction') is not None:
            if total_size > self._react_generative_batch_threshold:
                return True
        else:
            if total_size > self._react_discriminative_batch_threshold:
                return True
        return False

    def resolve_trainee_filepath(
        self,
        filename: str,
        *,
        filepath: t.Optional[str | Path] = None
    ) -> str:
        """
        Resolve the path to a persisted Trainee file.

        Parameters
        ----------
        filename : str
            The name of the Trainee file.
        filepath : str or Path, optional
            The directory of the file. If not provided, uses default persist path.

        Returns
        -------
        str
            The resolved path to the the Trainee file.
        """
        if not filename.endswith(self._howso_ext):
            filename += self._howso_ext
        if filepath is None:
            filepath = self.default_persist_path
        return str(Path(filepath, filename).expanduser())

    def execute(self, trainee_id: str, label: str, payload: t.Any, **kwargs) -> t.Any:
        """
        Execute a label in Howso engine.

        Parameters
        ----------
        trainee_id : str
            The entity handle of the Trainee.
        label : str
            The label to execute.
        payload : Any
            The payload to send to label.

        Returns
        -------
        Any
            The label's response.
        """
        payload = self.sanitize_for_json(payload, exclude_null=True)
        try:
            json_payload = json.dumps(payload)
            result = self.amlg.execute_entity_json(trainee_id, label, json_payload)
        except ValueError as err:
            raise HowsoError('Invalid payload - please check for infinity or NaN values') from err
        return self._deserialize(result)

    def execute_sized(self, trainee_id: str, label: str, payload: t.Any, **kwargs) -> tuple[t.Any, int, int]:
        """
        Execute a label in Howso engine and return the request and response sizes.

        Parameters
        ----------
        trainee_id : str
            The entity handle of the Trainee.
        label : str
            The label to execute.
        payload : Any
            The payload to send to label.

        Returns
        -------
        Any
            The label's response.
        int
            The request payload size.
        int
            The response payload size.
        """
        payload = self.sanitize_for_json(payload, exclude_null=True)
        try:
            json_payload = json.dumps(payload)
            result = self.amlg.execute_entity_json(trainee_id, label, json_payload)
        except ValueError as err:
            raise HowsoError('Invalid payload - please check for infinity or NaN values') from err
        return self._deserialize(result), len(json_payload), len(result)

    def is_tracing_enabled(self, trainee_id: str) -> bool:
        """
        Get if tracing is enabled for Trainee.

        Parameters
        ----------
        trainee_id : str
            The identifier of the Trainee.

        Returns
        -------
        bool
            True, if tracing is enabled for provided Trainee.
        """
        return self._trace_enabled

    def get_version(self) -> HowsoVersion:
        """
        Return the Howso version.

        Returns
        -------
        HowsoVersion
           A version response that contains the version data for the current
           instance of Howso.
        """
        return HowsoVersion(client=CLIENT_VERSION)

    def check_name_valid_for_save(
        self,
        file_path: Path | str,
        clobber: bool = False,
    ) -> tuple[bool, str]:
        """
        Ensure that the given filename is a valid name for the host OS.

        Parameters
        ----------
        file_path : Path or str
            The full path of the desired Trainee.
        clobber : bool, default False
            If True, checks will pass if the file is writable even if it
            already exists.

        Returns
        -------
        bool
            Return True if the file has a valid filename, is a filepath (not a
            directory path), that the process (user) has sufficient permissions
            and, if `clobber` is False, also that the file does not already
            exist (optional check).
        str
            The reason. If the return is True, this will be 'OK'.

        """
        try:
            # Check for invalid chars in the whole path.
            if any((c for c in ["\0"] if c in str(file_path))):
                return False, 'Bad symbols'

            # Ensure file_path is a Path.
            if not isinstance(file_path, Path):
                file_path = Path(file_path)

            # Ensure that it resolves to an absolute path
            if not file_path.resolve(strict=False).is_absolute():
                return False, 'Not an absolute path'

            # Ensure that the parent directory exists and appears writable for
            # the /effective/ user on non-Windows.
            if platform.system().lower() != "windows":
                path = file_path.parent
                if not clobber and (
                    not path.exists() or
                    not os.access(path, os.W_OK, effective_ids=True,
                                  follow_symlinks=True)
                ):
                    return False, 'Cannot write to this path'

        except Exception as e:  # noqa: Deliberately broad
            return False, f'Exception {e} while checking file'
        else:
            return True, 'OK'

    def create_trainee(  # noqa: C901
        self,
        name: t.Optional[str] = None,
        features: t.Optional[Mapping[str, Mapping]] = None,
        *,
        id: t.Optional[str | uuid.UUID] = None,
        library_type: t.Optional[LibraryType] = None,
        max_wait_time: t.Optional[int | float] = None,
        metadata: t.Optional[MutableMapping[str, t.Any]] = None,
        overwrite_trainee: bool = False,
        persistence: Persistence = "allow",
        project: t.Optional[str | Project] = None,
        resources: t.Optional[Mapping[str, t.Any]] = None,
    ) -> Trainee:
        """
        Create a Trainee on the Howso service.

        A Trainee can be thought of as "model" in traditional ML sense.

        Parameters
        ----------
        name : str, optional
            A name to use for the Trainee.
        features : dict, optional
            The Trainee feature attributes.
        id : str or UUID, optional
            A custom unique identifier to use with the Trainee. If not specified
            the name will be used, or a new UUID if no name was provided.
        library_type : {"st", "mt"}, optional
            (Not implemented in this client)
        max_wait_time : int or float, optional
            (Not implemented in this client)
        metadata : dict, optional
            Arbitrary jsonifiable data to store along with the Trainee.
        overwrite_trainee : bool, default False
            If True, and if a trainee with the provided id already exists, the
            existing trainee will be deleted and a new trainee created.
        persistence : {"allow", "always", "never"}, default "allow"
            The requested persistence state of the Trainee.
        project : str or dict, optional
            (Not implemented in this client)
        resources : dict, optional
            (Not implemented in this client)

        Returns
        -------
        Trainee
            The `Trainee` object that was created.
        """
        if not id:
            # Default id to trainee name, or new uuid if no name
            id = name or uuid.uuid4()

        trainee_id = str(id)

        if features is None:
            features = {}

        # Check that the id is usable for saving later.
        if name:
            for sequence in self.BAD_TRAINEE_NAME_CHARS:
                if sequence in name:
                    success = False
                    reason = f'"{sequence}" is not permitted in trainee names'
                    break
            else:
                success, reason = True, 'OK'
            proposed_path: Path = self.default_persist_path.joinpath(name)
            if success:
                success, reason = self.check_name_valid_for_save(
                    proposed_path, clobber=overwrite_trainee)
            if not success:
                raise HowsoError(
                    f'Trainee file name "{proposed_path}" is not valid for '
                    f'saving (reason: {reason}).')

        # If overwriting the trainee, attempt to delete it first.
        if overwrite_trainee:
            try:
                util.dprint(
                    self.configuration.verbose,
                    f'Deleting existing Trainee "{trainee_id}" before creating.')
                self.amlg.destroy_entity(trainee_id)
            except Exception:  # noqa: Deliberately broad
                util.dprint(
                    self.configuration.verbose,
                    f'Unable to delete Trainee "{trainee_id}". Continuing.')
        elif trainee_id in self.trainee_cache:
            raise HowsoError(
                f'A Trainee already exists using the name "{trainee_id}".')

        if self.configuration.verbose:
            print('Creating new Trainee')
        # Initialize Amalgam entity
        self._initialize_trainee(trainee_id)

        # Store the metadata
        trainee_metadata = dict(
            name=name,
            persistence=persistence,
            metadata=metadata
        )
        self.execute(trainee_id, "set_metadata", {"metadata": trainee_metadata})

        # Set the feature attributes
        features = internals.preprocess_feature_attributes(features)
        self.execute(trainee_id, "set_feature_attributes", {"feature_attributes": features})
        features = self.execute(trainee_id, "get_feature_attributes", {})
        features = internals.postprocess_feature_attributes(features)

        # Cache and return the trainee
        new_trainee = Trainee(
            name=name,
            persistence=persistence,
            id=trainee_id,
            metadata=metadata
        )
        self.trainee_cache.set(new_trainee, feature_attributes=features)
        return new_trainee

    def update_trainee(self, trainee: Mapping | Trainee) -> Trainee:
        """
        Update an existing Trainee in the Howso service.

        Parameters
        ----------
        trainee : Mapping or Trainee
            A `Trainee` object defining the Trainee.

        Returns
        -------
        Trainee
            The `Trainee` object that was updated.
        """
        instance = Trainee.from_dict(trainee) if isinstance(trainee, Mapping) else trainee

        if not instance.id:
            raise ValueError("A Trainee id is required.")

        self._resolve_trainee(instance.id)
        if self.configuration.verbose:
            print(f'Updating Trainee with id: {instance.id}')

        metadata = {
            'name': instance.name,
            'metadata': instance.metadata,
            'persistence': instance.persistence,
        }
        self.execute(instance.id, "set_metadata", {"metadata": metadata})

        updated_trainee = deepcopy(instance)
        self.trainee_cache.set(updated_trainee)
        return updated_trainee

    def export_trainee(
        self,
        trainee_id: str,
        *,
        decode_cases: bool = False,
<<<<<<< HEAD
        filepath: t.Optional[Path | str] = None,
=======
        filepath: Optional[Union[Path, str]] = None,
        path_to_trainee: Optional[Union[Path, str]] = None,
>>>>>>> deb50c6b
    ):
        """
        Export a saved Trainee's data to json files for migration.

        Parameters
        ----------
        trainee_id : str
            The ID of the Trainee.
<<<<<<< HEAD
        decode_cases : bool, default False.
            When True, decode (e.g., convert from epoch to datetime) any encoded
            feature values. When False, case feature values will be exported
            as is from the Trainee.
        filepath : Path or str, optional
            The directory to write the exported Trainee json files to.
        """
        if filepath is None:
            filepath = self.default_persist_path
        filepath = Path(filepath).expanduser()

        if not filepath.exists():
            filepath.mkdir(parents=True, exist_ok=True)
        elif not filepath.is_dir():
            raise ValueError(f'The export filepath "{filepath}" must be a directory.')

        if self.configuration.verbose:
            print(f'Exporting Trainee with id: {trainee_id}')

        self.execute(trainee_id, "export_trainee", {
            "trainee_filepath": f"{filepath}/",
            "trainee": str(trainee_id),
            "root_filepath": f"{self._howso_dir}/",
            "decode_cases": decode_cases,
        })
=======
        decoded_cases : bool, default False.
            Whether to export decoded cases.
        filepath : Path or str, optional
            The directory to write the exported Trainee json files to.
        path_to_trainee : Path or str, optional
            Deprecated, use `filepath` instead.
        """
        if self.verbose:
            print(f'Export trainee with id: {trainee_id}')

        if path_to_trainee is not None:
            warnings.warn(
                'The export trainee parameter `path_to_trainee` is deprecated and will be removed in '
                'a future release. Please use `filepath` instead.', DeprecationWarning)
            if filepath is None:
                filepath = path_to_trainee

        self.howso.export_trainee(trainee_id, decode_cases=decode_cases, filepath=filepath)
>>>>>>> deb50c6b

    def upgrade_trainee(
        self,
        trainee_id: str,
        *,
<<<<<<< HEAD
        filename: t.Optional[str] = None,
        filepath: t.Optional[Path | str] = None,
=======
        filename: Optional[str] = None,
        filepath: Optional[Union[Path, str]] = None,
        path_to_trainee: Optional[Union[Path, str]] = None,
>>>>>>> deb50c6b
    ) -> Trainee:
        """
        Upgrade a saved Trainee to current version.

        Parameters
        ----------
        trainee_id : str
            The ID of the Trainee.
        filename : str, optional
            The base name of the exported Trainee json files. If not specified,
            uses the value of `trainee_id`. (e.g., [filename].meta.json)
        filepath : Path or str, optional
            The directory where the exported Trainee `.exp.json` and `.meta.json` files exist.
<<<<<<< HEAD
=======
        path_to_trainee : Path or str, optional
            Deprecated, use `filepath` instead.
>>>>>>> deb50c6b

        Returns
        -------
        Trainee
            The Trainee that was upgraded.
        """
        if filepath is None:
            filepath = self.default_persist_path
        filepath = Path(filepath).expanduser()

        if not filepath.exists():
            raise ValueError(f'The upgrade filepath "{filepath}" does not exist.')

<<<<<<< HEAD
        if self.configuration.verbose:
            print(f'Upgrading Trainee with id: {trainee_id}')

        self._initialize_trainee(trainee_id)
        self.execute(trainee_id, "upgrade_trainee", {
            "trainee": filename or trainee_id,
            "trainee_json_filepath": f"{filepath}/",
            "root_filepath": f"{self._howso_dir}/",
        })
        trainee = self._get_trainee_from_engine(trainee_id)
        self.trainee_cache.set(trainee)
        self.resolve_feature_attributes(trainee_id)
=======
        if path_to_trainee is not None:
            warnings.warn(
                'The upgrade trainee parameter `path_to_trainee` is deprecated and will be removed in '
                'a future release. Please use `filepath` instead.', DeprecationWarning)
            if filepath is None:
                filepath = path_to_trainee

        self.howso.upgrade_trainee(trainee_id, filename=filename, filepath=filepath)
        trainee = self._get_trainee_from_core(trainee_id)
        self.trainee_cache.set(trainee)
>>>>>>> deb50c6b
        return trainee

    def get_trainee(self, trainee_id: str) -> Trainee:
        """
        Gets a trainee loaded in the Howso service.

        Parameters
        ----------
        trainee_id : str
            The id of the trainee.

        Returns
        -------
        Trainee
            A `Trainee` object representing the Trainee.
        """
        trainee_id = self._resolve_trainee(trainee_id).id
        if self.configuration.verbose:
            print(f'Getting Trainee with id: {trainee_id}')
        return self._get_trainee_from_engine(trainee_id)

    def get_trainee_runtime(self, trainee_id: str) -> TraineeRuntime:
        """
        Get information about the trainee.

        Including trainee version and configuration parameters.

        Parameters
        ----------
        trainee_id : str
            The ID of the Trainee.

        Returns
        -------
        TraineeRuntime
            The Trainee runtime details. Including Trainee version and
            configuration parameters.
        """
        trainee_id = self._resolve_trainee(trainee_id).id
        trainee_version = self.execute(trainee_id, "get_trainee_version", {})
        amlg_version = self.amlg.get_version_string().decode()
        library_type = 'mt'
        if self.amlg.library_postfix:
            library_type = self.amlg.library_postfix[1:]

        return TraineeRuntime(
            library_type=t.cast(LibraryType, library_type),
            tracing_enabled=self._trace_enabled,
            versions=TraineeVersion(trainee=trainee_version, amalgam=amlg_version)
        )

    def query_trainees(self, search_terms: t.Optional[str] = None) -> list[dict]:
        """
        Query accessible Trainees.

        Parameters
        ----------
        search_terms : str
            Keywords to filter Trainees by.

        Returns
        -------
        list of dict
            A list of the Trainee identities with schema {"name": TRAINEE_NAME, "id": TRAINEE_ID}
        """
        trainees = list()
        filter_terms = []
        if search_terms:
            filter_terms = search_terms.replace(',', ' ').split(' ')

        def is_match(name):
            # Check if name matches filter terms
            if filter_terms:
                return any((
                    str(term).lower() in name.lower()
                    for term in filter_terms
                ))
            return True

        # Collect in memory trainees
        for _, instance in self.trainee_cache.trainees():
            if is_match(instance.name):
                trainees.append(
                    {
                        "name": instance.name,
                        "id": instance.id
                    }
                )

        # Collect persisted trainees
        files = os.listdir(self.default_persist_path)
        for f in files:
            if not f.endswith(self._howso_ext):
                continue
            # remove the extension from the file name
            trainee_name = f[:f.rindex('.')]
            if (
                trainee_name not in self.trainee_cache and
                is_match(trainee_name)
            ):
                trainees.append(
                    {
                        "name": trainee_name,
                        "id": trainee_name
                    })

        return trainees

    def delete_trainee(
        self,
        trainee_id: t.Optional[str] = None,
        *,
        file_path: t.Optional[Path | str] = None
    ):
        """
        Delete a Trainee from the Howso service and filesystem.

        Includes all cases, model metadata, session data, persisted files, etc.

        Parameters
        ----------
        trainee_id : str, optional
            The ID of the Trainee. If full filepath with is provided, `trainee_id` will only be used
            to delete from memory.

        file_path : Path or str, optional
            The path of the file used to load the Trainee from. Used for deleting trainees from disk.

            The file path must end with a filename, but file path can be either an absolute path, a
            relative path or just the file name.

            If `trainee_id` is not provided, in addition to deleting from disk, will attempt to
            delete a Trainee from memory assuming the Trainee has the same name as the filename.

            If `file_path` is a relative path the absolute path will be computed
            appending the `file_path` to the CWD.

            If `file_path` is an absolute path, this is the absolute path that
            will be used.

            If `file_path` is just a filename, then the absolute path will be computed
            appending the filename to the CWD.
        """
        if file_path:
            if not isinstance(file_path, Path):
                file_path = Path(file_path)
            file_path = file_path.expanduser().resolve()

        if trainee_id:
            for sub in self.BAD_TRAINEE_NAME_CHARS:
                if sub in trainee_id:
                    raise ValueError(
                        f'"{sub}" is not permitted in trainee names for deletion.')
        elif file_path:
            trainee_id = file_path.stem
        else:
            raise ValueError("One of `trainee_id` or `file_path` must be provided.")

        if self.configuration.verbose:
            print(f'Deleting Trainee with id {trainee_id}')

        # Unload the trainee from engine
        self.amlg.destroy_entity(trainee_id)
        self.trainee_cache.discard(trainee_id)

        if file_path:
            # Either full filepath or filename
            if file_path.suffix:
                save_path = f"{file_path.parents[0]}/"
                trainee_id = file_path.stem
            # Just Directory
            else:
                raise ValueError("Filepath must end with a '.caml' filename.")
            if not file_path.is_absolute():
                file_path = self.default_persist_path.joinpath(file_path)

        else:
            save_path = self.default_persist_path

        trainee_path = Path(save_path, f'{trainee_id}{self._howso_ext}')

        # Delete Trainee
        if trainee_path.exists():
            trainee_path.unlink()

    def copy_trainee(
        self,
        trainee_id: str,
        new_trainee_name: t.Optional[str] = None,
        new_trainee_id: t.Optional[str] = None,
        *,
        library_type: t.Optional[LibraryType] = None,
        resources: t.Optional[dict] = None,
    ) -> Trainee:
        """
        Copies a trainee to a new trainee id in the Howso service.

        Parameters
        ----------
        trainee_id : str
            The trainee id of the trainee to be copied.
        new_trainee_name: str, optional
            The name of the new Trainee.
        new_trainee_id: str, optional
            The id of the new Trainee.

            If not provided, the id will be set to new_trainee_name
            (if provided), otherwise a new uuid4.
        library_type : str, optional
            (Not Implemented) The library type of the Trainee. If not specified,
            the new trainee will inherit the value from the original.
        resources : dict, optional
            (Not Implemented) Customize the resources provisioned for the
            Trainee instance. If not specified, the new trainee will inherit
            the value from the original.

        Returns
        -------
        Trainee
            The `Trainee` object that was created.

        Raises
        ------
        ValueError
            If the Trainee could not be copied.
        """
        original_trainee = self._resolve_trainee(trainee_id)
        trainee_id = original_trainee.id
        new_trainee_id = new_trainee_id or new_trainee_name or str(uuid.uuid4())

        if self.configuration.verbose:
            print(f'Copying Trainee {trainee_id} to {new_trainee_id}')

        is_cloned = self.amlg.clone_entity(
            handle=trainee_id,
            clone_handle=new_trainee_id,
        )
        if not is_cloned:
            raise HowsoError(
                f'Failed to copy the Trainee "{trainee_id}". '
                f"This may be due to incorrect filepaths to the Howso "
                f'binaries or camls, or a Trainee "{new_trainee_name}" already exists.')

        # Create the copy trainee
        new_trainee = deepcopy(original_trainee)
        new_trainee.name = new_trainee_name
        new_trainee._id = new_trainee_id  # type: ignore
        metadata = {
            'name': new_trainee.name,
            'metadata': new_trainee.metadata,
            'persistence': new_trainee.persistence,
        }
        self.execute(new_trainee_id, "set_metadata", {"metadata": metadata})
        # Add new trainee to cache
        feature_attributes = self.execute(new_trainee_id, "get_feature_attributes", {})
        feature_attributes = internals.postprocess_feature_attributes(feature_attributes)
        self.trainee_cache.set(new_trainee, feature_attributes=feature_attributes)

        return new_trainee

    def acquire_trainee_resources(
        self,
        trainee_id: str,
        *,
        max_wait_time: t.Optional[int | float] = None
    ):
        """
        Acquire resources for a trainee in the Howso service.

        Parameters
        ----------
        trainee_id : str
            The ID of the Trainee to acquire resources for.
        max_wait_time : int or float, optional
            (Not implemented) The number of seconds to wait to acquire trainee
            resources before aborting gracefully.

        Raises
        ------
        HowsoError
            If no Trainee with the requested ID can be found or loaded.
        """
        if trainee_id is None:
            raise HowsoError("A Trainee id is required.")
        if self.configuration.verbose:
            print(f'Acquiring resources for Trainee with id: {trainee_id}')

        if trainee_id in self.trainee_cache:
            # Trainee is already loaded
            return

        filepath = self.resolve_trainee_filepath(trainee_id)
        if not os.path.exists(filepath):
            raise HowsoError(
                f'Trainee not found. No Trainee file exists at: "{filepath}"', code="not_found")
        status = self.amlg.load_entity(
            handle=trainee_id,
            amlg_path=filepath,
            persist=False,
            load_contained=True,
            escape_filename=False,
            escape_contained_filenames=False,
        )
        if not status.loaded:
            raise HowsoError(
                f'Failed to acquire Trainee "{trainee_id}": {status.message}')

        # Cache the trainee details
        trainee = self._get_trainee_from_engine(trainee_id)
        feature_attributes = self.execute(trainee_id, "get_feature_attributes", {})
        feature_attributes = internals.postprocess_feature_attributes(feature_attributes)
        self.trainee_cache.set(trainee, feature_attributes=feature_attributes)

    def release_trainee_resources(self, trainee_id: str):
        """
        Release a trainee's resources from the Howso service.

        Parameters
        ----------
        trainee_id : str
            The ID of the Trainee to release resources for.

        Raises
        ------
        HowsoError
            If the requested Trainee has a persistence of "never".
        """
        if self.configuration.verbose:
            print(f'Releasing resources for Trainee with id: {trainee_id}')
        try:
            trainee = self.trainee_cache.get(trainee_id)

            if trainee.persistence in ['allow', 'always']:
                # Persist on unload
                self.amlg.store_entity(
                    handle=trainee_id,
                    amlg_path=self.resolve_trainee_filepath(trainee_id)
                )
            elif trainee.persistence == "never":
                raise HowsoError(
                    "Trainees set to never persist may not have their "
                    "resources released. Delete the Trainee instead.")
            self.trainee_cache.discard(trainee_id)
        except KeyError:
            # Trainee not cached, ignore
            pass
        self.amlg.destroy_entity(trainee_id)

    def persist_trainee(self, trainee_id: str):
        """
        Persists a Trainee in the Howso service storage.

        After persisting, the Trainee resources can be
        :func:`released <client.HowsoClient.release_trainee_resources>`.

        Parameters
        ----------
        trainee_id : str
            The ID of the Trainee to persist.

        Raises
        ------
        AssertionError
            If the requested Trainee's persistence is set to "never".
        """
        if self.configuration.verbose:
            print(f'Saving Trainee with id: {trainee_id}')

        if trainee_id in self.trainee_cache:
            trainee = self.trainee_cache.get(trainee_id)
            if trainee.persistence == 'never':
                raise AssertionError(
                    "Trainee is set to never persist. Update the trainee "
                    "persistence option to enable persistence.")
            # Enable auto persistence
            trainee.persistence = 'always'

        self.amlg.store_entity(
            handle=trainee_id,
            amlg_path=self.resolve_trainee_filepath(trainee_id)
        )

    def begin_session(self, name: str | None = "default", metadata: t.Optional[Mapping] = None) -> Session:
        """
        Begin a new session.

        Parameters
        ----------
        name : str or None, default "default"
            The name of the session.
        metadata : Mapping, optional
            Any key-value pair to store as custom metadata for the session.

        Returns
        -------
        howso.client.schemas.Session
            The new session instance.

        Raises
        ------
        TypeError
            If `name` is non-None and not a string or `metadata` is non-None
            and not a dictionary.
        """
        if not isinstance(name, str):
            raise TypeError("`name` must be a str")
        if metadata is not None and not isinstance(metadata, Mapping):
            raise TypeError("`metadata` must be a Mapping")

        if self.configuration.verbose:
            print('Starting new session')
        self._active_session = Session(
            id=str(uuid.uuid4()),
            name=name,
            metadata=metadata or dict(),
            created_date=datetime.now(timezone.utc),
            modified_date=datetime.now(timezone.utc),
        )
        return self._active_session

    def query_sessions(
        self,
        search_terms: t.Optional[str] = None,
        *,
        trainee: t.Optional[str | Trainee] = None,
        **kwargs
    ) -> list[Session]:
        """
        Return a list of all accessible sessions.

        .. NOTE::
            Returns sessions from across all loaded trainees. (The metadata will
            include the `trainee_id` from which the session was retrieved from)

        Parameters
        ----------
        search_terms : str, optional
            Space or comma delimited search terms to filter results by.
        trainee : str or Trainee, optional
            A Trainee to filter by.

        Returns
        -------
        list of Session
            The listing of session instances.
        """
        if self.configuration.verbose:
            print('Querying accessible sessions')
        filter_terms = []
        filtered_sessions = []
        if search_terms:
            filter_terms = search_terms.replace(',', ' ').split(' ')

        # Normalize trainee id filter
        if isinstance(trainee, Trainee):
            filter_trainee_id = str(trainee.id)
        else:
            filter_trainee_id = trainee

        for trainee_id in self.trainee_cache.ids():
            if filter_trainee_id and trainee_id != filter_trainee_id:
                continue
            sessions = self.execute(trainee_id, "get_sessions", {"attributes": list(Session.attribute_map)})
            if not sessions:
                continue

            for session in sessions:
                if filter_terms:
                    # Filter by search terms
                    for term in filter_terms:
                        if term.lower() in session.get('name', '').lower():
                            instance = Session.from_dict(session)
                            metadata = dict(instance.metadata) if instance.metadata else dict()
                            metadata['trainee_id'] = trainee_id
                            instance.metadata = metadata
                            filtered_sessions.append(instance)
                            break
                else:
                    instance = Session.from_dict(session)
                    metadata = dict(instance.metadata) if instance.metadata else dict()
                    metadata['trainee_id'] = trainee_id
                    instance.metadata = metadata
                    filtered_sessions.append(instance)
        return sorted(filtered_sessions,
                      key=operator.attrgetter('created_date'),
                      reverse=True)

    def get_session(self, session_id: str) -> Session:
        """
        Retrieve a session.

        .. NOTE::
            If multiple trainees are loaded, the session will be retrieved
            from the most recently loaded trainee that contains the requested
            session. (The metadata will include the `trainee_id` from which
            the session was retrieved from)

        Parameters
        ----------
        session_id : str
            The id of the session to retrieve.

        Returns
        -------
        Session
            The session instance.
        """
        if self.configuration.verbose:
            print(f'Getting session with id: {session_id}')

        if session_id == self.active_session.id:
            return self.active_session

        # Find session from most recently loaded trainee first
        loaded_trainees = list(self.trainee_cache.ids())
        loaded_trainees.reverse()

        session = None
        for trainee_id in loaded_trainees:
            try:
                session_data = self.execute(trainee_id, "get_session_metadata", {"session": session_id})
                if session_data is None:
                    continue  # Not found
            except HowsoError:
                # When session is not found, continue
                continue
            session = Session.from_dict(session_data)
            # Include trainee_id in the metadata
            metadata = dict(session.metadata) if session.metadata else dict()
            metadata['trainee_id'] = trainee_id
            session.metadata = metadata
            break
        if session is None:
            raise HowsoError("Session not found")
        return session

    def update_session(self, session_id: str, *, metadata: t.Optional[Mapping] = None) -> Session:
        """
        Update a session.

        .. NOTE::
            Updates the session across all loaded trainees.

        Parameters
        ----------
        session_id : str
            The id of the session to update metadata for.
        metadata : Mapping, optional
            Any key-value pair to store as custom metadata for the session.

        Returns
        -------
        howso.client.schemas.Session
            The updated session instance.

        Raises
        ------
        TypeError
            If `metadata` is non-None and not a dictionary.
        HowsoError
            If `session_id` is not found for the active session or any of
            the session(s) of a loaded Trainees.
        """
        if metadata is not None and not isinstance(metadata, Mapping):
            raise TypeError("`metadata` must be a Mapping")
        if self.configuration.verbose:
            print(f'Updating session for session with id: {session_id}')

        updated_session = None
        modified_date = datetime.now(timezone.utc)
        # We remove the trainee_id since this may have been set by the
        # get_session(s) methods and is not needed to be stored in the model.
        if metadata is not None and 'trainee_id' in metadata:
            metadata = dict(metadata)
            metadata.pop('trainee_id', None)

        # Update session across all loaded trainees
        for trainee_id in self.trainee_cache.ids():
            try:
                session_data = self.execute(trainee_id, "get_session_metadata", {"session": session_id})
                if session_data is None:
                    continue  # Not found
            except HowsoError:
                # When session is not found, continue
                continue
            session_data['metadata'] = metadata
            session_data['modified_date'] = modified_date
            self.execute(trainee_id, "set_session_metadata", {
                "session": session_id,
                "metadata": session_data,
            })
            updated_session = Session.from_dict(session_data)

        if self.active_session.id == session_id:
            # Update active session
            self._active_session.metadata = metadata
            self._active_session._modified_date = modified_date  # type: ignore
            if updated_session is None:
                updated_session = self.active_session
        elif updated_session is None:
            # If session_id was not for the active session or any session
            # of loaded trainees, raise error
            raise HowsoError("Session not found")
        return updated_session<|MERGE_RESOLUTION|>--- conflicted
+++ resolved
@@ -838,12 +838,8 @@
         trainee_id: str,
         *,
         decode_cases: bool = False,
-<<<<<<< HEAD
         filepath: t.Optional[Path | str] = None,
-=======
-        filepath: Optional[Union[Path, str]] = None,
-        path_to_trainee: Optional[Union[Path, str]] = None,
->>>>>>> deb50c6b
+        path_to_trainee: t.Optional[Path | str] = None,
     ):
         """
         Export a saved Trainee's data to json files for migration.
@@ -852,14 +848,22 @@
         ----------
         trainee_id : str
             The ID of the Trainee.
-<<<<<<< HEAD
         decode_cases : bool, default False.
             When True, decode (e.g., convert from epoch to datetime) any encoded
             feature values. When False, case feature values will be exported
             as is from the Trainee.
         filepath : Path or str, optional
             The directory to write the exported Trainee json files to.
-        """
+        path_to_trainee : Path or str, optional
+            Deprecated, use `filepath` instead.
+        """
+        if path_to_trainee is not None:
+            warnings.warn(
+                'The export trainee parameter `path_to_trainee` is deprecated and will be removed in '
+                'a future release. Please use `filepath` instead.', DeprecationWarning)
+            if filepath is None:
+                filepath = path_to_trainee
+
         if filepath is None:
             filepath = self.default_persist_path
         filepath = Path(filepath).expanduser()
@@ -878,39 +882,14 @@
             "root_filepath": f"{self._howso_dir}/",
             "decode_cases": decode_cases,
         })
-=======
-        decoded_cases : bool, default False.
-            Whether to export decoded cases.
-        filepath : Path or str, optional
-            The directory to write the exported Trainee json files to.
-        path_to_trainee : Path or str, optional
-            Deprecated, use `filepath` instead.
-        """
-        if self.verbose:
-            print(f'Export trainee with id: {trainee_id}')
-
-        if path_to_trainee is not None:
-            warnings.warn(
-                'The export trainee parameter `path_to_trainee` is deprecated and will be removed in '
-                'a future release. Please use `filepath` instead.', DeprecationWarning)
-            if filepath is None:
-                filepath = path_to_trainee
-
-        self.howso.export_trainee(trainee_id, decode_cases=decode_cases, filepath=filepath)
->>>>>>> deb50c6b
 
     def upgrade_trainee(
         self,
         trainee_id: str,
         *,
-<<<<<<< HEAD
         filename: t.Optional[str] = None,
         filepath: t.Optional[Path | str] = None,
-=======
-        filename: Optional[str] = None,
-        filepath: Optional[Union[Path, str]] = None,
-        path_to_trainee: Optional[Union[Path, str]] = None,
->>>>>>> deb50c6b
+        path_to_trainee: t.Optional[Path | str] = None,
     ) -> Trainee:
         """
         Upgrade a saved Trainee to current version.
@@ -924,17 +903,21 @@
             uses the value of `trainee_id`. (e.g., [filename].meta.json)
         filepath : Path or str, optional
             The directory where the exported Trainee `.exp.json` and `.meta.json` files exist.
-<<<<<<< HEAD
-=======
         path_to_trainee : Path or str, optional
             Deprecated, use `filepath` instead.
->>>>>>> deb50c6b
 
         Returns
         -------
         Trainee
             The Trainee that was upgraded.
         """
+        if path_to_trainee is not None:
+            warnings.warn(
+                'The upgrade trainee parameter `path_to_trainee` is deprecated and will be removed in '
+                'a future release. Please use `filepath` instead.', DeprecationWarning)
+            if filepath is None:
+                filepath = path_to_trainee
+
         if filepath is None:
             filepath = self.default_persist_path
         filepath = Path(filepath).expanduser()
@@ -942,7 +925,6 @@
         if not filepath.exists():
             raise ValueError(f'The upgrade filepath "{filepath}" does not exist.')
 
-<<<<<<< HEAD
         if self.configuration.verbose:
             print(f'Upgrading Trainee with id: {trainee_id}')
 
@@ -955,18 +937,6 @@
         trainee = self._get_trainee_from_engine(trainee_id)
         self.trainee_cache.set(trainee)
         self.resolve_feature_attributes(trainee_id)
-=======
-        if path_to_trainee is not None:
-            warnings.warn(
-                'The upgrade trainee parameter `path_to_trainee` is deprecated and will be removed in '
-                'a future release. Please use `filepath` instead.', DeprecationWarning)
-            if filepath is None:
-                filepath = path_to_trainee
-
-        self.howso.upgrade_trainee(trainee_id, filename=filename, filepath=filepath)
-        trainee = self._get_trainee_from_core(trainee_id)
-        self.trainee_cache.set(trainee)
->>>>>>> deb50c6b
         return trainee
 
     def get_trainee(self, trainee_id: str) -> Trainee:
