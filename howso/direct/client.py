--- conflicted
+++ resolved
@@ -1591,11 +1591,6 @@
             distribute_weight_feature=distribute_weight_feature,
             num_cases=num_cases,
             precision=precision,
-<<<<<<< HEAD
-            preserve_session_data=preserve_session_data,
-            session=self.active_session["id"]
-=======
->>>>>>> 7bde6751
         )
         self._auto_persist_trainee(trainee_id)
         return result.get('count', 0)
