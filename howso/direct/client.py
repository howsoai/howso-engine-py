--- conflicted
+++ resolved
@@ -518,17 +518,11 @@
                 f"binaries/camls or {trainee_id} trainee already exists.")
 
         metadata = {
-<<<<<<< HEAD
             'name': name,
             'default_context_features': default_context_features,
             'default_action_features': default_action_features,
             'metadata': metadata,
             'persistence': persistence,
-=======
-            'name': trainee.name,
-            'metadata': trainee.metadata,
-            'persistence': trainee.persistence,
->>>>>>> 6da92f9c
         }
         new_trainee = dict(
             name = name,
@@ -581,17 +575,11 @@
             print(f'Updating trainee with id: {trainee["id"]}')
 
         metadata = {
-<<<<<<< HEAD
             'name': trainee["name"],
             'default_context_features': trainee["default_context_features"],
             'default_action_features': trainee["default_action_features"],
             'metadata': trainee["metadata"],
             'persistence': trainee["persistence"],
-=======
-            'name': trainee.name,
-            'metadata': trainee.metadata,
-            'persistence': trainee.persistence,
->>>>>>> 6da92f9c
         }
         self.howso.set_metadata(trainee_id, metadata)
         self.howso.set_feature_attributes(trainee_id, trainee["features"])
@@ -910,17 +898,11 @@
             new_trainee["name"] = new_trainee_name
             new_trainee["id"] = new_trainee_id
             metadata = {
-<<<<<<< HEAD
                 'name': new_trainee["name"],
                 'default_context_features': new_trainee["default_context_features"],
                 'default_action_features': new_trainee["default_action_features"],
                 'metadata': new_trainee["metadata"],
                 'persistence': new_trainee["persistence"],
-=======
-                'name': new_trainee.name,
-                'metadata': new_trainee.metadata,
-                'persistence': new_trainee.persistence,
->>>>>>> 6da92f9c
             }
             self.howso.set_metadata(new_trainee_id, metadata)
             self.trainee_cache.set(new_trainee)
@@ -2676,10 +2658,6 @@
                             allow_none=False)
 
         if context_features is None:
-<<<<<<< HEAD
-            default_context_features = cached_trainee["default_context_features"]
-=======
->>>>>>> 6da92f9c
             context_features = internals.get_features_from_data(
                 contexts,
                 data_parameter='contexts',
@@ -3594,36 +3572,22 @@
         if contexts is not None and context_features is None:
             context_features = internals.get_features_from_data(
                 contexts,
-<<<<<<< HEAD
                 default_features=trainee["default_context_features"],
                 data_parameter='contexts',
                 features_parameter='context_features')
         contexts = serialize_cases(
-            contexts, context_features or trainee["default_context_features"],
+            contexts, context_features,
             trainee["features"])
-=======
-                data_parameter='contexts',
-                features_parameter='context_features')
-        contexts = serialize_cases(contexts, context_features, trainee.features)
->>>>>>> 6da92f9c
 
         # Preprocess actions
         if actions is not None and action_features is None:
             validate_list_shape(actions, 2, "actions", "object")
             action_features = internals.get_features_from_data(
                 actions,
-<<<<<<< HEAD
                 default_features=trainee["default_action_features"],
                 data_parameter='actions',
                 features_parameter='action_features')
-        actions = serialize_cases(
-            actions, action_features or trainee["default_action_features"],
-            trainee["features"])
-=======
-                data_parameter='actions',
-                features_parameter='action_features')
-        actions = serialize_cases(actions, action_features, trainee.features)
->>>>>>> 6da92f9c
+        actions = serialize_cases(actions, action_features, trainee["features"])
 
         # validate discriminative-react only parameters
         if desired_conviction is None:
@@ -3634,15 +3598,6 @@
             if self.verbose:
                 print(f'Reacting to context on trainee with id: {trainee_id}')
 
-<<<<<<< HEAD
-            if action_features is None:
-                action_features = trainee["default_action_features"]
-
-            if context_features is None and preserve_feature_values is None:
-                context_features = trainee["default_context_features"]
-
-=======
->>>>>>> 6da92f9c
             if contexts is None:
                 # case_indices/preserve_feature_values are not necessary
                 # when using continue_series, as initial_feature/values may be used
@@ -6009,15 +5964,6 @@
             A dictionary of computed context features -> weights
         """
         self._auto_resolve_trainee(trainee_id)
-<<<<<<< HEAD
-        cached_trainee = self.trainee_cache.get(trainee_id)
-
-        if action_feature is None and cached_trainee["default_action_features"]:
-            action_feature = cached_trainee["default_action_features"][0]
-        if context_features is None:
-            context_features = cached_trainee["default_context_features"]
-=======
->>>>>>> 6da92f9c
 
         weights = self.howso.compute_feature_weights(
             trainee_id, action_feature, context_features, robust,
@@ -6188,14 +6134,6 @@
                 'Valid values include single_targeted, omni_targeted, '
                 'and targetless.')
 
-<<<<<<< HEAD
-        if action_features is None:
-            action_features = cached_trainee["default_action_features"]
-        if context_features is None:
-            context_features = cached_trainee["default_context_features"]
-
-=======
->>>>>>> 6da92f9c
         deprecated_params = {
             'bypass_hyperparameter_optimization': 'bypass_hyperparameter_analysis',
             'num_optimization_samples': 'num_analysis_samples',
