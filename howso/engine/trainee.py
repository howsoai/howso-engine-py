--- conflicted
+++ resolved
@@ -913,8 +913,9 @@
                   action_features parameter.
 
         use_case_weights : bool, optional
-            When True will scale influence weights by each
-            case's weight_feature weight.
+            If set to True, will scale influence weights by each case's
+            ``weight_feature`` weight. If unspecified, case weights will
+            be used if the Trainee has them.
         use_deviations : bool, default False
             When True, uses deviations for LK metric in queries.
         weight_feature : str, optional
@@ -2533,13 +2534,8 @@
         kl_divergence_removal: bool = False,
         p_value_of_addition: bool = False,
         p_value_of_removal: bool = False,
-<<<<<<< HEAD
-        use_case_weights: bool = False,
+        use_case_weights: Optional[bool] = None,
         features: Optional[Collection[str]] = None,
-=======
-        use_case_weights: Optional[bool] = None,
-        features: Optional[Iterable[str]] = None,
->>>>>>> 0056a60f
         weight_feature: Optional[str] = None,
     ) -> DataFrame | dict:
         """
@@ -2613,19 +2609,11 @@
     def get_feature_conviction(
         self,
         *,
-<<<<<<< HEAD
         familiarity_conviction_addition: bool = True,
         familiarity_conviction_removal: bool = False,
-        use_case_weights: bool = False,
+        use_case_weights: Optional[bool] = None,
         action_features: Optional[Collection[str]] = None,
         features: Optional[Collection[str]] = None,
-=======
-        familiarity_conviction_addition: bool | str = True,
-        familiarity_conviction_removal: bool | str = False,
-        use_case_weights: Optional[bool] = None,
-        action_features: Optional[Iterable[str]] = None,
-        features: Optional[Iterable[str]] = None,
->>>>>>> 0056a60f
         weight_feature: Optional[str] = None,
     ) -> DataFrame | dict:
         """
@@ -3043,8 +3031,8 @@
             Subset of model to use for calculations. Applicable only
             to models > 1000 cases.
         use_case_weights : bool, optional
-            If set to True will scale influence weights by each case's
-            weight_feature weight. If unspecified, case weights will
+            If set to True, will scale influence weights by each case's
+            ``weight_feature`` weight. If unspecified, case weights will
             be used if the Trainee has them.
         weight_feature : str, optional
             The name of feature whose values to use as case weights.
