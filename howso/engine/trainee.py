from __future__ import annotations

from copy import deepcopy
from pathlib import Path
from typing import (
    Any,
    Callable,
    Dict,
    Iterable,
    List,
    MutableMapping,
    Optional,
    Tuple,
    Union,
)
import uuid
import warnings

from pandas import (
    concat,
    DataFrame,
    Index,
)

from howso.client import AbstractHowsoClient
from howso.client.cache import TraineeCache
from howso.client.exceptions import (
    HowsoApiError,
    HowsoError,
    HowsoWarning,
)
from howso.client.pandas import HowsoPandasClientMixin
from howso.client.protocols import (
    LocalSaveableProtocol,
    ProjectClient,
)
from howso.engine.client import get_client
from howso.engine.project import Project
from howso.engine.session import Session
from howso.openapi.models import (
    Cases,
    Metrics,
)
from howso.openapi.models import Project as BaseProject
from howso.openapi.models import Session as BaseSession
from howso.openapi.models import Trainee as BaseTrainee
from howso.openapi.models import (
    TraineeIdentity,
    TraineeInformation,
    TraineeResources,
)
from howso.utilities import matrix_processing
from howso.utilities.feature_attributes.base import SingleTableFeatureAttributes
from howso.utilities.reaction import Reaction

from .typing import (
    CaseIndices,
    GenerateNewCases,
    Library,
    Mode,
    NewCaseThreshold,
    NormalizeMethod,
    PathLike,
    Persistence,
    Precision,
    SeriesIDTracking,
    TabularData2D,
    TabularData3D,
    TargetedModel,
)

__all__ = [
    "Trainee",
    "list_trainees",
    "get_trainee",
    "delete_trainee",
]


class Trainee(BaseTrainee):
    """
    A Howso Trainee.

    A Trainee is most closely related to what would normally be called a
    'model' in Machine Learning. It contains feature information,
    training cases, session data, parameters, and other metadata. A Trainee is
    actually a little more abstract than a model which is why we don't use
    the terms interchangeably.

    Parameters
    ----------
    name : str, optional
        The name of the trainee.
    features : SingleTableFeatureAttributes, optional
        The feature attributes of the trainee. Where feature ``name`` is the key
        and a sub dictionary of feature attributes is the value. If this is not
        specified in the constructor, it must be set during or before :meth:`train`.
    default_action_features : list of str, optional
        The default action feature names of the trainee.
    default_context_features : list of str, optional
        The default context feature names of the trainee.
    id : str, optional
        The unique identifier of the Trainee. The client automatically completes
        this field and the user should NOT manually use this parameter. Please use
        the ``name`` parameter to manually specify a Trainee name.
    library_type : {"st", "mt"}, optional
        The library type of the Trainee. "st" will use the single-threaded library,
        while "mt" will use the multi-threaded library.
    max_wait_time : int or float, default 30
        The number of seconds to wait for a trainee to be created and become
        available before aborting gracefully. Set to ``0`` (or None) to wait as
        long as the system-configured maximum for sufficient resources to
        become available, which is typically 20 minutes.
    persistence : {"allow", "always", "never"}, default "allow"
        The requested persistence state of the trainee.
    project : str or Project, optional
        The instance or id of the project to use for the trainee.
    metadata : dict, optional
        Any key-value pair to store as custom metadata for the trainee.
    resources : TraineeResources or map, optional
        Customize the resources provisioned for the Trainee instance.
    client : AbstractHowsoClient, optional
        The Howso client instance to use.
    overwrite_existing : bool, default False
        Overwrite existing trainee with the same name (if exists).
    """

    def __init__(
        self,
        name: Optional[str] = None,
        features: Optional[SingleTableFeatureAttributes] = None,
        *,
        overwrite_existing: bool = False,
        persistence: Persistence = "allow",
        default_action_features: Optional[Iterable[str]] = None,
        default_context_features: Optional[Iterable[str]] = None,
        id: Optional[str] = None,
        library_type: Optional[Library] = None,
        max_wait_time: Optional[Union[int, float]] = None,
        metadata: Optional[MutableMapping[str, Any]] = None,
        project: Optional[Union[str, BaseProject]] = None,
        resources: Optional[Union["TraineeResources", MutableMapping[str, Any]]] = None,
        client: Optional[AbstractHowsoClient] = None,
    ):
        self._created: bool = False
        self._updating: bool = False
        self._was_saved: bool = False
        self.client = client or get_client()

        # Set the trainee properties
        self._features = features
        self._metadata = metadata
        self.name = name
        self._id = id
        self._custom_save_path = None
        self._calculated_matrices = {}
        self._needs_analyze: bool = False

        self.persistence = persistence
        self.set_default_features(
            action_features=default_action_features,
            context_features=default_context_features,
        )

        # Allow passing project id or the project instance
        if isinstance(project, BaseProject):
            self._project_id = project.id
            if isinstance(self.client, ProjectClient):
                self._project_instance = Project.from_openapi(
                    project, client=self.client)  # type:ignore
            else:
                self._project_instance = None
        else:
            self._project_id = project
            self._project_instance = None  # lazy loaded

        # Create the trainee at the API
        self._create(
            library_type=library_type,
            max_wait_time=max_wait_time,
            overwrite=overwrite_existing,
            resources=resources
        )

    @property
    def id(self) -> str | None:
        """
        The unique identifier of the trainee.

        If a identifier is not provided and a name is provided , the identifier
        will be the name.

        Returns
        -------
        str or None
            The trainee's ID.
        """
        return self._id

    @property
    def project_id(self) -> str | None:
        """
        The unique identifier of the trainee's project.

        Returns
        -------
        str or None
            The trainee's project ID.
        """
        return self._project_id

    @property
    def project(self) -> Project | None:
        """
        The trainee's project.

        Returns
        -------
        Project or None
            The trainee's project.
        """
        if (
            not self.project_id or
            not isinstance(self.client, ProjectClient)
        ):
            return None

        if (
            self._project_instance is None or
            self._project_instance.id != self.project_id
        ):
            project = self.client.get_project(self.project_id)
            self._project_instance = Project.from_openapi(
                project, client=self.client)

        return self._project_instance

    @property
    def save_location(self) -> PathLike:
        """
        The current storage location of the trainee.

        Returns
        -------
        str or bytes or os.PathLike
            The current storage location of the trainee based on the last saved location or the location
            from which the trainee was loaded from. If not saved or loaded from a custom location, then
            the default save location will be returned.
        """
        if self._custom_save_path:
            return self._custom_save_path
        else:
            if isinstance(self.client, LocalSaveableProtocol):
                return self.client.howso.default_save_path
            else:
                return None

    @property
    def name(self) -> str | None:
        """
        The name of the trainee.

        Returns
        -------
        str or None
            The name.
        """
        return self._name

    @name.setter
    def name(self, name: str | None):
        """
        Set the name of the trainee.

        Parameters
        ----------
        name : str or None
            The name.
        """
        if name is not None and len(name) > 128:
            raise ValueError(
                "Invalid value for `name`, length must be less "
                "than or equal to 128"
            )
        self._name = name
        self.update()

    @property
    def persistence(self) -> str:
        """
        The persistence state of the trainee.

        Returns
        -------
        str
            The trainee's persistence value.
        """
        return self._persistence

    @persistence.setter
    def persistence(self, persistence: Persistence):
        """
        Set the persistence state of the trainee.

        Parameters
        ----------
        persistence : {"allow", "always", "never"}
            The persistence value.
        """
        allowed_values = {"allow", "always", "never"}
        if persistence not in allowed_values:
            raise ValueError(
                f"Invalid value for ``persistence`` ({persistence}), must be"
                f"one of {allowed_values}"
            )
        self._persistence = persistence
        self.update()

    @property
    def features(self) -> SingleTableFeatureAttributes:
        """
        The trainee feature attributes.

        .. WARNING::
            This returns a deep copy of the feature attributes. To update
            features attributes of the trainee, use the method
            :meth:`set_feature_attributes`.

        Returns
        -------
        SingleTableFeatureAttributes
            The feature attributes of the trainee.
        """
        if self._features:
            return SingleTableFeatureAttributes(deepcopy(self._features))
        else:
            return SingleTableFeatureAttributes({})

    @property
    def metadata(self) -> Dict[str, Any] | None:
        """
        The trainee metadata.

        .. WARNING::
            This returns a deep copy of the metadata. To update the
            metadata of the trainee, use the method :func:`set_metadata`.

        Returns
        -------
        dict or None
            The metadata of the trainee.
        """
        return deepcopy(self._metadata)

    @property
    def needs_analyze(self) -> bool:
        """
        The flag indicating if the Trainee needs to analyze.

        Returns
        -------
        bool
            A flag indicating if the Trainee needs to analyze.
        """
        return self._needs_analyze

    @property
    def calculated_matrices(self) -> Optional[Dict[str, DataFrame]]:
        """
        The calculated matrices.

        Returns
        -------
        None or dict of str -> DataFrame
            The calculated matrices.
        """
        return self._calculated_matrices

    @property
    def default_action_features(self) -> List[str] | None:
        """
        The default action features of the trainee.

        .. WARNING::
            This returns a deep copy of the default action features. To
            update them, use the method :meth:`set_default_features`.

        Returns
        -------
        None or list of str
            The default action feature names for the trainee.
        """
        return deepcopy(self._default_action_features)

    @property
    def default_context_features(self) -> None | List[str]:
        """
        The default context features of the trainee.

        .. WARNING::
            This returns a deep copy of the default context features. To
            update them, use the method :meth:`set_default_features`.

        Returns
        -------
        None or list of str
            The default context feature names for the trainee.
        """
        return deepcopy(self._default_context_features)

    @property
    def active_session(self) -> Session | None:
        """
        The active session.

        Returns
        -------
        Session or None
            The session instance, if it exists.
        """
        if isinstance(self.client, AbstractHowsoClient) and self.client.active_session:
            return Session.from_openapi(self.client.active_session, client=self.client)

    def save(self, file_path: Optional[PathLike] = None):
        """
        Save a Trainee to disk.

        Parameters
        ----------
        file_path : str | bytes | os.PathLike, optional
            The path of the file to save the Trainee to. This path can contain
            an absolute path, a relative path or simply a file name. If no filepath
            is provided, the default filepath will be the CWD. If ``file_path`` is a
            relative path (with or without a file name), the absolute path will be
            computed appending the ``file_path`` to the CWD. If ``file_path`` is an
            absolute path, this is the absolute path that will be used. If ``file_path``
            does not contain a filename, then the natural trainee name will be used ``<uuid>.caml``.
        """
        if not isinstance(self.client, LocalSaveableProtocol):
            raise HowsoError("To save, ``client`` type must have local disk access.")

        if file_path:
            if not isinstance(file_path, Path):
                file_path = Path(file_path)

            file_path = file_path.expanduser().resolve()

            # It is decided that if the file contains a suffix then it contains a
            # file name.
            if file_path.suffix:
                # If the final suffix is NOT ".caml", then add the suffix ".caml".
                if file_path.suffix.lower() != '.caml':
                    file_path = file_path.parent.joinpath(f"{file_path.stem}.caml")
                    warnings.warn(
                        'Filepath with a non `.caml` extension was provided. Extension will be '
                        'ignored and the file be will be saved as a `.caml` file', UserWarning)
            else:
                # Add the natural name to the file_path
                file_path = file_path.joinpath(f"{self.id}.caml")

            # If path is not absolute, append it to the default directory.
            if not file_path.is_absolute():
                file_path = self.client.howso.default_save_path.joinpath(file_path)

            # Ensure the parent path exists.
            if not file_path.parents[0].exists():
                file_path.parents[0].mkdir(parents=True, exist_ok=True)

            self._custom_save_path = file_path
            file_name = file_path.stem
            file_path = f"{file_path.parents[0]}/"
        else:
            file_name = None

        if self.id:
            self.client.howso.persist(
                trainee_id=self.id,
                filename=file_name,
                filepath=file_path
            )
        else:
            raise ValueError("Trainee ID is needed for saving.")

    def set_feature_attributes(self, feature_attributes: SingleTableFeatureAttributes):
        """
        Update the trainee feature attributes.

        Parameters
        ----------
        feature_attributes : SingleTableFeatureAttributes
            The feature attributes of the trainee. Where feature ``name`` is the
            key and a sub dictionary of feature attributes is the value.
        """
        if isinstance(self.client, AbstractHowsoClient):
            self.client.set_feature_attributes(
                trainee_id=self.id, feature_attributes=feature_attributes
            )
            if self.id:
                if self.client.trainee_cache:
                    self._features = self.client.trainee_cache.get(self.id).features
                else:
                    raise ValueError("Trainee cache is empty, Trainee features are not added.")
            else:
                raise ValueError("Trainee ID is needed for setting feature attributes.")
        else:
            raise ValueError("Client must have the 'set_feature_attributes' method.")

    def set_default_features(
        self,
        *,
        action_features: Optional[Iterable[str]] = None,
        context_features: Optional[Iterable[str]] = None,
    ):
        """
        Update the trainee default features.

        Parameters
        ----------
        action_features : iterable of str, optional
            The default action feature names.
        context_features : iterable of str, optional
            The default context feature names.
        """
        if action_features is not None:
            self._default_action_features = list(action_features)
        else:
            self._default_action_features = None
        if context_features is not None:
            self._default_context_features = list(context_features)
        else:
            self._default_context_features = None
        self.update()

    def set_metadata(self, metadata: Optional[MutableMapping[str, Any]]):
        """
        Update the trainee metadata.

        Parameters
        ----------
        metadata : map of str -> any, optional
            Any key-value pair to store as custom metadata for the trainee.
            Providing ``None`` will remove the current metadata.
        """
        self._metadata = metadata
        self.update()

    def copy(
        self,
        name: Optional[str] = None,
        *,
        library_type: Optional[Library] = None,
        project: Optional[str | BaseProject] = None,
        resources: Optional["TraineeResources" | MutableMapping[str, Any]] = None,
    ) -> "Trainee":
        """
        Copy the trainee to another trainee.

        Parameters
        ----------
        name : str, optional
            The name of the new trainee.
        library_type : {"st", "mt"}, optional
            The library type of the Trainee. "st" will use the single-threaded library,
            while "mt" will use the multi-threaded library.
        project : str or Project, optional
            The instance or id of the project to use for the new trainee.
        resources : TraineeResources or dict, optional
            Customize the resources provisioned for the Trainee instance. If
            not specified, the new trainee will inherit the value from the
            original.

        Returns
        -------
        Trainee
            The new trainee copy.
        """
        if isinstance(project, BaseProject):
            project_id = project.id
        else:
            project_id = project or self.project_id

        params = {
            "trainee_id": self.id,
            "new_trainee_name": name,
            "library_type": library_type,
            "resources": resources,
        }

        # Only pass project_id for platform clients
        if isinstance(self.client, ProjectClient):
            params["project_id"] = project_id

        if isinstance(self.client, AbstractHowsoClient):
            copy = self.client.copy_trainee(**params)
        else:
            copy = None
        if copy:
            if isinstance(self.client, AbstractHowsoClient):
                return Trainee.from_openapi(copy, client=self.client)
            raise ValueError("Client must be an instance of 'AbstractHowsoClient'")
        else:
            raise ValueError('Trainee not correctly copied')

    def copy_subtrainee(
        self,
        new_trainee_name: str,
        *,
        source_id: Optional[str] = None,
        source_name_path: Optional[List[str]] = None,
        target_id: Optional[str] = None,
        target_name_path: Optional[List[str]] = None,
    ):
        """
        Copy a subtrainee in trainee's hierarchy.

        Parameters
        ----------
        new_trainee_name: str
            The name of the new Trainee.
        source_id: str, optional
            Id of source trainee to copy. Ignored if source_name_path is
            specified. If neither source_name_path nor source_id are specified,
            copies the trainee itself.
        source_name_path: list of str, optional
            list of strings specifying the user-friendly path of the child
            subtrainee to copy.
        target_id: str, optional
            Id of target trainee to copy trainee into.  Ignored if
            target_name_path is specified. If neither target_name_path nor
            target_id are specified, copies as a direct child of trainee.
        target_name_path: list of str, optional
            List of strings specifying the user-friendly path of the child
            subtrainee to copy trainee into.
        """
        self.client.copy_subtrainee(
            self.id,
            new_trainee_name,
            source_id=source_id,
            source_name_path=source_name_path,
            target_id=target_id,
            target_name_path=target_name_path
        )

    def persist(self) -> None:
        """
        Persist the trainee.

        Returns
        -------
        None
        """
        if isinstance(self.client, AbstractHowsoClient):
            self.client.persist_trainee(self.id)
            self._was_saved = True

    def delete(self):
        """
        Delete the trainee from the last loaded or saved location.

        If trying to delete a trainee from another location, see :func:`delete_trainee`.
        """
        if isinstance(self.client, AbstractHowsoClient):
            if isinstance(self.client, LocalSaveableProtocol) and self._custom_save_path is not None:
                self.client.delete_trainee(trainee_id=self.id, file_path=self._custom_save_path)
            else:
                if not self.id:
                    raise ValueError("Trainee not deleted, id doesn't exist.")
                self.client.delete_trainee(trainee_id=self.id)
        else:
            raise ValueError("Client must have the 'delete_trainee' method.")

        self._created = False
        self._id = None

    def unload(self):
        """
        Unload the trainee.

        .. deprecated:: 1.0.0
            Use :meth:`release_resources` instead.
        """
        warnings.warn(
            'The method ``unload()`` is deprecated and will be removed '
            'in a future release. Please use ``release_resources()`` '
            'instead.', DeprecationWarning)
        self.release_resources()

    def acquire_resources(self, *, max_wait_time: Optional[int | float] = None):
        """
        Acquire resources for a trainee in the Howso service.

        Parameters
        ----------
        max_wait_time : int or float, optional
            The number of seconds to wait for trainee resources to be acquired
            before aborting gracefully. Set to 0 (or None) to wait as long as
            the system-configured maximum for sufficient resources to become
            available, which is typically 20 minutes.
        """
        if isinstance(self.client, AbstractHowsoClient):
            self.client.acquire_trainee_resources(self.id, max_wait_time=max_wait_time)
        else:
            raise ValueError("Client must have the 'acquire_trainee_resources' method.")

    def release_resources(self):
        """Release a trainee's resources from the Howso service."""
        if not self.id:
            return
        if isinstance(self.client, AbstractHowsoClient):
            self.client.release_trainee_resources(self.id)
        else:
            raise ValueError("Client must have the 'release_trainee_resources' method.")

    def information(self) -> "TraineeInformation":
        """
        Get detail information about the trainee.

        Returns
        -------
        TraineeInformation
            The trainee detail information. Including trainee version and
            configuration parameters.
        """
        if isinstance(self.client, AbstractHowsoClient):
            return self.client.get_trainee_information(self.id)
        else:
            raise ValueError("Client must have 'get_trainee_information' method")

    def metrics(self) -> "Metrics":
        """
        Get metric information of the trainee.

        Returns
        -------
        Metrics
            The trainee metric information. Including cpu and memory.
        """
        if isinstance(self.client, AbstractHowsoClient):
            return self.client.get_trainee_metrics(self.id)
        else:
            raise ValueError("Client must have 'get_trainee_metrics' method")

    def set_random_seed(self, seed: int | float | str):
        """
        Set the random seed for the trainee.

        Parameters
        ----------
        seed : int or float or str
            The random seed.
        """
        if isinstance(self.client, AbstractHowsoClient):
            self.client.set_random_seed(trainee_id=self.id, seed=seed)

    def train(
        self,
        cases: TabularData2D,
        *,
        accumulate_weight_feature: Optional[str] = None,
        batch_size: Optional[int] = None,
        derived_features: Optional[Iterable[str]] = None,
        features: Optional[Iterable[str]] = None,
        input_is_substituted: bool = False,
        progress_callback: Optional[Callable] = None,
        series: Optional[str] = None,
        skip_auto_analyze: bool = False,
        train_weights_only: bool = False,
        validate: bool = True,
    ):
        """
        Train one or more cases into the trainee (model).

        Parameters
        ----------
        cases : DataFrame or 2-dimensional list of object
            One or more cases to train into the model.
        accumulate_weight_feature : str, optional
            Name of feature into which to accumulate neighbors'
            influences as weight for ablated cases. If unspecified, will not
            accumulate weights.
        batch_size : int, optional
            Define the number of cases to train at once. If left unspecified,
            the batch size will be determined automatically.
        derived_features : list of str, optional
            List of feature names for which values should be derived
            in the specified order. If this list is not provided, features with
            the 'auto_derive_on_train' feature attribute set to True will be
            auto-derived. If provided an empty list, no features are derived.
            Any derived_features that are already in the 'features' list will
            not be derived since their values are being explicitly provided.
        features : list of str, optional
            A list of feature names. This parameter must be provided when
            ``cases`` is not a DataFrame with named columns. Otherwise, this parameter
            can be provided when you do not want to train on all of the features
            in ``cases`` or you want to re-order the features in ``cases``.
        input_is_substituted : bool, default False
            If True assumes provided nominal feature values have already
            been substituted.
        progress_callback : callable, optional
            A callback method that will be called before each
            batched call to train and at the end of training. The method is
            given a ProgressTimer containing metrics on the progress and timing
            of the train operation.
        series : str, optional
            The name of the series to pull features and case values from
            internal series storage. If specified, trains on all cases that
            are stored in the internal series store for the specified series.
            The trained feature set is the combined features from storage and
            the passed in features. If cases is of length one, the value(s) of
            this case are appended to all cases in the series. If cases is the
            same length as the series, the value of each case in cases is
            applied in order to each of the cases in the series.
        skip_auto_analyze : bool, default False
            When true, the Trainee will not auto-analyze when appropriate.
            Instead, the 'needs_analyze' property of the Trainee will be
            updated.
        train_weights_only:  bool, default False
            When true, and accumulate_weight_feature is provided,
            will accumulate all of the cases' neighbor weights instead of
            training the cases into the model.
        validate : bool, default True
            Whether to validate the data against the provided feature
            attributes. Issues warnings if there are any discrepancies between
            the data and the features dictionary.
        """
        if isinstance(self.client, AbstractHowsoClient):
            self._needs_analyze = False
            needs_analyze = self.client.train(
                trainee_id=self.id,
                accumulate_weight_feature=accumulate_weight_feature,
                batch_size=batch_size,
                cases=cases,
                derived_features=derived_features,
                features=features,
                input_is_substituted=input_is_substituted,
                progress_callback=progress_callback,
                series=series,
                skip_auto_analyze=skip_auto_analyze,
                train_weights_only=train_weights_only,
                validate=validate,
            )
            self._needs_analyze = needs_analyze
        else:
            raise ValueError("Client must have the 'train' method.")

    def auto_analyze(self) -> None:
        """
        Auto-analyze the trainee.

        Re-use all parameters from the previous :meth:`analyze` call, assuming that
        the user has called :meth:`analyze` before. If not, it will default to a
        robust and versatile analysis.
        """
        if isinstance(self.client, AbstractHowsoClient):
            self.client.auto_analyze(self.id)
        else:
            raise ValueError("Client must have the 'auto_analyze' method.")

    def get_auto_ablation_params(self) -> Dict[str, Any]:
        """
        Get trainee parameters for auto ablation set by :meth:`set_auto_ablation_params`.

        Returns
        -------
        dict of str -> any
            A dictionary mapping parameter names to parameter values.
        """
        if isinstance(self.client, AbstractHowsoClient):
            return self.client.get_auto_ablation_params(self.id)
        else:
            raise ValueError("Client must have the 'get_auto_ablation_params' method.")

    def set_auto_ablation_params(
        self,
        auto_ablation_enabled: bool = False,
        *,
        auto_ablation_weight_feature: str = ".case_weight",
        conviction_lower_threshold: Optional[float] = None,
        conviction_upper_threshold: Optional[float] = None,
        exact_prediction_features: Optional[List[str]] = None,
        influence_weight_entropy_threshold: float = 0.6,
        minimum_model_size: int = 1_000,
        relative_prediction_threshold_map: Optional[MutableMapping[str, float]] = None,
        residual_prediction_features: Optional[List[str]] = None,
        tolerance_prediction_threshold_map: Optional[MutableMapping[str, Tuple[float, float]]] = None,
        **kwargs
    ):
        """
        Set trainee parameters for auto ablation.

        .. note::
            Auto-ablation is experimental and the API may change without deprecation.

        Parameters
        ----------
        auto_ablation_enabled : bool, default False
            When True, the :meth:`train` method will ablate cases that meet the set criteria.
        auto_ablation_weight_feature : str, default ".case_weight"
            The weight feature that should be accumulated to when cases are ablated.
        minimum_model_size : int, default 1,000
            The threshold ofr the minimum number of cases at which the model should auto-ablate.
        influence_weight_entropy_threshold : float, default 0.6
            The influence weight entropy quantile that a case must be beneath in order to be trained.
        exact_prediction_features : list of str, optional
            For each of the features specified, will ablate a case if the prediction matches exactly.
        residual_prediction_features : list of str, optional
            For each of the features specified, will ablate a case if
            abs(prediction - case value) / prediction <= feature residual.
        tolerance_prediction_threshold_map : map of str to tuple of float, optional
            For each of the features specified, will ablate a case if the prediction >= (case value - MIN)
            and the prediction <= (case value + MAX).
        relative_prediction_threshold_map : map of str -> (float, float), optional
            For each of the features specified, will ablate a case if
            abs(prediction - case value) / prediction <= relative threshold
        conviction_lower_threshold : float, optional
            The conviction value above which cases will be ablated.
        conviction_upper_threshold : float, optional
            The conviction value below which cases will be ablated.
        """
        if isinstance(self.client, AbstractHowsoClient):
            self.client.set_auto_ablation_params(
                trainee_id=self.id,
                auto_ablation_enabled=auto_ablation_enabled,
                auto_ablation_weight_feature=auto_ablation_weight_feature,
                minimum_model_size=minimum_model_size,
                influence_weight_entropy_threshold=influence_weight_entropy_threshold,
                exact_prediction_features=exact_prediction_features,
                residual_prediction_features=residual_prediction_features,
                tolerance_prediction_threshold_map=tolerance_prediction_threshold_map,
                relative_prediction_threshold_map=relative_prediction_threshold_map,
                conviction_lower_threshold=conviction_lower_threshold,
                conviction_upper_threshold=conviction_upper_threshold,
            )
        else:
            raise ValueError("Client must have the 'set_auto_ablation_params' method.")

    def set_auto_analyze_params(
        self,
        auto_analyze_enabled: bool = False,
        analyze_threshold: Optional[int] = None,
        *,
        auto_analyze_limit_size: Optional[int] = None,
        analyze_growth_factor: Optional[float] = None,
        **kwargs,
    ) -> None:
        """
        Set parameters for auto analysis.

        Auto-analysis is disabled if this is called without specifying an
        analyze_threshold.

        .. seealso::
            The keyword arguments of :meth:`analyze`.

        Parameters
        ----------
        auto_analyze_enabled : bool, default False
            When True, the :meth:`train` method will trigger an analyze when
            it's time for the model to be analyzed again.
        analyze_threshold : int, optional
            The threshold for the number of cases at which the model should be
            re-analyzed.
        auto_analyze_limit_size : int, optional
            The size of the model at which to stop doing auto-analysis. Value of
            0 means no limit.
        analyze_growth_factor : float, optional
            The factor by which to increase the analysis threshold every
            time the model grows to the current threshold size.
        **kwargs: dict, optional
            Accepts any of the keyword arguments in :meth:`analyze`.
        """
        if isinstance(self.client, AbstractHowsoClient):
            self.client.set_auto_analyze_params(
                trainee_id=self.id,
                auto_analyze_enabled=auto_analyze_enabled,
                auto_analyze_limit_size=auto_analyze_limit_size,
                analyze_growth_factor=analyze_growth_factor,
                analyze_threshold=analyze_threshold,
                **kwargs,
            )
        else:
            raise ValueError("Client must have the 'react_into_trainee' method.")

    def analyze(
        self,
        context_features: Optional[Iterable[str]] = None,
        action_features: Optional[Iterable[str]] = None,
        *,
        bypass_calculate_feature_residuals: Optional[bool] = None,
        bypass_calculate_feature_weights: Optional[bool] = None,
        bypass_hyperparameter_analysis: Optional[bool] = None,
        dt_values: Optional[List[float]] = None,
        inverse_residuals_as_weights: Optional[bool] = None,
        k_folds: Optional[int] = None,
        k_values: Optional[List[int]] = None,
        num_analysis_samples: Optional[int] = None,
        num_samples: Optional[int] = None,
        analysis_sub_model_size: Optional[int] = None,
        analyze_level: Optional[int] = None,
        p_values: Optional[List[float]] = None,
        targeted_model: Optional[TargetedModel] = None,
        use_case_weights: Optional[bool] = None,
        use_deviations: Optional[bool] = None,
        weight_feature: Optional[str] = None,
        **kwargs
    ):
        """
        Analyzes the trainee.

        Parameters
        ----------
        context_features : list of str, optional
            The context features to analyze for.
        action_features : list of str, optional
            The action features to analyze for.
        bypass_calculate_feature_residuals : bool, default False
            When True, bypasses calculation of feature residuals.
        bypass_calculate_feature_weights : bool, default False
            When True, bypasses calculation of feature weights.
        bypass_hyperparameter_analysis : bool, default False
            When True, bypasses hyperparameter analysis.
        dt_values : list of float, optional
            The dt value hyperparameters to analyze with.
        inverse_residuals_as_weights : bool, default False
            When True, will compute and use inverse of residuals as feature
            weights.
        k_folds : int, optional
            The number of cross validation folds to do. A value of 1 does
            hold-one-out instead of k-fold.
        k_values : list of int, optional
            The k value hyperparameters to analyze with.
        num_analysis_samples : int, optional
            Specifies the number of observations to be considered for
            analysis.
        num_samples : int, optional
            Number of samples used in calculating feature residuals.
        analysis_sub_model_size : int, optional
            Number of samples to use for analysis. The rest will be
            randomly held-out and not included in calculations.
        analyze_level : int, optional
            If specified, will analyze for the following flows:

                1. Predictions/accuracy (hyperparameters)
                2. Data synth (cache: global residuals)
                3. Standard details
                4. Full analysis

        p_values : list of float, optional
            The p value hyperparameters to analyze with.
        targeted_model : {"omni_targeted", "single_targeted", "targetless"}, optional
            Type of hyperparameter targeting.
            Valid options include:

                - **single_targeted**: Analyze hyperparameters for the
                  specified action_features.
                - **omni_targeted**: Analyze hyperparameters for each context
                  feature as an action feature, ignores action_features
                  parameter.
                - **targetless**: Analyze hyperparameters for all context
                  features as possible action features, ignores
                  action_features parameter.

        use_case_weights : bool, default False
            When True will scale influence weights by each
            case's weight_feature weight.
        use_deviations : bool, default False
            When True, uses deviations for LK metric in queries.
        weight_feature : str, optional
            Name of feature whose values to use as case weights.
            When left unspecified uses the internally managed case weight.
        **kwargs : dict, optional
            Additional experimental analyze parameters.
        """
        if isinstance(self.client, AbstractHowsoClient):
            self.client.analyze(
                trainee_id=self.id,
                action_features=action_features,
                context_features=context_features,
                bypass_calculate_feature_residuals=bypass_calculate_feature_residuals,  # noqa: E501
                bypass_calculate_feature_weights=bypass_calculate_feature_weights,
                bypass_hyperparameter_analysis=bypass_hyperparameter_analysis,  # noqa: E501
                dt_values=dt_values,
                use_case_weights=use_case_weights,
                inverse_residuals_as_weights=inverse_residuals_as_weights,
                k_folds=k_folds,
                k_values=k_values,
                num_analysis_samples=num_analysis_samples,
                num_samples=num_samples,
                analysis_sub_model_size=analysis_sub_model_size,
                analyze_level=analyze_level,
                p_values=p_values,
                targeted_model=targeted_model,
                use_deviations=use_deviations,
                weight_feature=weight_feature,
                **kwargs
            )

    def predict(
        self,
        contexts: Optional[TabularData2D] = None,
        *,
        action_features: Optional[Iterable[str]] = None,
        allow_nulls: bool = False,
        case_indices: Optional[CaseIndices] = None,
        context_features: Optional[Iterable[str]] = None,
        derived_action_features: Optional[Iterable[str]] = None,
        derived_context_features: Optional[Iterable[str]] = None,
        leave_case_out: Optional[bool] = None,
        suppress_warning: bool = False,
        use_case_weights: bool = False,
        weight_feature: Optional[str] = None,
    ) -> DataFrame:
        """
        Wrapper around :meth:`react`.

        Performs a discriminative react to predict the action feature values based on the
        given contexts. Returns only the predicted action values.

        Parameters
        ----------
        contexts : DataFrame or 2-dimensional list of object, optional
            The context values to react to. If neither this nor ``context_values`` are
            specified then ``case_indices`` must be specified.
        action_features : list of str, optional
            Feature names to treat as action features during react. If no
            ``action_features`` are specified, the ``default_action_features``
            is used.
        allow_nulls : bool, default False, optional
            See parameter ``allow_nulls`` in :meth:`react`.
        case_indices : iterable of (str, int), optional
            Case indices to react to in lieu of ``contexts`` or ``context_values``.
            If these are not specified, one of ``contexts`` or ``context_values``
            must be specified.
        context_features : list of str, optional
            Feature names to treat as context features during react. If no
            ``context_features`` are specified, then the ``default_context_features``
            are used. If the Trainee has no ``default_context_features``, then
            this will be all of the ``features`` excluding the ``action_features``.
        derived_action_features : list of str, optional
            See parameter ``derived_action_features`` in :meth:`react`.
        derived_context_features : list of str, optional
            See parameter ``derived_context_features`` in :meth:`react`.
        leave_case_out : bool, default False
            See parameter ``leave_case_out`` in :meth:`react`.
        suppress_warning : bool, default False
            See parameter ``suppress_warning`` in :meth:`react`.
        use_case_weights : bool, default False
            See parameter ``use_case_weights`` in :meth:`react`.
        weight_feature : str, optional
            See parameter ``weight_feature`` in :meth:`react`.

        Returns
        -------
        DataFrame
            DataFrame consisting of the discriminative predicted results.
        """
        if action_features is None:
            if self.default_action_features is None:
                raise HowsoError(
                    "No action features specified and no default action features are present. "
                    "Please specify the action feature or add default action features "
                    "to the Trainee."
                )
            else:
                action_features = self.default_action_features

        if context_features is None:
            if self.default_context_features is None:
                context_features = [key for key in self.features.keys() if key not in action_features]
            else:
                context_features = self.default_context_features

        results = self.react(
            action_features=action_features,
            allow_nulls=allow_nulls,
            case_indices=case_indices,
            contexts=contexts,
            context_features=context_features,
            derived_action_features=derived_action_features,
            derived_context_features=derived_context_features,
            leave_case_out=leave_case_out,
            suppress_warning=suppress_warning,
            use_case_weights=use_case_weights,
            weight_feature=weight_feature,
        )

        return results['action']

    def react(
        self,
        contexts: Optional[TabularData2D] = None,
        *,
        action_features: Optional[Iterable[str]] = None,
        actions: Optional[TabularData2D] = None,
        allow_nulls: bool = False,
        case_indices: Optional[CaseIndices] = None,
        context_features: Optional[Iterable[str]] = None,
        derived_action_features: Optional[Iterable[str]] = None,
        derived_context_features: Optional[Iterable[str]] = None,
        post_process_features: Optional[Iterable[str]] = None,
        post_process_values: Optional[TabularData2D] = None,
        desired_conviction: Optional[float] = None,
        details: Optional[MutableMapping[str, object]] = None,
        exclude_novel_nominals_from_uniqueness_check: bool = False,
        feature_bounds_map: Optional[MutableMapping[str, MutableMapping[str, object]]] = None,
        generate_new_cases: GenerateNewCases = "no",
        input_is_substituted: bool = False,
        into_series_store: Optional[str] = None,
        leave_case_out: Optional[bool] = None,
        new_case_threshold: NewCaseThreshold = "min",
        num_cases_to_generate: int = 1,
        ordered_by_specified_features: bool = False,
        preserve_feature_values: Optional[Iterable[str]] = None,
        progress_callback: Optional[Callable] = None,
        substitute_output: bool = True,
        suppress_warning: bool = False,
        use_case_weights: bool = False,
        use_regional_model_residuals: bool = True,
        weight_feature: Optional[str] = None,
    ) -> Reaction:
        r"""
        React to the provided contexts.

        If ``desired_conviction`` is specified, executes a generative react,
        producing ``action_values`` for the specified ``action_features``
        conditioned on the optionally provided ``contexts``.

        If ``desired_conviction`` is **not** specified, executes a discriminative
        react. Provided a list of ``contexts``, the trainee reacts to the model
        and produces predictions for the specified actions.

        Parameters
        ----------
        contexts : DataFrame or 2-dimensional list of object, optional
            The context values to react to.
        action_features : list of str, optional
            Feature names to treat as action features during react.
        actions : DataFrame or 2-dimensional list of object, optional
            One or more action values to use for action features.
            If specified, will only return the specified explanation
            details for the given actions. (Discriminative reacts only)
        allow_nulls : bool, default False
            When true will allow return of null values if there
            are nulls in the local model for the action features, applicable
            only to discriminative reacts.
        case_indices : iterable of (str, int), optional
            Iterable of Sequences, of session id and index, where index
            is the original 0-based index of the case as it was trained into
            the session. If this case does not exist, discriminative react
            outputs null, generative react ignores it.
        context_features : list of str, optional
            Feature names to treat as context features during react.
        derived_action_features : list of str, optional
            Features whose values should be computed after reaction from
            the resulting case prior to output, in the specified order.
            Must be a subset of ``action_features``.

            .. NOTE::
                Both of these derived feature lists rely on the features'
                "derived_feature_code" attribute to compute the values. If the
                "derived_feature_code" attribute is undefined or references a
                non-0 feature indices, the derived value will be null.

        derived_context_features : list of str, optional
            Features whose values should be computed from the provided
            context in the specified order.
        post_process_features : iterable of str, optional
            List of feature names that will be made available during the
            execution of post_process feature attributes.
        post_process_values : DataFrame or 2-dimensional list of object, optional
            A 2d list of values corresponding to post_process_features that
            will be made available during the execution of post_process feature
            attributes.
        desired_conviction : float, optional
            If specified will execute a generative react. If not
            specified will execute a discriminative react. Conviction is the
            ratio of expected surprisal to generated surprisal for each
            feature generated, valid values are in the range of :math:`(0,\infty]`.
        details : map of str -> object, optional
            If details are specified, the response will contain the requested
            explanation data along with the reaction. Below are the valid keys
            and data types for the different audit details. Omitted keys,
            values set to None, or False values for Booleans will not be
            included in the audit data returned.

            - boundary_cases : bool, optional
                If True, outputs an automatically determined (when
                'num_boundary_cases' is not specified) relevant number of
                boundary cases. Uses both context and action features of the
                reacted case to determine the counterfactual boundary based on
                action features, which maximize the dissimilarity of action
                features while maximizing the similarity of context features.
                If action features aren't specified, uses familiarity conviction
                to determine the boundary instead.
            - boundary_cases_familiarity_convictions : bool, optional
                If True, outputs familiarity conviction of addition for each of
                the boundary cases.
            - case_contributions : bool, optional
                If True, outputs each influential case's differences between the
                predicted action feature value and the predicted action feature
                value if each individual case were not included. Uses only the
                context features of the reacted case to determine that area.
                Relies on 'robust_influences' parameter to determine whether
                to do standard or robust computation.
            - case_feature_residuals : bool, optional
                If True, outputs feature residuals for all (context and action)
                features for just the specified case. Uses leave-one-out for
                each feature, while using the others to predict the left out
                feature with their corresponding values from this case. Relies
                on 'robust_residuals' parameter to determine whether to do
                standard or robust computation.
            - case_mda : bool, optional
                If True, outputs each influential case's mean decrease in
                accuracy of predicting the action feature in the local model
                area, as if each individual case were included versus not
                included. Uses only the context features of the reacted case to
                determine that area. Relies on 'robust_influences' parameter
                to determine whether to do standard or robust computation.
            - categorical_action_probabilities : bool, optional
                If True, outputs probabilities for each class for the action.
                Applicable only to categorical action features.
            - derivation_parameters : bool, optional
                If True, outputs a dictionary of the parameters used in the
                react call. These include k, p, distance_transform,
                feature_weights, feature_deviations, nominal_class_counts,
                and use_irw.

                - k: the number of cases used for the local model.
                - p: the parameter for the Lebesgue space.
                - distance_transform: the distance transform used as an
                  exponent to convert distances to raw influence weights.
                - feature_weights: the weight for each feature used in the
                  distance metric.
                - feature_deviations: the deviation for each feature used in
                  the distance metric.
                - nominal_class_counts: the number of unique values for each
                  nominal feature. This is used in the distance metric.
                - use_irw: a flag indicating if feature weights were
                  derived using inverse residual weighting.
            - distance_contribution : bool, optional
                If True, outputs the distance contribution (expected total
                surprisal contribution) for the reacted case. Uses both context
                and action feature values.
            - distance_ratio : bool, optional
                If True, outputs the ratio of distance (relative surprisal)
                between this reacted case and its nearest case to the minimum
                distance (relative surprisal) in between the closest two cases
                in the local area. All distances are computed using only the
                specified context features.
            - feature_contributions : bool, optional
                If True outputs each context feature's absolute and directional
                differences between the predicted action feature value and the
                predicted action feature value if each context were not in the
                model for all context features in the local model area. Relies
                on 'robust_influences' parameter to determine whether to do
                standard or robust computation. Directional feature
                contributions are returned under the key
                'directional_feature_contributions'.
            - case_feature_contributions: bool, optional
                If True outputs each context feature's absolute and directional
                differences between the predicted action feature value and the
                predicted action feature value if each context feature were not
                in the model for all context features in this case, using only
                the values from this specific case. Relies on
                'robust_influences' parameter to determine whether to do
                standard or robust computation. Directional case feature
                contributions are returned under the
                'case_directional_feature_contributions' key.
            - feature_mda : bool, optional
                If True, outputs each context feature's mean decrease in
                accuracy of predicting the action feature given the context.
                Uses only the context features of the reacted case to determine
                that area. Relies on 'robust_influences' parameter to
                determine whether to do standard or robust computation.
            - feature_mda_ex_post : bool, optional
                If True, outputs each context feature's mean decrease in
                accuracy of predicting the action feature as an explanation detail
                given that the specified prediction was already made as
                specified by the action value. Uses both context and action
                features of the reacted case to determine that area. Relies on
                'robust_influences' parameter to determine whether to do
                standard or robust computation.
            - features : list of str, optional
                A list of feature names that specifies for what features will
                per-feature details be computed (residuals, contributions,
                mda, etc.). This should generally preserve compute, but will
                not when computing details robustly. Details will be computed
                for all context and action features if this value is not
                specified.
            - feature_residuals : bool, optional
                If True, outputs feature residuals for all (context and action)
                features locally around the prediction. Uses only the context
                features of the reacted case to determine that area. Relies on
                'robust_residuals' parameter to determine whether to do
                standard or robust computation.
            - global_case_feature_residual_convictions : bool, optional
                If True, outputs this case's feature residual convictions for
                the global model. Computed as: global model feature residual
                divided by case feature residual. Relies on
                'robust_residuals' parameter to determine whether to do
                standard or robust computation.
            - hypothetical_values : dict, optional
                A dictionary of feature name to feature value. If specified,
                shows how a prediction could change in a what-if scenario where
                the influential cases' context feature values are replaced with
                the specified values.  Iterates over all influential cases,
                predicting the action features each one using the updated
                hypothetical values. Outputs the predicted arithmetic over the
                influential cases for each action feature.
            - influential_cases : bool, optional
                If True, outputs the most influential cases and their influence
                weights based on the surprisal of each case relative to the
                context being predicted among the cases. Uses only the context
                features of the reacted case.
            - influential_cases_familiarity_convictions :  bool, optional
                If True, outputs familiarity conviction of addition for each of
                the influential cases.
            - influential_cases_raw_weights : bool, optional
                If True, outputs the surprisal for each of the influential
                cases.
            - local_case_feature_residual_convictions : bool, optional
                If True, outputs this case's feature residual convictions for
                the region around the prediction. Uses only the context
                features of the reacted case to determine that region.
                Computed as: region feature residual divided by case feature
                residual. Relies on 'robust_residuals' parameter to determine
                whether to do standard or robust computation.
            - most_similar_cases : bool, optional
                If True, outputs an automatically determined (when
                'num_most_similar_cases' is not specified) relevant number of
                similar cases, which will first include the influential cases.
                Uses only the context features of the reacted case.
            - num_boundary_cases : int, optional
                Outputs this manually specified number of boundary cases.
            - num_most_similar_cases : int, optional
                Outputs this manually specified number of most similar cases,
                which will first include the influential cases.
            - num_most_similar_case_indices : int, optional
                Outputs this specified number of most similar case indices when
                'distance_ratio' is also set to True.
            - num_robust_influence_samples_per_case : int, optional
                Specifies the number of robust samples to use for each case.
                Applicable only for computing robust feature contributions or
                robust case feature contributions. Defaults to 2000. Higher
                values will take longer but provide more stable results.
            - observational_errors : bool, optional
                If True, outputs observational errors for all features as
                defined in feature attributes.
            - outlying_feature_values : bool, optional
                If True, outputs the reacted case's context feature values that
                are outside the min or max of the corresponding feature values
                of all the cases in the local model area. Uses only the context
                features of the reacted case to determine that area.
            - similarity_conviction : bool, optional
                If True, outputs similarity conviction for the reacted case.
                Uses both context and action feature values as the case values
                for all computations. This is defined as expected (local)
                distance contribution divided by reacted case distance
                contribution.
            - robust_computation: bool, optional
                Deprecated. If specified, will overwrite the value of both
                'robust_residuals' and 'robust_influences'.
            - robust_residuals: bool, optional
                Default is false, uses leave-one-out for features (or cases, as
                needed) for all residual computations. When true, uses uniform
                sampling from the power set of all combinations of features (or
                cases, as needed) instead.
            - robust_influences: bool, optional
                Default is true, uses leave-one-out for features (or cases, as
                needed) for all MDA and contribution computations. When true,
                uses uniform sampling from the power set of all combinations of
                features (or cases, as needed) instead.
            - generate_attempts : bool, optional
                If True outputs the number of attempts taken to generate each
                case. Only applicable when 'generate_new_cases' is "always" or
                "attempt".

        exclude_novel_nominals_from_uniqueness_check : bool, default False
            If True, will exclude features which have a subtype defined in their feature
            attributes from the uniqueness check that happens when ``generate_new_cases``
            is True. Only applies to generative reacts.
        feature_bounds_map : map of str -> map of str -> object, optional
            A mapping of feature names to the bounds for the feature values to
            be generated in. For continuous features this should be a numeric
            value, for datetimes this should be a datetime string or a numeric
            epoch value. Min bounds should be equal to or smaller than max
            bounds, except when setting the bounds around the cycle length of
            a cyclic feature. (e.g., to allow 0 +/- 60 degrees, set min=300
            and max=60).

            Example::

                {
                    "feature_a": {"min": 0},
                    "feature_b" : {"min": 1, "max": 5},
                    "feature_c": {"max": 1}
                }

        generate_new_cases : {"always", "attempt", "no"}, default "no"
            This parameter takes in a string that may be one of the following:

                - **attempt**: ``Synthesizer`` attempts to generate new cases and
                  if its not possible to generate a new case, it might
                  generate cases in "no" mode (see point c.)
                - **always**: ``Synthesizer`` always generates new cases and
                  if its not possible to generate a new case, it returns
                  ``None``.
                - **no**: ``Synthesizer`` generates data based on the
                  ``desired_conviction`` specified and the generated data is
                  not guaranteed to be a new case (that is, a case not found
                  in original dataset.)

        input_is_substituted : bool, default False
            When True, assumes provided categorical (nominal or ordinal)
            feature values have already been substituted.
        into_series_store : str, optional
            The name of a series store. If specified, will store an internal
            record of all react contexts for this session and series to be used
            later with train series.
        leave_case_out : bool, default False
            When True and specified along with ``case_indices``, each individual
            react will respectively ignore the corresponding case specified
            by ``case_indices`` by leaving it out.
        new_case_threshold : {"max", "min", "most_similar"}, default "min"
            Distance to determine the privacy cutoff.

            Possible values:

                - min: minimum distance in the original local space.
                - max: maximum distance in the original local space.
                - most_similar: distance between the nearest neighbor to the nearest
                  neighbor in the original space.
        num_cases_to_generate : int, default 1
            The number of cases to generate.
        ordered_by_specified_features : bool, default False
            When True, the order of generated feature values will match
            the order of specified features.
        preserve_feature_values : list of str, optional
            Features that will preserve their values from the case specified
            by ``case_indices``, appending and overwriting the specified
            contexts as necessary. For generative reacts, if ``case_indices``
            isn't specified will preserve feature values of a random case.
        progress_callback : callable, optional
            A callback method that will be called before each
            batched call to react and at the end of reacting. The method is
            given a ProgressTimer containing metrics on the progress and timing
            of the react operation, and the batch result.
        substitute_output : bool, default True
            When False, will not substitute categorical feature values. Only
            applicable if a substitution value map has been set.
        suppress_warning : bool, default False
            When True, warnings will not be displayed.
        use_case_weights : bool, default False
            When True, will scale influence weights by each case's
            ``weight_feature`` weight.
        use_regional_model_residuals : bool, default True
            When false, uses model feature residuals. When True, recalculates
            regional model residuals.
        weight_feature : str, optional
            Name of feature whose values to use as case weights.
            When left unspecified uses the internally managed case weight.

        Returns
        -------
        Reaction
            A MutableMapping (dict-like) with these keys -> values:
                action -> DataFrame
                    A data frame of action values.

                details -> dict or list
                    An aggregated list of any requested details.
        """
        return self.client.react(
            trainee_id=self.id,
            action_features=action_features,
            actions=actions,
            allow_nulls=allow_nulls,
            case_indices=case_indices,
            contexts=contexts,
            context_features=context_features,
            derived_action_features=derived_action_features,
            derived_context_features=derived_context_features,
            desired_conviction=desired_conviction,
            details=details,
            exclude_novel_nominals_from_uniqueness_check=exclude_novel_nominals_from_uniqueness_check,
            feature_bounds_map=feature_bounds_map,
            generate_new_cases=generate_new_cases,
            input_is_substituted=input_is_substituted,
            into_series_store=into_series_store,
            leave_case_out=leave_case_out,
            new_case_threshold=new_case_threshold,
            num_cases_to_generate=num_cases_to_generate,
            ordered_by_specified_features=ordered_by_specified_features,
            post_process_features=post_process_features,
            post_process_values=post_process_values,
            preserve_feature_values=preserve_feature_values,
            progress_callback=progress_callback,
            substitute_output=substitute_output,
            suppress_warning=suppress_warning,
            use_case_weights=use_case_weights,
            use_regional_model_residuals=use_regional_model_residuals,
            weight_feature=weight_feature,
        )

    def react_series(
        self,
        contexts: Optional[TabularData2D] = None,
        *,
        action_features: Optional[Iterable[str]] = None,
        actions: Optional[TabularData2D] = None,
        case_indices: Optional[CaseIndices] = None,
        context_features: Optional[Iterable[str]] = None,
        continue_series: bool = False,
        continue_series_features: Optional[Iterable[str]] = None,
        continue_series_values: Optional[TabularData3D] = None,
        derived_action_features: Optional[Iterable[str]] = None,
        derived_context_features: Optional[Iterable[str]] = None,
        desired_conviction: Optional[float] = None,
        details: Optional[MutableMapping[str, object]] = None,
        exclude_novel_nominals_from_uniqueness_check: bool = False,
        feature_bounds_map: Optional[MutableMapping[str, MutableMapping[str, object]]] = None,
        final_time_steps: Optional[List[object]] = None,
        generate_new_cases: GenerateNewCases = "no",
        series_index: str = ".series",
        init_time_steps: Optional[List[object]] = None,
        initial_features: Optional[Iterable[str]] = None,
        initial_values: Optional[TabularData2D] = None,
        input_is_substituted: bool = False,
        leave_case_out: Optional[bool] = None,
        max_series_lengths: Optional[List[int]] = None,
        new_case_threshold: NewCaseThreshold = "min",
        num_series_to_generate: int = 1,
        ordered_by_specified_features: bool = False,
        output_new_series_ids: bool = True,
        preserve_feature_values: Optional[Iterable[str]] = None,
        progress_callback: Optional[Callable] = None,
        series_context_features: Optional[Iterable[str]] = None,
        series_context_values: Optional[TabularData3D] = None,
        series_id_tracking: SeriesIDTracking = "fixed",
        series_stop_maps: Optional[List[MutableMapping[str, MutableMapping[str, object]]]] = None,
        substitute_output: bool = True,
        suppress_warning: bool = False,
        use_case_weights: bool = False,
        use_regional_model_residuals: bool = True,
        weight_feature: Optional[str] = None,
    ) -> Reaction:
        """
        React to the trainee in a series until a stop condition is met.

        Aggregates rows of data corresponding to the specified context, action,
        derived_context and derived_action features, utilizing previous rows to
        derive values as necessary. Outputs a dict of "action_features" and
        corresponding "action" where "action" is the completed 'matrix' for
        the corresponding action_features and derived_action_features.

        Parameters
        ----------
        contexts : DataFrame or 2-dimensional list of object, optional
            The context values to react to.
        action_features : list of str, optional
            See parameter ``action_features`` in :meth:`react`.
        actions : DataFrame or 2-dimensional list of object, optional
            See parameter ``actions`` in :meth:`react`.
        case_indices : CaseIndices
            See parameter ``case_indices`` in :meth:`react`.
        context_features : list of str, optional
            See parameter ``context_features`` in :meth:`react`.
        continue_series : bool, default False
            When True will attempt to continue existing series instead of
            starting new series. If ``initial_values`` provide series IDs, it
            will continue those explicitly specified IDs, otherwise it will
            randomly select series to continue.
            .. note::

                Terminated series with terminators cannot be continued and
                will result in null output.
        continue_series_features : list of str, optional
            The list of feature names corresponding to the values in each row of
            ``continue_series_values``. This value is ignored if
            ``continue_series_values`` is None.
        continue_series_values : list of DataFrame or 3-dimensional list of object, optional
            The set of series data to be forecasted with feature values in the
            same order defined by ``continue_series_values``. The value of
            ``continue_series`` will be ignored and treated as true if this value
            is specified.
        derived_action_features : list of str, optional
            See parameter ``derived_action_features`` in :meth:`react`.
        derived_context_features : list of str, optional
            See parameter ``derived_context_features`` in :meth:`react`.
        desired_conviction : float, optional
            See parameter ``desired_conviction`` in :meth:`react`.
        details : map of str to object
            See parameter ``details`` in :meth:`react`.
        exclude_novel_nominals_from_uniqueness_check : bool, default False
            If True, will exclude features which have a subtype defined in their feature
            attributes from the uniqueness check that happens when ``generate_new_cases``
            is True. Only applies to generative reacts.
        feature_bounds_map : map of str -> map of str -> object, optional
            See parameter ``feature_bounds_map`` in :meth:`react`.
        final_time_steps: list of object, optional
            The time steps at which to end synthesis. Time-series only.
            Time-series only. Must provide either one for all series, or
            exactly one per series.
        generate_new_cases : {"always", "attempt", "no"}, default "no"
            See parameter ``generate_new_cases`` in :meth:`react`.
        series_index : str, default ".series"
            When set to a string, will include the series index as a
            column in the returned DataFrame using the column name given.
            If set to None, no column will be added.
        init_time_steps: list of object, optional
            The time steps at which to begin synthesis. Time-series only.
            Time-series only. Must provide either one for all series, or
            exactly one per series.
        initial_features : list of str, optional
            Features to condition just the first case in a series,
            overwrites context_features and derived_context_features for that
            first case. All specified initial features must be in one of:
            context_features, action_features, derived_context_features or
            derived_action_features. If provided a value that isn't in one of
            those lists, it will be ignored.
        initial_values : DataFrame or 2-dimensional list of object, optional
            Values corresponding to the initial_features, used to condition
            just the first case in each series. Must provide either exactly one
            value to use for all series, or one per series.
        input_is_substituted : bool, default False
            See parameter ``input_is_substituted`` in :meth:`react`.
        leave_case_out : bool, default False
            See parameter ``leave_case_out`` in :meth:`react`.
        max_series_lengths : list of int, optional
            Maximum size a series is allowed to be. 0 or less is no limit.
            Must provide either exactly one to use for all series, or one per
            series. Default is ``3 * model_size``
        new_case_threshold : str, optional
            See parameter ``new_case_threshold`` in :meth:`react`.
        num_series_to_generate : int, default 1
            The number of series to generate.
        ordered_by_specified_features : bool, default False
            See parameter ``ordered_by_specified_features`` in :meth:`react`.
        output_new_series_ids : bool, default True
            If True, series ids are replaced with unique values on output.
            If False, will maintain or replace ids with existing trained values,
            but also allows output of series with duplicate existing ids.
        preserve_feature_values : list of str, optional
            See parameter ``preserve_feature_values`` in :meth:`react`.
        progress_callback : callable, optional
            A callback method that will be called before each
            batched call to react series and at the end of reacting. The method
            is given a ProgressTimer containing metrics on the progress and
            timing of the react series operation, and the batch result.
        series_context_features : list of str, optional
            List of context features corresponding to series_context_values, if
            specified must not overlap with any initial_features or context_features.
        series_context_values : list of list of list of object or list of DataFrame, optional
            3d list of context values, one for each feature for each row for each
            series. If specified, batch_size and max_series_lengths are ignored.
        series_id_tracking : {"fixed", "dynamic", "no"}, default "fixed"
            Controls how closely generated series should follow existing series (plural).

            - If "fixed", tracks the particular relevant series ID.
            - If "dynamic", tracks the particular relevant series ID, but is allowed to
              change the series ID that it tracks based on its current context.
            - If "no", does not track any particular series ID.
        series_stop_maps : list of map of str -> dict, optional
            Map of series stop conditions. Must provide either exactly one to
            use for all series, or one per series.

            .. TIP::
                Stop series when value exceeds max or is smaller than min::

                    {"feature_name":  {"min" : 1, "max": 2}}

                Stop series when feature value matches any of the values
                listed::

                    {"feature_name":  {"values": ["val1", "val2"]}}

        substitute_output : bool, default True
            See parameter ``substitute_output`` in :meth:`react`.
        suppress_warning : bool, default False
            See parameter ``suppress_warning`` in :meth:`react`.
        use_case_weights : bool, default False
            See parameter ``use_case_weights`` in :meth:`react`.
        use_regional_model_residuals : bool, default True
            See parameter ``use_regional_model_residuals`` in :meth:`react`.
        weight_feature : str, optional
            See parameter ``weight_feature`` in :meth:`react`.

        Returns
        -------
        Reaction
            A MutableMapping (dict-like) with these keys -> values:
                action -> DataFrame
                    A data frame of action values.

                details -> dict or list
                    An aggregated list of any requested details.
        """
        if self.id:
            return self.client.react_series(
                trainee_id=self.id,
                action_features=action_features,
                actions=actions,
                case_indices=case_indices,
                contexts=contexts,
                context_features=context_features,
                continue_series=continue_series,
                continue_series_features=continue_series_features,
                continue_series_values=continue_series_values,
                derived_action_features=derived_action_features,
                derived_context_features=derived_context_features,
                desired_conviction=desired_conviction,
                details=details,
                exclude_novel_nominals_from_uniqueness_check=exclude_novel_nominals_from_uniqueness_check,
                feature_bounds_map=feature_bounds_map,
                final_time_steps=final_time_steps,
                generate_new_cases=generate_new_cases,
                series_index=series_index,
                init_time_steps=init_time_steps,
                initial_features=initial_features,
                initial_values=initial_values,
                input_is_substituted=input_is_substituted,
                leave_case_out=leave_case_out,
                max_series_lengths=max_series_lengths,
                new_case_threshold=new_case_threshold,
                num_series_to_generate=num_series_to_generate,
                ordered_by_specified_features=ordered_by_specified_features,
                output_new_series_ids=output_new_series_ids,
                preserve_feature_values=preserve_feature_values,
                progress_callback=progress_callback,
                series_context_features=series_context_features,
                series_context_values=series_context_values,
                series_id_tracking=series_id_tracking,
                series_stop_maps=series_stop_maps,
                substitute_output=substitute_output,
                suppress_warning=suppress_warning,
                use_case_weights=use_case_weights,
                use_regional_model_residuals=use_regional_model_residuals,
                weight_feature=weight_feature,
            )
        else:
            raise ValueError("Trainee ID is needed for setting feature attributes.")

    def impute(
        self,
        *,
        batch_size: int = 1,
        features: Optional[Iterable[str]] = None,
        features_to_impute: Optional[Iterable[str]] = None,
    ):
        """
        Impute (fill) the missing values for the specified features_to_impute.

        If no ``features`` are specified, will use all features in the trainee
        for imputation. If no ``features_to_impute`` are specified, will impute
        all features specified by ``features``.

        Parameters
        ----------
        batch_size : int, default 1
            Larger batch size will increase speed but decrease
            accuracy. Batch size indicates how many rows to fill before
            recomputing conviction.

            The default value (which is 1) should return the best accuracy but
            might be slower. Higher values should improve performance but may
            decrease accuracy of results.
        features : list of str, optional
            A list of feature names to use for imputation. If not specified,
            all features will be used.
        features_to_impute : list of str, optional
            A list of feature names to impute. If not specified, features
            will be used.
        """
        if isinstance(self.client, AbstractHowsoClient):
            self.client.impute(
                trainee_id=self.id,
                batch_size=batch_size,
                features=features,
                features_to_impute=features_to_impute,
            )
        else:
            raise ValueError("Client must have 'impute' method")

    def remove_cases(
        self,
        num_cases: int,
        *,
        case_indices: Optional[CaseIndices] = None,
        condition: Optional[MutableMapping[str, object]] = None,
        condition_session: Optional[str | BaseSession] = None,
        distribute_weight_feature: Optional[str] = None,
        precision: Optional[Precision] = None,
        preserve_session_data: bool = False
    ) -> int:
        """
        Remove training cases from the trainee.

        The training cases will be completely purged from the model and
        the model will behave as if it had never been trained with them.

        Parameters
        ----------
        num_cases : int
            The number of cases to remove; minimum 1 case must be removed.
            Ignored if case_indices is specified.
        case_indices : list of tuples
            A list of tuples containing session ID and session training index
            for each case to be removed.
        condition : dict, optional
            The condition map to select the cases to remove that meet all the
            provided conditions. Ignored if case_indices is specified.

            .. NOTE::
                The dictionary keys are the feature name and values are one of:

                    - None
                    - A value, must match exactly.
                    - An array of two numeric values, specifying an inclusive
                      range. Only applicable to continuous and numeric ordinal
                      features.
                    - An array of string values, must match any of these values
                      exactly. Only applicable to nominal and string ordinal
                      features.

            .. TIP::
                Example 1 - Remove all values belonging to ``feature_name``::

                    condition = {"feature_name": None}

                Example 2 - Remove cases that have the value 10::

                    condition = {"feature_name": 10}

                Example 3 - Remove cases that have a value in range [10, 20]::

                    condition = {"feature_name": [10, 20]}

                Example 4 - Remove cases that match one of ['a', 'c', 'e']::

                    condition = {"feature_name": ['a', 'c', 'e']}

        condition_session : str or BaseSession, optional
            If specified, ignores the condition and operates on cases for
            the specified session id or BaseSession instance. Ignored if
            case_indices is specified.
        distribute_weight_feature : str, optional
            When specified, will distribute the removed cases' weights
            from this feature into their neighbors.
        precision : {"exact", "similar"}, optional
            The precision to use when removing the cases.If not specified
            "exact" will be used. Ignored if case_indices is specified.
        preserve_session_data : bool, default False
            When True, will remove cases without cleaning up session data.

        Returns
        -------
        int
            The number of cases removed.
        """
        if isinstance(condition_session, BaseSession):
            condition_session_id = condition_session.id
        else:
            condition_session_id = condition_session
        if isinstance(self.client, AbstractHowsoClient):
            return self.client.remove_cases(
                trainee_id=self.id,
                num_cases=num_cases,
                case_indices=case_indices,
                condition=condition,
                condition_session=condition_session_id,
                distribute_weight_feature=distribute_weight_feature,
                precision=precision,
                preserve_session_data=preserve_session_data,
            )
        else:
            raise ValueError("Client must have 'remove_cases' method")

    def edit_cases(
        self,
        feature_values: TabularData2D,
        *,
        case_indices: Optional[CaseIndices] = None,
        condition: Optional[MutableMapping[str, object]] = None,
        condition_session: Optional[str | BaseSession] = None,
        features: Optional[Iterable[str]] = None,
        num_cases: Optional[int] = None,
        precision: Optional[str] = None
    ) -> int:
        """
        Edit feature values for the specified cases.

        Parameters
        ----------
        feature_values : DataFrame or 2-dimensional list of object
            The feature values to edit the case(s) with. If specified as a list,
            the order corresponds with the order of the ``features`` parameter.
            If specified as a DataFrame, only the first row will be used.
        case_indices : iterable of (str, int), optional
            An iterable of Sequences containing the session id and index, where
            index is the original 0-based index of the case as it was trained
            into the session. This explicitly specifies the cases to edit. When
            specified, ``condition`` and ``condition_session`` are ignored.
        condition : map of str -> object, optional
            A condition map to select which cases to edit. Ignored when
            ``case_indices`` are specified.

            .. NOTE::
                The dictionary keys are the feature name and values are one of:

                    - None
                    - A value, must match exactly.
                    - An array of two numeric values, specifying an inclusive
                      range. Only applicable to continuous and numeric ordinal
                      features.
                    - An array of string values, must match any of these values
                      exactly. Only applicable to nominal and string ordinal
                      features.

        condition_session : str or BaseSession, optional
            If specified, ignores the condition and operates on all cases for
            the specified session id or BaseSession instance.
        features : list of str, optional
            The names of the features to edit. Required when ``feature_values``
            is not specified as a DataFrame.
        num_cases : int, optional
            The maximum amount of cases to edit. If not specified, the limit
            will be k cases if precision is "similar", or no limit if precision
            is "exact".
        precision : str, optional
            The precision to use when removing the cases. Options are 'exact'
            or 'similar'. If not specified "exact" will be used.

        Returns
        -------
        int
            The number of cases modified.
        """
        if isinstance(condition_session, BaseSession):
            condition_session_id = condition_session.id
        else:
            condition_session_id = condition_session
        if isinstance(self.client, AbstractHowsoClient):
            return self.client.edit_cases(
                trainee_id=self.id,
                case_indices=case_indices,
                condition=condition,
                condition_session=condition_session_id,
                features=features,
                feature_values=feature_values,
                num_cases=num_cases,
                precision=precision,
            )
        else:
            raise ValueError("Client must have the 'edit_cases' method.")

    def get_sessions(self) -> List[Dict[str, str]]:
        """
        Get all session ids of the trainee.

        Returns
        -------
        list of dict of str -> str
            A list of dicts with keys "id" and "name" for each session
            in the model.
        """
        if isinstance(self.client, AbstractHowsoClient):
            return self.client.get_trainee_sessions(self.id)
        else:
            raise ValueError("Client must have the 'get_sessions' method.")

    def delete_session(self, session: Union[str, BaseSession]):
        """
        Delete a session from the trainee.

        Parameters
        ----------
        session : str or BaseSession
            The id or instance of the session to remove from the model.
        """
        if isinstance(session, BaseSession):
            session_id = session.id
        else:
            session_id = session
        if isinstance(self.client, AbstractHowsoClient):
            self.client.delete_trainee_session(trainee_id=self.id, session=session_id)
        else:
            raise ValueError("Client must have the 'delete_trainee_session' method.")

    def get_session_indices(self, session: Union[str, BaseSession]) -> Index | List[int]:
        """
        Get all session indices for a specified session.

        Parameters
        ----------
        session : str or BaseSession
            The id or instance of the session to retrieve indices for from
            the model.

        Returns
        -------
        Index or list of int
            An index of the session indices for the requested session.
        """
        if isinstance(session, BaseSession):
            session_id = session.id
        else:
            session_id = session
        return self.client.get_trainee_session_indices(
            trainee_id=self.id,
            session=session_id,
        )

    def get_session_training_indices(self, session: Union[str, BaseSession]) -> Index | List[int]:
        """
        Get all session training indices for a specified session.

        Parameters
        ----------
        session : str or BaseSession
            The id or instance of the session to retrieve training indices for
            from the model.

        Returns
        -------
        Index or list of int
            An index of the session training indices for the requested session.
        """
        if isinstance(session, BaseSession):
            session_id = session.id
        else:
            session_id = session
        return self.client.get_trainee_session_training_indices(
            trainee_id=self.id,
            session=session_id,
        )

    def get_cases(
        self,
        *,
        indicate_imputed: bool = False,
        case_indices: Optional[CaseIndices] = None,
        features: Optional[Iterable[str]] = None,
        session: Optional[str | BaseSession] = None,
        condition: Optional[MutableMapping] = None,
        num_cases: Optional[int] = None,
        precision: Optional[str] = None
    ) -> Cases | DataFrame:
        """
        Get the trainee's cases.

        Parameters
        ----------
        case_indices : iterable of (str, int), optional
            List of tuples, of session id and index, where index is the
            original 0-based index of the case as it was trained into the
            session. If specified, returns only these cases and ignores the
            session parameter.

            .. NOTE::
                If case_indices are provided, condition (and precision)
                are ignored.

        features : list of str, optional
            A list of feature names to return values for in leu of all
            default features.

            Built-in features that are available for retrieval:

                | **.session** - The session id the case was trained under.
                | **.session_training_index** - 0-based original index of the
                  case, ordered by training during the session; is never
                  changed.

        indicate_imputed : bool, default False
            If True, an additional value will be appended to the cases
            indicating if the case was imputed.

        session : str or BaseSession, optional
            The id or instance of the session to retrieve training indices for
            from the model.

            .. NOTE::
                If a session is not provided, the order of the cases is not
                guaranteed to be the same as the order they were trained into
                the model.

        condition : dict, optional
            The condition map to select the cases to retrieve that meet all the
            provided conditions.

            .. NOTE::
                The dictionary keys are the feature name and values are one of:

                    - None
                    - A value, must match exactly.
                    - An array of two numeric values, specifying an inclusive
                      range. Only applicable to continuous and numeric ordinal
                      features.
                    - An array of string values, must match any of these values
                      exactly. Only applicable to nominal and string ordinal
                      features.

            .. NOTE::
                This option will be ignored if case_indices is supplied.

            .. TIP::
                Example 1 - Retrieve all values belonging to ``feature_name``::

                    criteria = {"feature_name": None}

                Example 2 - Retrieve cases that have the value 10::

                    criteria = {"feature_name": 10}

                Example 3 - Retrieve cases that have a value in range [10, 20]::

                    criteria = {"feature_name": [10, 20]}

                Example 4 - Retrieve cases that match one of ['a', 'c', 'e']::

                    condition = {"feature_name": ['a', 'c', 'e']}

                Example 5 - Retrieve cases using session name and index::

                    criteria = {'.session':'your_session_name',
                                '.session_training_index': 1}

        num_cases : int, default None
            The maximum amount of cases to retrieve. If not specified, the limit
            will be k cases if precision is "similar", or no limit if precision
            is "exact".
        precision : str, default None
            The precision to use when retrieving the cases via condition.
            Options are 'exact' or 'similar'. If not specified, "exact" will
            be used.

        Returns
        -------
        Cases or DataFrame
            The trainee's cases.
        """
        if isinstance(session, BaseSession):
            session_id = session.id
        else:
            session_id = session
        if self.id:
            return self.client.get_cases(
                trainee_id=self.id,
                features=features,
                case_indices=case_indices,
                indicate_imputed=indicate_imputed,
                session=session_id,
                condition=condition,
                num_cases=num_cases,
                precision=precision,
            )
        else:
            raise ValueError("Trainee ID is needed for 'get_cases'.")

    def get_extreme_cases(
        self,
        *,
        features: Optional[Iterable[str]] = None,
        num: int,
        sort_feature: str,
    ) -> Cases | DataFrame:
        """
        Get the trainee's extreme cases.

        Parameters
        ----------
        features : list of str, optional
            The features to include in the case data.
        num : int
            The number of cases to get.
        sort_feature : str
            The name of the feature by which extreme cases are sorted.

        Returns
        -------
        Cases or DataFrame
            The trainee's extreme cases.
        """
        if self.id:
            return self.client.get_extreme_cases(
                trainee_id=self.id,
                features=features,
                num=num,
                sort_feature=sort_feature
            )
        else:
            raise ValueError("Trainee ID is needed for 'get_extreme_cases'.")

    def get_num_training_cases(self) -> int:
        """
        Return the number of trained cases for the trainee.

        Returns
        -------
        int
            The number of trained cases.
        """
        if isinstance(self.client, AbstractHowsoClient):
            return self.client.get_num_training_cases(self.id)
        else:
            raise ValueError("Client must have the 'get_num_training_cases' method.")

    def add_feature(
        self,
        feature: str,
        feature_value: Optional[int | float | str] = None,
        *,
        overwrite: bool = False,
        condition: Optional[MutableMapping[str, object]] = None,
        condition_session: Optional[str | BaseSession] = None,
        feature_attributes: Optional[MutableMapping] = None,
    ):
        """
        Add a feature to the model.

        Parameters
        ----------
        feature : str
            The name of the feature.
        feature_attributes : map, optional
            The dict of feature specific attributes for this feature. If
            unspecified and conditions are not specified, will assume feature
            type as 'continuous'.
        feature_value : int or float or str, optional
            The value to populate the feature with.
            By default, populates the new feature with None.
        condition : map of str -> object, optional
            A condition map where feature values will only be added when
            certain criteria is met.

            If None, the feature will be added to all cases in the model
            and feature metadata will be updated to include it. If specified
            as an empty dict, the feature will still be added to all cases in
            the model but the feature metadata will not be updated.

            .. NOTE::
                The dictionary keys are the feature name and values are one of:

                    - None
                    - A value, must match exactly.
                    - An array of two numeric values, specifying an inclusive
                      range. Only applicable to continuous and numeric ordinal
                      features.
                    - An array of string values, must match any of these values
                      exactly. Only applicable to nominal and string ordinal
                      features.

            .. TIP::
                For instance to add the ``feature_value`` only when the
                ``length`` and ``width`` features are equal to 10::

                    condition = {"length": 10, "width": 10}

        condition_session : str or BaseSession, optional
            If specified, ignores the condition and operates on cases for the
            specified session id or BaseSession instance.
        overwrite : bool, default False
            If True, the feature will be over-written if it exists.
        """
        if isinstance(condition_session, BaseSession):
            condition_session_id = condition_session.id
        else:
            condition_session_id = condition_session
        if isinstance(self.client, AbstractHowsoClient):
            if self.id:
                self.client.add_feature(
                    trainee_id=self.id,
                    condition=condition,
                    condition_session=condition_session_id,
                    feature=feature,
                    feature_value=feature_value,
                    feature_attributes=feature_attributes,
                    overwrite=overwrite,
                )
                if self.client.trainee_cache:
                    self._features = self.client.trainee_cache.get(self.id).features
                else:
                    raise ValueError("Trainee Cache is empty, Trainee features are not set.")
            else:
                raise ValueError("Trainee ID is needed for 'add_feature'.")
        else:
            raise ValueError("Client must have the 'add_feature' method.")

    def remove_feature(
        self,
        feature: str,
        *,
        condition: Optional[MutableMapping[str, object]] = None,
        condition_session: Optional[str | BaseSession] = None,
    ):
        """
        Remove a feature from the trainee.

        Parameters
        ----------
        feature : str
            The name of the feature to remove.
        condition : map of str -> object, optional
            A condition map where features will only be removed when certain
            criteria is met.

            If None, the feature will be removed from all cases in the model
            and feature metadata will be updated to exclude it. If specified
            as an empty dict, the feature will still be removed from all cases
            in the model but the feature metadata will not be updated.

            .. NOTE::
                The dictionary keys are the feature name and values are one of:

                    - None
                    - A value, must match exactly.
                    - An array of two numeric values, specifying an inclusive
                      range. Only applicable to continuous and numeric ordinal
                      features.
                    - An array of string values, must match any of these values
                      exactly. Only applicable to nominal and string ordinal
                      features.

            .. TIP::
                For instance to remove the ``length`` feature only when the
                value is between 1 and 5::

                    condition = {"length": [1, 5]}

        condition_session : str or BaseSession, optional
            If specified, ignores the condition and operates on cases for the
            specified session id or BaseSession instance.
        """
        if isinstance(condition_session, BaseSession):
            condition_session_id = condition_session.id
        else:
            condition_session_id = condition_session
        if isinstance(self.client, AbstractHowsoClient):
            if self.id:
                self.client.remove_feature(
                    trainee_id=self.id,
                    condition=condition,
                    condition_session=condition_session_id,
                    feature=feature,
                )
                if self.client.trainee_cache:
                    self._features = self.client.trainee_cache.get(self.id).features
                else:
                    raise ValueError("Trainee cache is empty, Trainee features are not removed.")
            else:
                raise ValueError("Trainee ID is needed for 'get_extreme_cases'.")
        else:
            raise ValueError("Client must have the 'remove_feature' method.")

    def remove_series_store(self, series: Optional[str] = None):
        """
        Clear stored series from trainee.

        Parameters
        ----------
        series : str, optional
            Series id to clear. If not provided, clears the entire
            series store for the trainee.
        """
        if isinstance(self.client, AbstractHowsoClient):
            self.client.remove_series_store(trainee_id=self.id, series=series)
        else:
            raise ValueError("Client must have the 'remove_series_store' method.")

    def append_to_series_store(
        self,
        series: str,
        contexts: TabularData2D,
        *,
        context_features: Optional[Iterable[str]] = None,
    ):
        """
        Append the specified contexts to a series store.

        For use with train series.

        Parameters
        ----------
        series : str
            The name of the series store to append to.
        contexts : DataFrame or 2-dimensional list of object
            The list of context values to append to the series.
        context_features : iterable of str, optional
            The list of feature names for contexts.
        """
        if isinstance(self.client, AbstractHowsoClient):
            self.client.append_to_series_store(
                trainee_id=self.id,
                series=series,
                contexts=contexts,
                context_features=context_features,
            )
        else:
            raise ValueError("Client must have the 'append_to_series_store' method.")

    def set_substitute_feature_values(
        self, substitution_value_map: MutableMapping[str, MutableMapping[str, Any]]
    ):
        """
        Set a substitution map for use in extended nominal generation.

        Parameters
        ----------
        substitution_value_map : map of str -> map of str -> any
            A dictionary of feature name to a dictionary of feature value to
            substitute feature value.

            If this dict is None, all substitutions will be disabled and
            cleared. If any feature in the ``substitution_value_map`` has
            features mapping to ``None`` or ``{}``, substitution values will
            immediately be generated.
        """
        if isinstance(self.client, AbstractHowsoClient):
            self.client.set_substitute_feature_values(
                trainee_id=self.id, substitution_value_map=substitution_value_map
            )
        else:
            raise ValueError("Client must have the 'set_substitute_feature_values' method.")

    def get_substitute_feature_values(
        self,
        *,
        clear_on_get: bool = True,
    ) -> Dict[str, Dict[str, Any]]:
        """
        Get a substitution map for use in extended nominal generation.

        Parameters
        ----------
        clear_on_get : bool, default True
            Clears the substitution values map in the trainee upon retrieving
            them. This is done if it is desired to prevent the substitution
            map from being persisted. If set to False, the model will not be
            cleared which preserves substitution mappings if the model is
            saved; representing a potential privacy leak should the
            substitution map be made public.

        Returns
        -------
        dict of str -> dict of str -> any
            A dictionary of feature name to a dictionary of feature value to
            substitute feature value.
        """
        if isinstance(self.client, AbstractHowsoClient):
            return self.client.get_substitute_feature_values(
                trainee_id=self.id, clear_on_get=clear_on_get
            )
        else:
            raise ValueError("Client must have the 'get_substitute_feature_values' method.")

    def react_group(
        self,
        new_cases: Union[List["DataFrame"], List[List[List[object]]]],
        *,
        distance_contributions: bool = False,
        familiarity_conviction_addition: bool = True,
        familiarity_conviction_removal: bool = False,
        kl_divergence_addition: bool = False,
        kl_divergence_removal: bool = False,
        p_value_of_addition: bool = False,
        p_value_of_removal: bool = False,
        use_case_weights: bool = False,
        features: Optional[Iterable[str]] = None,
<<<<<<< HEAD
=======
        new_cases: Optional[TabularData3D] = None,
        trainees_to_compare: Optional[Iterable["Trainee" | str]] = None,
>>>>>>> 5b66b263
        weight_feature: Optional[str] = None,
    ) -> DataFrame | dict:
        """
        Computes specified data for a **set** of cases.

        Return the list of familiarity convictions (and optionally, distance
        contributions or :math:`p` values) for each set.

        Parameters
        ----------
        distance_contributions : bool, default False
            Calculate and output distance contribution ratios in
            the output dict for each case.
        familiarity_conviction_addition : bool, default True
            Calculate and output familiarity conviction of adding the
            specified cases.
        familiarity_conviction_removal : bool, default False
            Calculate and output familiarity conviction of removing
            the specified cases.
        features : Iterable of str, optional
            A list of feature names to consider while calculating convictions.
        kl_divergence_addition : bool, default False
            Calculate and output KL divergence of adding the
            specified cases.
        kl_divergence_removal : bool, default False
            Calculate and output KL divergence of removing the
            specified cases.
<<<<<<< HEAD
        new_cases : list of list of list of object or list of pandas.DataFrame
=======
        new_cases : list of DataFrame or 3-dimensional list of object, optional
>>>>>>> 5b66b263
            Specify a **set** using a list of cases to compute the conviction
            of groups of cases as shown in the following example.

            Example::

                new_cases = [
                    [[1, 2, 3], [4, 5, 6], [7, 8, 9]], # Group 1
                    [[1, 2, 3]], # Group 2
                ]

        p_value_of_addition : bool, default False
            If true will output :math:`p` value of addition.
        p_value_of_removal : bool, default False
<<<<<<< HEAD
            If true will output p value of removal.
=======
            If true will output :math:`p` value of removal.
        trainees_to_compare : list of str | Trainee, optional
            If specified ignores the 'new_cases' parameter and uses
            cases from the specified trainee(s) instead. Values should be either
            the trainee object or its ID (trainee name is not supported).
>>>>>>> 5b66b263
        use_case_weights : bool, default False
            When True, will scale influence weights by each case's
            ``weight_feature`` weight.
        weight_feature : str, optional
            Name of feature whose values to use as case weights.
            When left unspecified uses the internally managed case weight.

        Returns
        -------
        DataFrame or dict
            The conviction of grouped cases.
        """
        return self.client.react_group(
            trainee_id=self.id,
            new_cases=new_cases,
            features=features,
            familiarity_conviction_addition=familiarity_conviction_addition,
            familiarity_conviction_removal=familiarity_conviction_removal,
            kl_divergence_addition=kl_divergence_addition,
            kl_divergence_removal=kl_divergence_removal,
            p_value_of_addition=p_value_of_addition,
            p_value_of_removal=p_value_of_removal,
            distance_contributions=distance_contributions,
            use_case_weights=use_case_weights,
            weight_feature=weight_feature,
        )

    def get_feature_conviction(
        self,
        *,
        familiarity_conviction_addition: bool | str = True,
        familiarity_conviction_removal: bool | str = False,
        use_case_weights: bool = False,
        action_features: Optional[Iterable[str]] = None,
        features: Optional[Iterable[str]] = None,
        weight_feature: Optional[str] = None,
    ) -> DataFrame | dict:
        """
        Get familiarity conviction for features in the model.

        Parameters
        ----------
        action_features : list of str, optional
            The feature names to be treated as action features during
            conviction calculation in order to determine the conviction
            of each feature against the set of action_features. If not
            specified, conviction is computed for each feature against the
            rest of the features as a whole.
        familiarity_conviction_addition : bool, default True
            Calculate and output familiarity conviction of adding the
            specified cases.
        familiarity_conviction_removal : bool, default False
            Calculate and output familiarity conviction of removing
            the specified cases.
        features : list of str, optional
            The feature names to calculate convictions for. At least 2 features
            are required to get familiarity conviction. If not specified all
            features will be used.
        use_case_weights : bool, default False
            When True, will scale influence weights by each case's
            ``weight_feature`` weight.
        weight_feature : str, optional
            Name of feature whose values to use as case weights.
            When left unspecified uses the internally managed case weight.

        Returns
        -------
        DataFrame or dict
            A DataFrame containing the familiarity conviction rows to feature
            columns.
        """
        return self.client.get_feature_conviction(
            trainee_id=self.id,
            action_features=action_features,
            familiarity_conviction_addition=familiarity_conviction_addition,
            familiarity_conviction_removal=familiarity_conviction_removal,
            features=features,
            use_case_weights=use_case_weights,
            weight_feature=weight_feature,
        )

    def get_feature_residuals(
        self,
        *,
        action_feature: Optional[str] = None,
        robust: Optional[bool] = None,
        robust_hyperparameters: Optional[bool] = None,
        weight_feature: Optional[str] = None,
    ) -> DataFrame | None:
        """
        Get cached feature residuals.

        All keyword arguments are optional, when not specified will auto-select
        cached residuals for output, when specified will attempt to
        output the cached residuals best matching the requested parameters,
        or None if no cached match is found.

        .. deprecated:: 1.0.0
            Use :meth:`get_prediction_stats` instead.

        Parameters
        ----------
        action_feature : str, optional
            When specified, will attempt to return residuals that
            were computed for this specified action_feature.
            Note: ".targetless" is the action feature used during targetless
            analysis.
        robust : bool, optional
            When specified, will attempt to return residuals that
            were computed with the specified robust or non-robust type.
        robust_hyperparameters : bool, optional
            When specified, will attempt to return residuals that were
            computed using hyperpparameters with the specified robust or
            non-robust type.
        weight_feature : str, optional
            When specified, will attempt to return residuals that
            were computed using this weight_feature.

        Returns
        -------
        DataFrame or None
            The feature residuals or None if no cached values are found.
        """
        return self.client.get_feature_residuals(
            trainee_id=self.id,
            action_feature=action_feature,
            robust=robust,
            robust_hyperparameters=robust_hyperparameters,
            weight_feature=weight_feature,
        )

    def get_prediction_stats(
        self,
        *,
        action_feature: Optional[str] = None,
        condition: Optional[MutableMapping[str, Any]] = None,
        num_cases: Optional[int] = None,
        num_robust_influence_samples_per_case: Optional[int] = None,
        precision: Optional[Precision] = None,
        robust: Optional[bool] = None,
        robust_hyperparameters: Optional[bool] = None,
        stats: Optional[Iterable[str]] = None,
        weight_feature: Optional[str] = None,
    ) -> DataFrame | dict:
        """
        Get feature prediction stats.

        Gets cached stats when condition is None.
        If condition is not None, then uses the condition to select cases and
        computes prediction stats for that set of cases.

        All keyword arguments are optional, when not specified will auto-select
        all cached stats for output, when specified will attempt to
        output the cached stats best matching the requested parameters,
        or None if no cached match is found.

        Parameters
        ----------
        action_feature : str, optional
            When specified, will attempt to return stats that
            were computed for this specified action_feature.
            Note: ".targetless" is the action feature used during targetless
            analysis.

            .. NOTE::
                If get_prediction_stats is being used with time series analysis,
                the action feature for which the prediction statistics information
                is desired must be specified.
        condition : map of str -> any, optional
            A condition map to select which cases to compute prediction stats
            for.

            .. NOTE::
                The dictionary keys are the feature name and values are one of:

                    - None
                    - A value, must match exactly.
                    - An array of two numeric values, specifying an inclusive
                      range. Only applicable to continuous and numeric ordinal
                      features.
                    - An array of string values, must match any of these values
                      exactly. Only applicable to nominal and string ordinal
                      features.
        num_cases : int, default None
            The maximum amount of cases to use to calculate prediction stats.
            If not specified, the limit will be k cases if precision is
            "similar", or 1000 cases if precision is "exact". Only used if
            ``condition`` is not None.
        num_robust_influence_samples_per_case : int, optional
            Specifies the number of robust samples to use for each case for
            robust contribution computations.
            Defaults to 300 + 2 * (number of features).
        precision : {"exact", "similar"}, optional
            The precision to use when selecting cases with the condition.
            If not specified "exact" will be used. Only used if ``condition``
            is not None.
        robust : bool, optional
            When specified, will attempt to return stats that
            were computed with the specified robust or non-robust type.
        robust_hyperparameters : bool, optional
            When specified, will attempt to return stats that were
            computed using hyperparameters with the specified robust or
            non-robust type.
        stats : list of str, optional
            List of stats to output. When unspecified, returns all.
            Allowed values:

                - accuracy : The number of correct predictions divided by the
                  total number of predictions.
                - confusion_matrix : A sparse map of actual feature value to a map of
                  predicted feature value to counts.
                - contribution : Feature contributions to predicted value when
                  each feature is dropped from the model, applies to all
                  features.
                - mae : Mean absolute error. For continuous features, this is
                  calculated as the mean of absolute values of the difference
                  between the actual and predicted values. For nominal features,
                  this is 1 - the average categorical action probability of each case's
                  correct classes. Categorical action probabilities are the probabilities
                  for each class for the action feature.
                - mda : Mean decrease in accuracy when each feature is dropped
                  from the model, applies to all features.
                - mda_permutation : Mean decrease in accuracy that used
                  scrambling of feature values instead of dropping each
                  feature, applies to all features.
                - missing_value_accuracy : The number of cases with missing
                  values predicted to have missing values divided by the number
                  of cases with missing values, applies to all features that
                  contain missing values.
                - precision : Precision (positive predictive) value for nominal
                  features only.
                - r2 : The r-squared coefficient of determination, for
                  continuous features only.
                - recall : Recall (sensitivity) value for nominal features only.
                - rmse : Root mean squared error, for continuous features only.
                - spearman_coeff : Spearman's rank correlation coefficient,
                  for continuous features only.

        weight_feature : str, optional
            When specified, will attempt to return stats that
            were computed using this weight_feature.

        Returns
        -------
        DataFrame or dict
            A DataFrame of feature name columns to stat value rows. Indexed
            by the stat type. The return type depends on the underlying client.
        """
        return self.client.get_prediction_stats(
            trainee_id=self.id,
            action_feature=action_feature,
            robust=robust,
            robust_hyperparameters=robust_hyperparameters,
            stats=stats,
            weight_feature=weight_feature,
            condition=condition,
            precision=precision,
            num_cases=num_cases,
            num_robust_influence_samples_per_case=num_robust_influence_samples_per_case,
        )

    def get_marginal_stats(
        self, *,
        condition: Optional[MutableMapping[str, Any]] = None,
        num_cases: Optional[int] = None,
        precision: Optional[Precision] = None,
        weight_feature: Optional[str] = None,
    ) -> Union["DataFrame", Dict]:
        """
        Get marginal stats for all features.

        Parameters
        ----------
        condition : map of str -> any, optional
            A condition map to select which cases to compute marginal stats
            for.

            .. NOTE::
                The dictionary keys are the feature name and values are one of:

                    - None
                    - A value, must match exactly.
                    - An array of two numeric values, specifying an inclusive
                      range. Only applicable to continuous and numeric ordinal
                      features.
                    - An array of string values, must match any of these values
                      exactly. Only applicable to nominal and string ordinal
                      features.
        num_cases : int, default None
            The maximum amount of cases to use to calculate marginal stats.
            If not specified, the limit will be k cases if precision is
            "similar". Only used if ``condition`` is not None.
        precision : {"exact", "similar"}, optional
            The precision to use when selecting cases with the condition.
            Options are 'exact' or 'similar'. If not specified "exact" will be
            used. Only used if ``condition`` is not None.
        weight_feature : str, optional
            When specified, will attempt to return stats that were computed
            using this weight_feature.

        Returns
        -------
        DataFrame or dict
            A DataFrame of feature name columns to stat value rows. Indexed
            by the stat type. The return type depends on the underlying client.
        """
        return self.client.get_marginal_stats(
            trainee_id=self.id,
            condition=condition,
            num_cases=num_cases,
            precision=precision,
            weight_feature=weight_feature
        )

    def react_into_features(
        self,
        *,
        distance_contribution: str | bool = False,
        familiarity_conviction_addition: str | bool = False,
        familiarity_conviction_removal: str | bool = False,
        features: Optional[Iterable[str]] = None,
        influence_weight_entropy: str | bool = False,
        p_value_of_addition: str | bool = False,
        p_value_of_removal: str | bool = False,
        similarity_conviction: str | bool = False,
        use_case_weights: bool = False,
        weight_feature: Optional[str] = None,
    ):
        """
        Calculate conviction and other data and stores them into features.

        Parameters
        ----------
        distance_contribution : bool or str, default False
            The name of the feature to store distance contribution.
            If set to True the values will be stored to the feature
            'distance_contribution'.
        familiarity_conviction_addition : bool or str, default False
            The name of the feature to store conviction of addition
            values. If set to True the values will be stored to the feature
            'familiarity_conviction_addition'.
        familiarity_conviction_removal : bool or str, default False
            The name of the feature to store conviction of removal
            values. If set to True the values will be stored to the feature
            'familiarity_conviction_removal'.
        features : iterable of str, optional
            A list of features to calculate convictions.
        influence_weight_entropy : bool or str, default False
            The name of the feature to store influence weight entropy values in.
            If set to True, the values will be stored in the feature
            'influence_weight_entropy'.
        p_value_of_addition : bool or str, default False
            The name of the feature to store p value of addition
            values. If set to True the values will be stored to the feature
            'p_value_of_addition'.
        p_value_of_removal : bool or str, default False
            The name of the feature to store p value of removal
            values. If set to True the values will be stored to the feature
            'p_value_of_removal'.
        similarity_conviction : bool or str, default False
            The name of the feature to store similarity conviction
            values. If set to True the values will be stored to the feature
            'similarity_conviction'.
        use_case_weights : bool, default False
            When True, will scale influence weights by each case's
            ``weight_feature`` weight.
        weight_feature : str, optional
            Name of feature whose values to use as case weights.
            When left unspecified uses the internally managed case weight.
        """
        if isinstance(self.client, AbstractHowsoClient):
            self.client.react_into_features(
                trainee_id=self.id,
                distance_contribution=distance_contribution,
                familiarity_conviction_addition=familiarity_conviction_addition,
                familiarity_conviction_removal=familiarity_conviction_removal,
                influence_weight_entropy=influence_weight_entropy,
                p_value_of_addition=p_value_of_addition,
                p_value_of_removal=p_value_of_removal,
                similarity_conviction=similarity_conviction,
                features=features,
                use_case_weights=use_case_weights,
                weight_feature=weight_feature,
            )
        else:
            raise ValueError("Client must have the 'react_into_features' method.")

    def react_into_trainee(
        self,
        *,
        use_case_weights: bool = False,
        action_feature: Optional[str] = None,
        context_features: Optional[Iterable[str]] = None,
        contributions: Optional[bool] = None,
        contributions_robust: Optional[bool] = None,
        hyperparameter_param_path: Optional[Iterable[str]] = None,
        mda: Optional[bool] = None,
        mda_permutation: Optional[bool] = None,
        mda_robust: Optional[bool] = None,
        mda_robust_permutation: Optional[bool] = None,
        num_robust_influence_samples: Optional[int] = None,
        num_robust_residual_samples: Optional[int] = None,
        num_robust_influence_samples_per_case: Optional[int] = None,
        num_samples: Optional[int] = None,
        residuals: Optional[bool] = None,
        residuals_robust: Optional[bool] = None,
        sample_model_fraction: Optional[float] = None,
        sub_model_size: Optional[int] = None,
        weight_feature: Optional[str] = None,
    ):
        """
        Compute and cache specified feature interpretations.

        Parameters
        ----------
        action_feature : str, optional
            Name of target feature for which to do computations. Default is
            whatever the model was analyzed for, e.g., action feature for MDA
            and contributions, or ".targetless" if analyzed for targetless.
            This parameter is required for MDA or contributions computations.
        context_features : iterable of str, optional
            List of features names to use as contexts for
            computations. Default is all trained non-unique features if
            unspecified.
        contributions : bool, optional
            For each context_feature, use the full set of all other
            context_features to compute the mean absolute delta between
            prediction of action_feature with and without the context_feature
            in the model. False removes cached values.
        contributions_robust : bool, optional
            For each context_feature, use the robust (power set/permutation)
            set of all other context_features to compute the mean absolute
            delta between prediction of action_feature with and without the
            context_feature in the model. False removes cached values.
        hyperparameter_param_path : iterable of str, optional.
            Full path for hyperparameters to use for computation. If specified
            for any residual computations, takes precendence over action_feature
            parameter.  Can be set to a 'paramPath' value from the results of
            'get_params()' for a specific set of hyperparameters.
        mda : bool, optional
            When True will compute Mean Decrease in Accuracy (MDA)
            for each context feature at predicting mda_action_features. Drop
            each feature and use the full set of remaining context features
            for each prediction. False removes cached values.
        mda_permutation : bool, optional
            Compute MDA by scrambling each feature and using the
            full set of remaining context features for each prediction.
            False removes cached values.
        mda_robust : bool, optional
            Compute MDA by dropping each feature and using the
            robust (power set/permutations) set of remaining context features
            for each prediction. False removes cached values.
        mda_robust_permutation : bool, optional
            Compute MDA by scrambling each feature and using the
            robust (power set/permutations) set of remaining context features
            for each prediction. False removes cached values.
        num_robust_influence_samples : int, optional
            Total sample size of model to use (using sampling with replacement)
            for robust contribution computation. Defaults to 300.
        num_robust_residual_samples : int, optional
            Total sample size of model to use (using sampling with replacement)
            for robust mda and residual computation.
            Defaults to 1000 * (1 + log(number of features)).  Note: robust mda
            will be updated to use num_robust_influence_samples in a future release.
        num_robust_influence_samples_per_case : int, optional
            Specifies the number of robust samples to use for each case for
            robust contribution computations.
            Defaults to 300 + 2 * (number of features).
        num_samples : int, optional
            Total sample size of model to use (using sampling with replacement)
            for all non-robust computation. Defaults to 1000.
            If specified overrides sample_model_fraction.```
        residuals : bool, optional
            For each context_feature, use the full
            set of all other context_features to predict the feature.
            False removes cached values.
        residuals_robust : bool, optional
            For each context_feature, use the robust (power
            set/permutations) set of all other context_features to predict the
            feature.  False removes cached values.
        sample_model_fraction : float, optional
            A value between 0.0 - 1.0, percent of model to use in sampling
            (using sampling without replacement). Applicable only to non-robust
            computation. Ignored if num_samples is specified.
            Higher values provide better accuracy at the cost of compute time.
        sub_model_size : int, optional
            Subset of model to use for calculations. Applicable only
            to models > 1000 cases.
        use_case_weights : bool, default False
            If set to True will scale influence weights by each case's
            weight_feature weight.
        weight_feature : str, optional
            The name of feature whose values to use as case weights.
            When left unspecified uses the internally managed case weight.
        """
        if isinstance(self.client, AbstractHowsoClient):
            self.client.react_into_trainee(
                trainee_id=self.id,
                action_feature=action_feature,
                context_features=context_features,
                contributions=contributions,
                contributions_robust=contributions_robust,
                hyperparameter_param_path=hyperparameter_param_path,
                mda=mda,
                mda_permutation=mda_permutation,
                mda_robust=mda_robust,
                mda_robust_permutation=mda_robust_permutation,
                num_robust_influence_samples=num_robust_influence_samples,
                num_robust_residual_samples=num_robust_residual_samples,
                num_robust_influence_samples_per_case=num_robust_influence_samples_per_case,
                num_samples=num_samples,
                residuals=residuals,
                residuals_robust=residuals_robust,
                sample_model_fraction=sample_model_fraction,
                sub_model_size=sub_model_size,
                use_case_weights=use_case_weights,
                weight_feature=weight_feature,
            )
        else:
            raise ValueError("Client must have the 'react_into_trainee' method.")

    def get_feature_mda(
        self,
        action_feature: str,
        *,
        permutation: Optional[bool] = None,
        robust: Optional[bool] = None,
        weight_feature: Optional[str] = None,
    ) -> DataFrame:
        """
        Get cached feature Mean Decrease In Accuracy (MDA).

        All keyword arguments are optional, when not specified will auto-select
        cached MDA for output, when specified will attempt to
        output the cached MDA best matching the requested parameters,
        or None if no cached match is found.

        .. deprecated:: 1.0.0
            Use :meth:`get_prediction_stats` instead.

        Parameters
        ----------
        action_feature : str
            Will attempt to return MDA that was
            computed for this specified action_feature.
        permutation : bool, optional
            When False, will attempt to return MDA that was computed
            by dropping each feature. When True will attempt to return MDA that
            was computed with permutations by scrambling each feature.
        robust : bool, optional
            When specified, will attempt to return MDA that was
            computed with the specified robust or non-robust type.
        weight_feature : str, optional
            When specified, will attempt to return MDA that was
            computed using this weight_feature.

        Returns
        -------
        DataFrame
            The mean decrease in accuracy values for context features.
        """
        return self.client.get_feature_mda(
            trainee_id=self.id,
            action_feature=action_feature,
            permutation=permutation,
            robust=robust,
            weight_feature=weight_feature,
        )

    def get_feature_contributions(
        self,
        action_feature: str,
        *,
        robust: Optional[bool] = None,
        directional: bool = False,
        weight_feature: Optional[str] = None,
    ) -> DataFrame:
        """
        Get cached feature contributions.

        All keyword arguments are optional, when not specified will auto-select
        cached contributions for output, when specified will attempt to
        output the cached contributions best matching the requested parameters,
        or None if no cached match is found.

        .. deprecated:: 1.0.0
            Use :meth:`get_prediction_stats` instead.

        Parameters
        ----------
        action_feature : str
            Will attempt to return contributions that were
            computed for this specified action_feature.
        robust : bool, optional
            When specified, will attempt to return contributions that were
            computed with the specified robust or non-robust type.
        directional : bool, default False
            If false returns absolute feature contributions. If true, returns
            directional feature contributions.
        weight_feature : str, optional
            When specified, will attempt to return contributions that were
            computed using this weight_feature.

        Returns
        -------
        DataFrame
            The contribution values for context features.
        """
        return self.client.get_feature_contributions(
            trainee_id=self.id,
            action_feature=action_feature,
            robust=robust,
            directional=directional,
            weight_feature=weight_feature,
        )

    def get_params(
        self,
        *,
        action_feature: Optional[str] = None,
        context_features: Optional[Iterable[str]] = None,
        mode: Optional[Mode] = None,
        weight_feature: Optional[str] = None,
    ) -> Dict[str, Any]:
        """
        Get the parameters used by the Trainee.

        If ``action_feature``, ``context_features``, ``mode``, or ``weight_feature``
        are specified, then the best hyperparameters analyzed in the Trainee are the
        value of the "hyperparameter_map" key, otherwise this value will be the
        dictionary containing all the hyperparameter sets in the Trainee.

        Parameters
        ----------
        action_feature : str, optional
            If specified will return the best analyzed hyperparameters to
            target this feature.
        context_features : iterable of str, optional
            If specified, will find and return the best analyzed hyperparameters
            to use with these context features.
        mode : str, optional
            If specified, will find and return the best analyzed hyperparameters
            that were computed in this mode.
        weight_feature : str, optional
            If specified, will find and return the best analyzed hyperparameters
            that were analyzed using this weight feaure.

        Returns
        -------
        dict of str -> any
            A dict including the either all of the Trainee's internal
            parameters or only the best hyperparameters selected using the
            passed parameters.
        """
        if isinstance(self.client, AbstractHowsoClient):
            return self.client.get_params(
                self.id,
                action_feature=action_feature,
                context_features=context_features,
                mode=mode,
                weight_feature=weight_feature,
            )
        else:
            raise ValueError("Client must have the 'get_params' method.")

    def set_params(self, params: MutableMapping[str, Any]):
        """
        Set the workflow attributes for the trainee.

        Parameters
        ----------
        params : map of str -> any
            A dictionary in the following format containing the hyperparameter
            information, which is required, and other parameters which are
            all optional.

            Example::

                {
                    "hyperparameter_map": {
                        ".targetless": {
                            "robust": {
                                ".none": {
                                    "dt": -1, "p": .1, "k": 8
                                }
                            }
                        }
                    },
                    "auto_analyze_enabled": False,
                    "analyze_threshold": 100,
                    "analyze_growth_factor": 7.389,
                    "auto_analyze_limit_size": 100000
                }
        """
        if isinstance(self.client, AbstractHowsoClient):
            self.client.set_params(self.id, params=params)
        else:
            raise ValueError("Client must have the 'set_params' method.")

    @property
    def client(self) -> AbstractHowsoClient | HowsoPandasClientMixin:
        """
        The client instance used by the trainee.

        Returns
        -------
        AbstractHowsoClient
            The client instance.
        """
        return self._client

    @client.setter
    def client(self, client: AbstractHowsoClient):
        """
        Set the client instance used by the trainee.

        Parameters
        ----------
        client : AbstractHowsoClient
            The client instance. Must be a subclass of :class:`AbstractHowsoClient`
            and :class:`HowsoPandasClientMixin`.
        """
        if not isinstance(client, AbstractHowsoClient):
            raise HowsoError(
                "``client`` must be a subclass of AbstractHowsoClient"
            )
        if not isinstance(client, HowsoPandasClientMixin):
            raise HowsoError("``client`` must be a HowsoPandasClient")
        self._client = client

    def _update_attributes(self, trainee: BaseTrainee):
        """
        Update the protected attributes of the trainee.

        Parameters
        ----------
        trainee : BaseTrainee
            The base trainee instance.
        """
        for key in self.attribute_map.keys():
            # Update the protected attributes directly since the values
            # have already been validated by the "BaseTrainee" instance
            # and to prevent triggering an API update call
            setattr(self, f"_{key}", getattr(trainee, key))

    def update(self):
        """Update the remote trainee with local state."""
        if (
            getattr(self, "id", None)
            and getattr(self, "_created", False)
            and not getattr(self, "_updating", False)
        ):
            # Only update for trainees that have been created
            try:
                self._updating = True
                trainee = BaseTrainee(**self.to_dict())
                if isinstance(self.client, AbstractHowsoClient):
                    updated_trainee = self.client.update_trainee(trainee)
                else:
                    raise ValueError("Client must have the 'update_trainee' method.")
                if updated_trainee:
                    self._update_attributes(updated_trainee)
            finally:
                self._updating = False

    def get_pairwise_distances(
        self,
        features: Optional[MutableMapping[str, MutableMapping]] = None,
        *,
        use_case_weights: bool = False,
        action_feature: Optional[str] = None,
        from_case_indices: Optional[CaseIndices] = None,
        from_values: Optional[TabularData2D] = None,
        to_case_indices: Optional[CaseIndices] = None,
        to_values: Optional[TabularData2D] = None,
        weight_feature: Optional[str] = None,
    ) -> List[float]:
        """
        Computes pairwise distances between specified cases.

        Returns a list of computed distances between each respective pair of
        cases specified in either ``from_values`` or ``from_case_indices`` to
        ``to_values`` or ``to_case_indices``. If only one case is specified in any
        of the lists, all respective distances are computed to/from that one
        case.

        .. NOTE::
            - One of ``from_values`` or ``from_case_indices`` must be specified,
              not both.
            - One of ``to_values`` or ``to_case_indices`` must be specified,
              not both.

        Parameters
        ----------
        features : list of str, optional
            List of feature names to use when computing pairwise distances.
            If unspecified uses all features.
        action_feature : str, optional
            The action feature. If specified, uses targeted hyperparameters
            used to predict this ``action_feature``, otherwise uses targetless
            hyperparameters.
        from_case_indices : iterable of (str, int), optional
            An Iterable of Sequences, of session id and index, where index
            is the original 0-based index of the case as it was trained into
            the session. If specified must be either length of 1 or match
            length of ``to_values`` or ``to_case_indices``.
        from_values : DataFrame or 2-dimensional list of object, optional
            A 2d-list of case values. If specified must be either length of
            1 or match length of ``to_values`` or ``to_case_indices``.
        to_case_indices : iterable of (str, int), optional
            An Iterable of Sequences, of session id and index, where index
            is the original 0-based index of the case as it was trained into
            the session. If specified must be either length of 1 or match
            length of ``from_values`` or ``from_case_indices``.
        to_values : DataFrame or 2-dimensional list of object, optional
            A 2d-list of case values. If specified must be either length of
            1 or match length of ``from_values`` or ``from_case_indices``.
        use_case_weights : bool, default False
            If set to True, will scale influence weights by each case's
            ``weight_feature`` weight.
        weight_feature : str, optional
            Name of feature whose values to use as case weights.
            When left unspecified uses the internally managed case weight.

        Returns
        -------
        list of float
            A list of computed pairwise distances between each corresponding
            pair of cases in ``from_case_indices`` and ``to_case_indices``.
        """
        if isinstance(self.client, AbstractHowsoClient):
            return self.client.get_pairwise_distances(
                self.id,
                features=features,
                action_feature=action_feature,
                from_case_indices=from_case_indices,
                from_values=from_values,
                to_case_indices=to_case_indices,
                to_values=to_values,
                use_case_weights=use_case_weights,
                weight_feature=weight_feature
            )
        else:
            raise ValueError("Client must have the 'get_pairwise_distances' method.")

    def get_distances(
        self,
        features: Optional[Iterable[str]] = None,
        *,
        use_case_weights: bool = False,
        action_feature: Optional[str] = None,
        case_indices: Optional[CaseIndices] = None,
        feature_values: Optional[DataFrame | List[object]] = None,
        weight_feature: Optional[str] = None
    ) -> dict:
        """
        Computes distances matrix for specified cases.

        Returns a dict with computed distances between all cases
        specified in ``case_indices`` or from all cases in local model as defined
        by ``feature_values``.

        Parameters
        ----------
        features : iterable of str, optional
            List of feature names to use when computing distances. If
            unspecified uses all features.
        action_feature : str, optional
            The action feature. If specified, uses targeted hyperparameters
            used to predict this ``action_feature``, otherwise uses targetless
            hyperparameters.
        case_indices : iterable of (str, int), optional
            List of tuples, of session id and index, where index is the
            original 0-based index of the case as it was trained into the
            session. If specified, returns distances for all of these
            cases. Ignored if ``feature_values`` is provided. If neither
            ``feature_values`` nor ``case_indices`` is specified, uses full dataset.
        feature_values : DataFrame or list of object
            If specified, returns distances of the local model relative to
            these values, ignores ``case_indices`` parameter. If provided a
            DataFrame, only the first row will be used.
        use_case_weights : bool, default False
            If set to True, will scale influence weights by each case's
            ``weight_feature`` weight.
        weight_feature : str, optional
            Name of feature whose values to use as case weights.
            When left unspecified uses the internally managed case weight.

        Returns
        -------
        dict
            A dict containing a matrix of computed distances and the list of
            corresponding case indices in the following format::

                {
                    'case_indices': [ session-indices ],
                    'distances': DataFrame( distances )
                }
        """
        return self.client.get_distances(
            self.id,
            features=features,
            action_feature=action_feature,
            case_indices=case_indices,
            feature_values=feature_values,
            weight_feature=weight_feature,
            use_case_weights=use_case_weights
        )

    def evaluate(
        self,
        features_to_code_map: MutableMapping[str, str],
        *,
        aggregation_code: Optional[str] = None,
    ) -> dict:
        r"""
        Evaluates custom code on feature values of all cases in the trainee.

        Parameters
        ----------
        features_to_code_map : map of str -> str
            A dictionary with feature name keys and custom Amalgam code string
            values.

            The custom code can use \"#feature_name 0\" to reference the value
            of that feature for each case.
        aggregation_code : str, optional
            A string of custom Amalgam code that can access the list of values
            derived form the custom code in features_to_code_map.

            The custom code can use \"#feature_name 0\" to reference the list of
            values derived from using the custom code in features_to_code_map.

        Returns
        -------
        dict
            A dictionary with keys: 'evaluated' and 'aggregated'.

            'evaluated' is a dictionary with feature name
            keys and lists of values derived from the features_to_code_map
            custom code.

            'aggregated' is None if no aggregation_code is given, it otherwise
            holds the output of the custom 'aggregation_code'
        """
        if isinstance(self.client, AbstractHowsoClient):
            return self.client.evaluate(
                self.id,
                features_to_code_map=features_to_code_map,
                aggregation_code=aggregation_code,
            )
        else:
            raise ValueError("Client must have the 'evaluate' method.")

    def _create(
        self, *,
        library_type: Optional[Library] = None,
        max_wait_time: Optional[int | float] = None,
        resources: Optional[TraineeResources | MutableMapping[str, Any]] = None,
        overwrite: bool = False,
    ):
        """
        Create the trainee at the API.

        Parameters
        ----------
        library_type : {"mt", "st"}, optional
            The library type of the Trainee.
        max_wait_time : int or float, optional
            The maximum time to wait for the trainee to be created.
        resources : TraineeResources or map of str -> any, optional
            The resources to provision for the trainee.
        overwrite : bool, default False
            If True, will overwrite an existing trainee with the same name.
        """
        if not self.id:
            trainee = BaseTrainee(**self.to_dict())
            new_trainee = None
            if isinstance(self.client, AbstractHowsoClient):
                new_trainee = self.client.create_trainee(
                    trainee=trainee,
                    library_type=library_type,
                    max_wait_time=max_wait_time,
                    overwrite_trainee=overwrite,
                    resources=resources
                )

            if new_trainee:
                self._update_attributes(new_trainee)
            else:
                raise ValueError("Trainee is unable to be created")

        self._created = True

    @classmethod
    def from_openapi(
        cls, trainee: BaseTrainee, *, client: Optional[AbstractHowsoClient] = None
    ) -> "Trainee":
        """
        Create Trainee from base class.

        Parameters
        ----------
        trainee : BaseTrainee
            The base trainee instance.
        client : AbstractHowsoClient, optional
            The Howso client instance to use.

        Returns
        -------
        Trainee
            The trainee instance.
        """
        trainee_dict = trainee.to_dict()
        trainee_dict["client"] = client
        return cls.from_dict(trainee_dict)

    @classmethod
    def from_dict(cls, trainee_dict: dict) -> "Trainee":
        """
        Create Trainee from dict.

        Parameters
        ----------
        trainee_dict : dict
            The Trainee parameters.

        Returns
        -------
        Trainee
            The trainee instance.
        """
        if not isinstance(trainee_dict, dict):
            raise ValueError("``trainee_dict`` parameter is not a dict")
        parameters = {"client": trainee_dict.get("client")}
        for key in cls.attribute_map.keys():
            if key in trainee_dict:
                if key == "project_id":
                    parameters["project"] = trainee_dict[key]
                else:
                    parameters[key] = trainee_dict[key]

        return cls(**parameters)  # type: ignore

    def __enter__(self) -> "Trainee":
        """Support context managers."""
        self.acquire_resources()
        return self

    def __exit__(self, exc_type, exc_val, exc_tb):
        """Cleanup trainee during exit of context manager."""
        try:
            if self.persistence != "never" and (self.name or self._was_saved):
                self.release_resources()
            else:
                self.delete()
        except HowsoApiError as error:
            if error.status != 404:
                raise

    def get_contribution_matrix(
        self,
        features: Optional[Iterable[str]] = None,
        robust: bool = True,
        targeted: bool = False,
        normalize: bool = False,
        normalize_method: NormalizeMethod | Callable | Iterable[
            NormalizeMethod | Callable
        ] = "relative",
        absolute: bool = False,
        fill_diagonal: bool = True,
        fill_diagonal_value: float | int = 1,
    ) -> DataFrame:
        """
        Gets the Feature Contribution matrix.

        Parameters
        ----------
        features : iterable of str, optional
            An iterable of feature names. If features are not provided, then the
            default trainee features will be used.
        robust : bool, default True
            Whether to use robust calcuations.
        targeted : bool, default False
            Whether to do a targeted re-analyze before each feature's contribution is calculated.
        normalize : bool, default False
            Whether to normalize the matrix row wise. Normalization method is set by the ``normalize_method``
            parameter.
        normalize_method : str or callable or iterable of str or callable, default "relative"
            The normalization method. The method may either one of the strings below that correspond to a
            default method or a custom callable.

            These methods may be passed in as an individual string or in a iterable where they will
            be processed sequentially.

            Default Methods:
            - 'relative': normalizes each row by dividing each value by the maximum absolute value in the row.
            - 'fractional': normalizes each row by dividing each value by the sum of absolute values in the row.
            - 'feature_count': normalizes each row by dividing by the feature count.

            Custom Callable:
            - If a custom Callable is provided, then it will be passed onto the DataFrame apply function:
                ``matrix.apply(Callable)``
        absolute : bool, default False
            Whether to transform the matrix values into the absolute values.
        fill_diagonal : bool, default False
            Whether to fill in the diagonals of the matrix. If set to true,
            the diagonal values will be filled in based on the ``fill_diagonal_value`` value.
        fill_diagonal_value : bool, default 1
            The value to fill in the diagonals with. ``fill_diagonal`` must be set to True in order
            for the diagonal values to be filled in. If `fill_diagonal is set to false, then this
            parameter will be ignored.

        Returns
        -------
        Dataframe
            The Feature Contribution matrix in a Dataframe.
        """
        feature_contribution_matrix = {}
        if not features:
            features = self.features
        for feature in features:
            if targeted:
                context_features = [context_feature for context_feature in features if context_feature != feature]
                self.analyze(action_features=[feature], context_features=context_features)
            # Suppresses expected warnings when trainee is targetless
            with warnings.catch_warnings():
                warnings.filterwarnings(
                    "ignore",
                    "Results may be inaccurate because trainee has not been analyzed*",
                    category=HowsoWarning
                )
                if robust:
                    self.react_into_trainee(action_feature=feature, contributions_robust=True)
                else:
                    self.react_into_trainee(action_feature=feature, contributions=True)

            feature_contribution_matrix[feature] = self.get_prediction_stats(
                action_feature=feature,
                robust=robust,
                stats=['contribution']
            )

        matrix = concat(feature_contribution_matrix.values(), keys=feature_contribution_matrix.keys())
        matrix = matrix.droplevel(level=1)
        # Stores the preprocessed matrix, useful if the user wants a different form of processing
        # after calculation.
        self._calculated_matrices['contribution'] = deepcopy(matrix)
        matrix = matrix_processing(
            matrix,
            normalize=normalize,
            normalize_method=normalize_method,
            absolute=absolute,
            fill_diagonal=fill_diagonal,
            fill_diagonal_value=fill_diagonal_value
        )

        return matrix

    def get_mda_matrix(
        self,
        features: Optional[Iterable[str]] = None,
        robust: bool = True,
        targeted: bool = False,
        normalize: bool = False,
        normalize_method: NormalizeMethod | Callable | Iterable[
            NormalizeMethod | Callable
        ] = "relative",
        absolute: bool = False,
        fill_diagonal: bool = True,
        fill_diagonal_value: float | int = 1,
    ) -> DataFrame:
        """
        Gets the Mean Decrease in Accuracy (MDA) matrix.

        Parameters
        ----------
        features : iterable of str, optional
            An iterable of feature names. If features are not provided, then the default trainee
            features will be used.
        robust : bool, default True
            Whether to use robust calcuations.
        targeted : bool, default False
            Whether to do a targeted re-analyze before each feature's contribution is calculated.
        normalize : bool, default False
            Whether to normalize the matrix row wise. Normalization method is set by the ``normalize_method``
            parameter.
        normalize_method : str or callable or iterable of str or callable, default "relative"
            The normalization method. The method may either one of the strings below that correspond to a
            default method or a custom callable.

            These methods may be passed in as an individual string or in a iterable where they will
            be processed sequentially.

            Default Methods:
            - 'relative': normalizes each row by dividing each value by the maximum absolute value in the row.
            - 'fractional': normalizes each row by dividing each value by the sum of absolute values in the row.
            - 'feature_count': normalizes each row by dividing by the feature count.

            Custom Callable:
            - If a custom Callable is provided, then it will be passed onto the DataFrame apply function:
                ``matrix.apply(Callable)``
        absolute : bool, default False
            Whether to transform the matrix values into the absolute values.
        fill_diagonal : bool, default False
            Whether to fill in the diagonals of the matrix. If set to true,
            the diagonal values will be filled in based on the ``fill_diagonal_value`` value.
        fill_diagonal_value : bool, default 1
            The value to fill in the diagonals with. ``fill_diagonal`` must be set to True in order
            for the diagonal values to be filled in. If `fill_diagonal is set to false, then this
            parameter will be ignored.

        Returns
        -------
        Dataframe
            The MDA matrix in a Dataframe.
        """
        mda_matrix = {}
        if not features:
            features = self.features
        for feature in features:
            if targeted:
                context_features = [context_feature for context_feature in features if context_feature != feature]
                self.analyze(action_features=[feature], context_features=context_features)
            # Suppresses expected warnings when trainee is targetless
            with warnings.catch_warnings():
                warnings.filterwarnings(
                    "ignore",
                    "Results may be inaccurate because trainee has not been analyzed*",
                    category=HowsoWarning
                )
                if robust:
                    self.react_into_trainee(action_feature=feature, mda_robust=True)
                else:
                    self.react_into_trainee(action_feature=feature, mda=True)

            mda_matrix[feature] = self.get_prediction_stats(
                action_feature=feature,
                robust=robust,
                stats=['mda']
            )

        matrix = concat(mda_matrix.values(), keys=mda_matrix.keys())
        matrix = matrix.droplevel(level=1)
        # Stores the preprocessed matrix, useful if the user wants a different form of processing
        # after calculation.
        self._calculated_matrices['mda'] = deepcopy(matrix)
        matrix = matrix_processing(
            matrix,
            normalize=normalize,
            normalize_method=normalize_method,
            absolute=absolute,
            fill_diagonal=fill_diagonal,
            fill_diagonal_value=fill_diagonal_value
        )

        return matrix


def delete_trainee(
    name_or_id: Optional[str] = None,
    file_path: Optional[PathLike] = None,
    client: Optional[AbstractHowsoClient] = None
):
    """
    Delete an existing Trainee.

    Loaded trainees exist in memory while also potentially existing on disk. This is a convenience function that
    allows the deletion of Trainees from both memory and disk.

    Parameters
    ----------
    name_or_id : str, optional
        The name or id of the trainee. Deletes the Trainees from memory and attempts to delete a Trainee saved under
        the same filename from the default save location if no ``file_path`` is provided.
    file_path : str or bytes or os.PathLike, optional
        The path of the file to load the Trainee from. Used for deleting trainees from disk.

        The file path must end with a filename, but file path can be either an absolute path, a
        relative path or just the file name.

        If ``name_or_id`` is not provided, in addition to deleting from disk, will attempt to
        delete a Trainee from memory assuming the Trainee has the same name as the filename.

        If ``file_path`` is a relative path the absolute path will be computed
        appending the ``file_path`` to the CWD.

        If ``file_path`` is an absolute path, this is the absolute path that
        will be used.

        If ``file_path`` is just a filename, then the absolute path will be computed
        appending the filename to the CWD.
    client : AbstractHowsoClient, optional
        The Howso client instance to use.
    """
    client = client or get_client()
    if name_or_id is None and file_path is None:
        raise ValueError(
            'Either the ``name_or_id`` or the ``file_path`` must be provided.'
        )

    # Check if file exists
    if file_path:
        if not isinstance(client, LocalSaveableProtocol):
            raise HowsoError(
                "Deleting trainees from using a file path is only"
                "supported with a client that has disk access.")

        file_path = Path(file_path)
        file_path = file_path.expanduser().resolve()
        if not file_path.exists():
            raise ValueError(f"File '{file_path}' does not exist.")

        client.delete_trainee(trainee_id=str(name_or_id), file_path=file_path)
    else:
        client.delete_trainee(trainee_id=str(name_or_id))


def load_trainee(
    file_path: PathLike,
    client: Optional[AbstractHowsoClient] = None
) -> "Trainee":
    """
    Load an existing trainee from disk.

    Parameters
    ----------
    file_path : str or bytes or os.PathLike
        The path of the file to load the Trainee from. This path can contain
        an absolute path, a relative path or simply a file name. A ``.caml`` file name
        must be always be provided if file paths are provided.

        If ``file_path`` is a relative path the absolute path will be computed
        appending the ``file_path`` to the CWD.

        If ``file_path`` is an absolute path, this is the absolute path that
        will be used.

        If ``file_path`` is just a filename, then the absolute path will be computed
        appending the filename to the CWD.

    client : AbstractHowsoClient, optional
        The Howso client instance to use. Must have local disk access.

    Returns
    -------
    Trainee
        The trainee instance.
    """
    client = client or get_client()

    if not isinstance(client, LocalSaveableProtocol):
        raise HowsoError("To save, ``client`` must have local disk access.")

    if not isinstance(file_path, Path):
        file_path = Path(file_path)

    trainee_id = str(uuid.uuid4())

    file_path = file_path.expanduser().resolve()

    # It is decided that if the file contains a suffix then it contains a
    # file name.
    if file_path.suffix:
        # Check to make sure sure `.caml` file is provided
        if file_path.suffix.lower() != '.caml':
            raise HowsoError(
                'Filepath with a non `.caml` extension was provided.'
            )
    else:
        # Add the extension to the file_path
        raise HowsoError(
            'A `.caml` file must be provided.'
        )
    # If path is not absolute, append it to the default directory.
    if not file_path.is_absolute():
        file_path = client.howso.default_save_path.joinpath(file_path)

    # Ensure the parent path exists.
    if not file_path.parents[0].exists(): # Noqa
        raise HowsoError(
            f'The specified directory "{file_path.parents[0]}" does not exist.')

    ret = client.howso.load(trainee_id, file_path.stem, f"{file_path.parents[0]}/")

    if ret is None:
        raise HowsoError(f"Trainee from file '{file_path}' not found.")

    if isinstance(client, LocalSaveableProtocol):
        trainee = client._get_trainee_from_core(trainee_id)
    else:
        raise ValueError("Loading a Trainee from disk requires a client with disk access.")
    if isinstance(client.trainee_cache, TraineeCache):
        client.trainee_cache.set(trainee, entity_id=client.howso.handle)
    if trainee:
        trainee = Trainee.from_openapi(trainee, client=client)
    else:
        raise ValueError("Trainee not loaded correctly.")
    trainee._custom_save_path = file_path

    return trainee


def get_trainee(
    name_or_id: str,
    *,
    client: Optional[AbstractHowsoClient] = None
) -> "Trainee" | None:
    """
    Get an existing trainee from Howso Services.

    Parameters
    ----------
    name_or_id : str
        The name or id of the trainee.
    client : AbstractHowsoClient, optional
        The Howso client instance to use.

    Returns
    -------
    Trainee or None
        The trainee instance or None if a trainee with the specified name/id was not found.
    """
    client = client or get_client()
    trainee = client.get_trainee(str(name_or_id))
    if trainee:
        return Trainee.from_openapi(trainee, client=client)


def list_trainees(
    search_terms: Optional[str] = None,
    *,
    client: Optional[AbstractHowsoClient] = None,
    project: Optional[str | BaseProject] = None,
) -> List["TraineeIdentity"]:
    """
    Get listing of available trainees.

    This method only returns a simplified informational listing of available
    trainees, not full engine Trainee instances. To get a Trainee instance
    that can be used with the engine API call ``get_trainee``.

    Parameters
    ----------
    search_terms : str, optional
        Terms to filter results by.
    client : AbstractHowsoClient, optional
        The Howso client instance to use.
    project : str or Project, optional
        The instance or id of a project to filter by.

    Returns
    -------
    list of TraineeIdentity
        The list of available trainees.
    """
    client = client or get_client()

    params = {'search_terms': search_terms}

    # Only pass project_id for platform clients
    if project is not None and isinstance(client, ProjectClient):
        if isinstance(project, BaseProject):
            params["project_id"] = project.id
        else:
            params["project_id"] = project

    # picks up base
    return client.get_trainees(**params)


def get_hierarchy(self) -> Dict:
    """
    Output the hierarchy for a trainee.

    Returns
    -------
    dict of {str: dict}
        Dictionary of the currently contained hierarchy as a nested dict
        with False for trainees that are stored independently.
    """
    return self.client.get_hierarchy(self.id)


def rename_subtrainee(
    self,
    new_name: str,
    *,
    child_id: Optional[str] = None,
    child_name_path: Optional[List[str]] = None
) -> None:
    """
    Renames a contained child trainee in the hierarchy.

    Parameters
    ----------
    new_name : str
        New name of child trainee
    child_id : str, optional
        Unique id of child trainee to rename. Ignored if child_name_path is
        specified.
    child_name_path : list of str, optional
        List of strings specifying the user-friendly path of the child
        subtrainee to rename.
    """
    self.client.rename_subtrainee(
        self.id,
        child_name_path=child_name_path,
        child_id=child_id,
        new_name=new_name
    )<|MERGE_RESOLUTION|>--- conflicted
+++ resolved
@@ -2566,11 +2566,6 @@
         p_value_of_removal: bool = False,
         use_case_weights: bool = False,
         features: Optional[Iterable[str]] = None,
-<<<<<<< HEAD
-=======
-        new_cases: Optional[TabularData3D] = None,
-        trainees_to_compare: Optional[Iterable["Trainee" | str]] = None,
->>>>>>> 5b66b263
         weight_feature: Optional[str] = None,
     ) -> DataFrame | dict:
         """
@@ -2598,11 +2593,7 @@
         kl_divergence_removal : bool, default False
             Calculate and output KL divergence of removing the
             specified cases.
-<<<<<<< HEAD
-        new_cases : list of list of list of object or list of pandas.DataFrame
-=======
-        new_cases : list of DataFrame or 3-dimensional list of object, optional
->>>>>>> 5b66b263
+        new_cases : list of DataFrame or 3-dimensional list of object
             Specify a **set** using a list of cases to compute the conviction
             of groups of cases as shown in the following example.
 
@@ -2616,15 +2607,7 @@
         p_value_of_addition : bool, default False
             If true will output :math:`p` value of addition.
         p_value_of_removal : bool, default False
-<<<<<<< HEAD
-            If true will output p value of removal.
-=======
             If true will output :math:`p` value of removal.
-        trainees_to_compare : list of str | Trainee, optional
-            If specified ignores the 'new_cases' parameter and uses
-            cases from the specified trainee(s) instead. Values should be either
-            the trainee object or its ID (trainee name is not supported).
->>>>>>> 5b66b263
         use_case_weights : bool, default False
             When True, will scale influence weights by each case's
             ``weight_feature`` weight.
