from __future__ import annotations

from collections.abc import Callable, Collection, Iterable, Mapping, MutableMapping
from copy import deepcopy
from pathlib import Path
<<<<<<< HEAD
from typing import Any, Optional
=======
from typing import (
    Any,
    Callable,
    Dict,
    Iterable,
    List,
    MutableMapping,
    Optional,
    Tuple,
    Union,
)
import typing as t
>>>>>>> 5f2ab5e2
import uuid
import warnings

from pandas import concat, DataFrame, Index

from howso.client.base import AbstractHowsoClient
from howso.client.exceptions import HowsoApiError, HowsoError, HowsoWarning
from howso.client.pandas import HowsoPandasClientMixin
from howso.client.protocols import LocalSaveableProtocol, ProjectClient
from howso.client.schemas import (
    Project as BaseProject,
    Reaction,
    Session as BaseSession,
    Trainee as BaseTrainee,
    TraineeRuntime,
)
from howso.client.typing import (
    CaseIndices,
    Distances,
    Evaluation,
    GenerateNewCases,
    LibraryType,
    Mode,
    NewCaseThreshold,
    NormalizeMethod,
    PathLike,
    Persistence,
    Precision,
    SeriesIDTracking,
    TabularData2D,
    TabularData3D,
    TargetedModel,
)
from howso.engine.client import get_client
from howso.engine.project import Project
from howso.engine.session import Session
from howso.utilities import matrix_processing
from howso.utilities.feature_attributes.base import SingleTableFeatureAttributes

__all__ = [
    "Trainee",
    "list_trainees",
    "load_trainee",
    "get_trainee",
    "delete_trainee",
    "query_trainees",
]


class Trainee(BaseTrainee):
    """
    A Howso Trainee.

    A Trainee is most closely related to what would normally be called a
    'model' in Machine Learning. It contains feature information,
    training cases, session data, parameters, and other metadata. A Trainee is
    actually a little more abstract than a model which is why we don't use
    the terms interchangeably.

    Parameters
    ----------
    name : str, optional
        The name of the trainee.
    features : SingleTableFeatureAttributes, optional
        The feature attributes of the trainee. Where feature ``name`` is the key
        and a sub dictionary of feature attributes is the value. If this is not
        specified in the constructor, it must be set during or before :meth:`train`.
    id : str, optional
        The unique identifier of the Trainee. The client automatically completes
        this field and the user should NOT manually use this parameter. Please use
        the ``name`` parameter to manually specify a Trainee name.
    library_type : {"st", "mt"}, optional
        The library type of the Trainee. "st" will use the single-threaded library,
        while "mt" will use the multi-threaded library.
    max_wait_time : int or float, default 30
        The number of seconds to wait for a trainee to be created and become
        available before aborting gracefully. Set to ``0`` (or None) to wait as
        long as the system-configured maximum for sufficient resources to
        become available, which is typically 20 minutes.
    persistence : {"allow", "always", "never"}, default "allow"
        The requested persistence state of the trainee.
    project : str or Project, optional
        The instance or id of the project to use for the trainee.
    metadata : dict, optional
        Any key-value pair to store as custom metadata for the trainee.
    resources : map, optional
        Customize the resources provisioned for the Trainee instance.
    client : AbstractHowsoClient, optional
        The Howso client instance to use.
    overwrite_existing : bool, default False
        Overwrite existing trainee with the same name (if exists).
    """

    def __init__(
        self,
        name: Optional[str] = None,
        features: Optional[Mapping[str, Mapping] | SingleTableFeatureAttributes] = None,
        *,
        overwrite_existing: bool = False,
        persistence: Persistence = "allow",
        id: Optional[str] = None,
        library_type: Optional[LibraryType] = None,
        max_wait_time: Optional[int | float] = None,
        metadata: Optional[Mapping[str, Any]] = None,
        project: Optional[str | BaseProject] = None,
        resources: Optional[Mapping[str, Any]] = None,
        client: Optional[AbstractHowsoClient] = None
    ):
        """Initialize the Trainee object."""
        self._created: bool = False
        self._updating: bool = False
        self._was_saved: bool = False
        self.client = client or get_client()

        self._features = features
        self._custom_save_path = None
        self._calculated_matrices = {}
        self._needs_analyze: bool = False

        # Allow passing project id or the project instance
        if isinstance(project, BaseProject):
            project_id = project.id
            if isinstance(self.client, ProjectClient):
                self._project_instance = Project.from_schema(project, client=self.client)
            else:
                self._project_instance = None
        else:
            project_id = project
            self._project_instance = None  # lazy loaded

        # Initialize the Trainee properties
        super().__init__(
            id=id or '',  # The id will be initialized by _create
            name=name,
            metadata=metadata,
            persistence=persistence,
            project_id=project_id,
        )

        # Create the trainee at the API
        self._create(
            library_type=library_type,
            max_wait_time=max_wait_time,
            overwrite=overwrite_existing,
            resources=resources
        )

    @property
    def project(self) -> Project | None:
        """
        The trainee's project.

        Returns
        -------
        Project or None
            The trainee's project.
        """
        if (
            not self.project_id or
            not isinstance(self.client, ProjectClient)
        ):
            return None

        if (
            self._project_instance is None or
            self._project_instance.id != self.project_id
        ):
            project = self.client.get_project(self.project_id)
            self._project_instance = Project.from_schema(project, client=self.client)

        return self._project_instance

    @property
    def save_location(self) -> PathLike | None:
        """
        The current storage location of the trainee.

        Returns
        -------
        str or bytes or os.PathLike or None
            The current storage location of the trainee based on the last saved location or the location
            from which the trainee was loaded from. If not saved or loaded from a custom location, then
            the default save location will be returned.
        """
        if self._custom_save_path:
            return self._custom_save_path
        else:
            if isinstance(self.client, LocalSaveableProtocol):
                return self.client.default_persist_path
            else:
                return None

    @BaseTrainee.name.setter
    def name(self, name: str | None):
        """
        Set the name of the Trainee.

        Parameters
        ----------
        name : str or None
            The new name.
        """
        if BaseTrainee.name.fset is None:
            raise AttributeError("Trainee.name has no setter")
        # Call super class setter
        BaseTrainee.name.fset(self, name)
        self.update()

    @BaseTrainee.persistence.setter
    def persistence(self, persistence: Persistence):
        """
        Set the persistence state of the Trainee.

        Parameters
        ----------
        persistence : {"allow", "always", "never"}
            The new persistence value.
        """
        if BaseTrainee.persistence.fset is None:
            raise AttributeError("Trainee.persistence has no setter")
        BaseTrainee.persistence.fset(self, persistence)
        self.update()

    @property
    def features(self) -> SingleTableFeatureAttributes:
        """
        The trainee feature attributes.

        .. WARNING::
            This returns a deep copy of the feature attributes. To update
            features attributes of the trainee, use the method
            :meth:`set_feature_attributes`.

        Returns
        -------
        SingleTableFeatureAttributes
            The feature attributes of the trainee.
        """
        if self._features is None:
            # Lazy load the feature attributes
            if not self._created:
                return SingleTableFeatureAttributes({})
            if isinstance(self.client, AbstractHowsoClient):
                self._features = self.client.resolve_feature_attributes(self.id)
            else:
                raise AssertionError("Client must have the 'resolve_feature_attributes' method.")
        return SingleTableFeatureAttributes(deepcopy(self._features))

    @property
    def metadata(self) -> MutableMapping[str, Any] | None:
        """
        The trainee metadata.

        .. WARNING::
            This returns a deep copy of the metadata. To update the
            metadata of the trainee, use the method :func:`set_metadata`.

        Returns
        -------
        dict or None
            The metadata of the trainee.
        """
        if self._metadata is None:
            return None
        return dict(deepcopy(self._metadata))

    @property
    def needs_analyze(self) -> bool:
        """
        The flag indicating if the Trainee needs to analyze.

        Returns
        -------
        bool
            A flag indicating if the Trainee needs to analyze.
        """
        return self._needs_analyze

    @property
    def calculated_matrices(self) -> Optional[dict[str, DataFrame]]:
        """
        The calculated matrices.

        Returns
        -------
        None or dict of str -> DataFrame
            The calculated matrices.
        """
        return self._calculated_matrices

    @property
    def active_session(self) -> Session | None:
        """
        The active session.

        Returns
        -------
        Session or None
            The session instance, if it exists.
        """
        if isinstance(self.client, AbstractHowsoClient) and self.client.active_session:
            return Session.from_schema(self.client.active_session, client=self.client)

    def save(self, file_path: Optional[PathLike] = None):
        """
        Save a Trainee to disk.

        Parameters
        ----------
        file_path : str | bytes | os.PathLike, optional
            The path of the file to save the Trainee to. This path can contain
            an absolute path, a relative path or simply a file name. If no filepath
            is provided, the default filepath will be the CWD. If ``file_path`` is a
            relative path (with or without a file name), the absolute path will be
            computed appending the ``file_path`` to the CWD. If ``file_path`` is an
            absolute path, this is the absolute path that will be used. If ``file_path``
            does not contain a filename, then the natural trainee name will be used ``<uuid>.caml``.
        """
        if not isinstance(self.client, LocalSaveableProtocol):
            raise HowsoError("To save, ``client`` type must have local disk access.")

        if file_path:
            if not isinstance(file_path, Path):
                file_path = Path(file_path)

            file_path = file_path.expanduser().resolve()

            # It is decided that if the file contains a suffix then it contains a
            # file name.
            if file_path.suffix:
                # If the final suffix is NOT ".caml", then add the suffix ".caml".
                if file_path.suffix.lower() != '.caml':
                    file_path = file_path.parent.joinpath(f"{file_path.stem}.caml")
                    warnings.warn(
                        'Filepath with a non `.caml` extension was provided. Extension will be '
                        'ignored and the file be will be saved as a `.caml` file', UserWarning)
            else:
                # Add the natural name to the file_path
                file_path = file_path.joinpath(f"{self.id}.caml")

            # If path is not absolute, append it to the default directory.
            if not file_path.is_absolute():
                file_path = self.client.default_persist_path.joinpath(file_path)

            # Ensure the parent path exists.
            if not file_path.parents[0].exists():
                file_path.parents[0].mkdir(parents=True, exist_ok=True)

            self._custom_save_path = file_path
            file_name = file_path.stem
            file_path = f"{file_path.parents[0]}/"
        else:
            file_name = self.id

        if self.id:
            self.client.amlg.store_entity(
                handle=self.id,
                amlg_path=self.client.resolve_trainee_filepath(file_name, filepath=file_path)
            )
        else:
            raise ValueError("Trainee ID is needed for saving.")

    def set_feature_attributes(self, feature_attributes: Mapping[str, Mapping] | SingleTableFeatureAttributes):
        """
        Update the trainee feature attributes.

        Parameters
        ----------
        feature_attributes : Mapping of {str: Mapping}
            The feature attributes of the trainee. Where feature ``name`` is the
            key and a sub dictionary of feature attributes is the value.
        """
        if isinstance(self.client, AbstractHowsoClient):
            self._features = self.client.set_feature_attributes(
                trainee_id=self.id, feature_attributes=feature_attributes
            )
        else:
            raise AssertionError("Client must have the 'set_feature_attributes' method.")

    def set_metadata(self, metadata: Optional[Mapping[str, Any]]):
        """
        Update the trainee metadata.

        Parameters
        ----------
        metadata : map of str -> any, optional
            Any key-value pair to store as custom metadata for the trainee.
            Providing ``None`` will remove the current metadata.
        """
        self._metadata = metadata
        self.update()

    def copy(
        self,
        name: Optional[str] = None,
        *,
        library_type: Optional[LibraryType] = None,
        project: Optional[str | BaseProject] = None,
        resources: Optional[Mapping[str, Any]] = None,
    ) -> Trainee:
        """
        Copy the trainee to another trainee.

        Parameters
        ----------
        name : str, optional
            The name of the new trainee.
        library_type : {"st", "mt"}, optional
            The library type of the Trainee. "st" will use the single-threaded library,
            while "mt" will use the multi-threaded library.
        project : str or Project, optional
            The instance or id of the project to use for the new trainee.
        resources : dict, optional
            Customize the resources provisioned for the Trainee instance. If
            not specified, the new trainee will inherit the value from the
            original.

        Returns
        -------
        Trainee
            The new trainee copy.
        """
        if isinstance(project, BaseProject):
            project_id = project.id
        else:
            project_id = project or self.project_id

        params = {
            "trainee_id": self.id,
            "new_trainee_name": name,
            "library_type": library_type,
            "resources": resources,
        }

        # Only pass project for platform clients
        if isinstance(self.client, ProjectClient):
            params["project"] = project_id

        if isinstance(self.client, AbstractHowsoClient):
            copy = self.client.copy_trainee(**params)
        else:
            raise ValueError("Client must be an instance of 'AbstractHowsoClient'")
        if isinstance(copy, BaseTrainee):
            return Trainee.from_schema(copy, client=self.client)
        else:
            raise ValueError('Trainee not correctly copied')

    def persist(self) -> None:
        """
        Persist the trainee.

        Returns
        -------
        None
        """
        if isinstance(self.client, AbstractHowsoClient):
            self.client.persist_trainee(self.id)
            self._was_saved = True

    def delete(self):
        """
        Delete the trainee from the last loaded or saved location.

        If trying to delete a trainee from another location, see :func:`delete_trainee`.
        """
        if isinstance(self.client, AbstractHowsoClient):
            if isinstance(self.client, LocalSaveableProtocol) and self._custom_save_path is not None:
                self.client.delete_trainee(trainee_id=self.id, file_path=self._custom_save_path)
            else:
                if not self.id:
                    raise ValueError("Trainee not deleted, id doesn't exist.")
                self.client.delete_trainee(trainee_id=self.id)
        else:
            raise AssertionError("Client must have the 'delete_trainee' method.")

        self._created = False
        self._id = None

    def unload(self):
        """
        Unload the trainee.

        .. deprecated:: 1.0.0
            Use :meth:`release_resources` instead.
        """
        warnings.warn(
            'The method ``unload()`` is deprecated and will be removed '
            'in a future release. Please use ``release_resources()`` '
            'instead.', DeprecationWarning)
        self.release_resources()

    def acquire_resources(self, *, max_wait_time: Optional[int | float] = None):
        """
        Acquire resources for a trainee in the Howso service.

        Parameters
        ----------
        max_wait_time : int or float, optional
            The number of seconds to wait for trainee resources to be acquired
            before aborting gracefully. Set to 0 (or None) to wait as long as
            the system-configured maximum for sufficient resources to become
            available, which is typically 20 minutes.
        """
        if isinstance(self.client, AbstractHowsoClient):
            self.client.acquire_trainee_resources(self.id, max_wait_time=max_wait_time)
        else:
            raise AssertionError("Client must have the 'acquire_trainee_resources' method.")

    def release_resources(self):
        """Release a trainee's resources from the Howso service."""
        if not self.id:
            return
        if isinstance(self.client, AbstractHowsoClient):
            self.client.release_trainee_resources(self.id)
        else:
            raise AssertionError("Client must have the 'release_trainee_resources' method.")

    def information(self) -> TraineeRuntime:
        """
        The runtime details of the Trainee.

        Deprecated: Use `trainee.get_runtime()` instead.
        """
        warnings.warn(
            'The method ``information()`` is deprecated and will be removed '
            'in a future release. Please use ``get_runtime()`` '
            'instead.', DeprecationWarning)
        return self.get_runtime()

    def get_runtime(self) -> TraineeRuntime:
        """
        The runtime details of the Trainee.

        Returns
        -------
        TraineeRuntime
            The Trainee runtime details. Including Trainee version and
            configuration parameters.
        """
        if isinstance(self.client, AbstractHowsoClient):
            return self.client.get_trainee_runtime(self.id)
        else:
            raise AssertionError("Client must have 'get_trainee_runtime' method")

    def set_random_seed(self, seed: int | float | str):
        """
        Set the random seed for the trainee.

        Parameters
        ----------
        seed : int or float or str
            The random seed.
        """
        if isinstance(self.client, AbstractHowsoClient):
            self.client.set_random_seed(trainee_id=self.id, seed=seed)
        else:
            raise AssertionError("Client must have 'set_random_seed' method")

    def train(
        self,
        cases: TabularData2D,
        *,
        accumulate_weight_feature: Optional[str] = None,
        batch_size: Optional[int] = None,
        derived_features: Optional[Collection[str]] = None,
        features: Optional[Collection[str]] = None,
        initial_batch_size: Optional[int] = None,
        input_is_substituted: bool = False,
        progress_callback: Optional[Callable] = None,
        series: Optional[str] = None,
        skip_auto_analyze: bool = False,
        train_weights_only: bool = False,
        validate: bool = True,
    ):
        """
        Train one or more cases into the trainee (model).

        Parameters
        ----------
        cases : DataFrame or 2-dimensional list of object
            One or more cases to train into the model.
        accumulate_weight_feature : str, optional
            Name of feature into which to accumulate neighbors'
            influences as weight for ablated cases. If unspecified, will not
            accumulate weights.
        batch_size : int, optional
            Define the number of cases to train at once. If left unspecified,
            the batch size will be determined automatically.
        derived_features : Collection of str, optional
            List of feature names for which values should be derived
            in the specified order. If this list is not provided, features with
            the 'auto_derive_on_train' feature attribute set to True will be
            auto-derived. If provided an empty list, no features are derived.
            Any derived_features that are already in the 'features' list will
            not be derived since their values are being explicitly provided.
        features : Collection of str, optional
            A list of feature names. This parameter must be provided when
            ``cases`` is not a DataFrame with named columns. Otherwise, this parameter
            can be provided when you do not want to train on all of the features
            in ``cases`` or you want to re-order the features in ``cases``.
        initial_batch_size : int, optional
            Define the number of cases to train in the first batch. If
            unspecified, a default defined by the ``train_initial_batch_size``
            property of the selected client will be used.
            The number of cases in following batches will be automatically
            adjusted. This value is ignored if ``batch_size`` is specified.
        input_is_substituted : bool, default False
            If True assumes provided nominal feature values have already
            been substituted.
        progress_callback : callable, optional
            A callback method that will be called before each
            batched call to train and at the end of training. The method is
            given a ProgressTimer containing metrics on the progress and timing
            of the train operation.
        series : str, optional
            The name of the series to pull features and case values from
            internal series storage. If specified, trains on all cases that
            are stored in the internal series store for the specified series.
            The trained feature set is the combined features from storage and
            the passed in features. If cases is of length one, the value(s) of
            this case are appended to all cases in the series. If cases is the
            same length as the series, the value of each case in cases is
            applied in order to each of the cases in the series.
        skip_auto_analyze : bool, default False
            When true, the Trainee will not auto-analyze when appropriate.
            Instead, the 'needs_analyze' property of the Trainee will be
            updated.
        train_weights_only:  bool, default False
            When true, and accumulate_weight_feature is provided,
            will accumulate all of the cases' neighbor weights instead of
            training the cases into the model.
        validate : bool, default True
            Whether to validate the data against the provided feature
            attributes. Issues warnings if there are any discrepancies between
            the data and the features dictionary.
        """
        if isinstance(self.client, AbstractHowsoClient):
            self._needs_analyze = False
            needs_analyze = self.client.train(
                trainee_id=self.id,
                accumulate_weight_feature=accumulate_weight_feature,
                batch_size=batch_size,
                cases=cases,
                derived_features=derived_features,
                features=features,
                initial_batch_size=initial_batch_size,
                input_is_substituted=input_is_substituted,
                progress_callback=progress_callback,
                series=series,
                skip_auto_analyze=skip_auto_analyze,
                train_weights_only=train_weights_only,
                validate=validate,
            )
            self._needs_analyze = needs_analyze
        else:
            raise AssertionError("Client must have the 'train' method.")

    def auto_analyze(self) -> None:
        """
        Auto-analyze the trainee.

        Re-use all parameters from the previous :meth:`analyze` call, assuming that
        the user has called :meth:`analyze` before. If not, it will default to a
        robust and versatile analysis.
        """
        if isinstance(self.client, AbstractHowsoClient):
            self.client.auto_analyze(self.id)
        else:
            raise AssertionError("Client must have the 'auto_analyze' method.")

    def get_auto_ablation_params(self) -> dict[str, Any]:
        """
        Get trainee parameters for auto-ablation set by :meth:`set_auto_ablation_params`.

        Returns
        -------
        dict of str -> any
            A dictionary mapping parameter names to parameter values.
        """
        if isinstance(self.client, AbstractHowsoClient):
            return self.client.get_auto_ablation_params(self.id)
        else:
            raise AssertionError("Client must have the 'get_auto_ablation_params' method.")

    def set_auto_ablation_params(
        self,
        auto_ablation_enabled: bool = False,
        *,
        auto_ablation_weight_feature: str = ".case_weight",
        conviction_lower_threshold: Optional[float] = None,
        conviction_upper_threshold: Optional[float] = None,
        exact_prediction_features: Optional[Collection[str]] = None,
        influence_weight_entropy_threshold: float = 0.6,
        minimum_model_size: int = 1_000,
        relative_prediction_threshold_map: Optional[Mapping[str, float]] = None,
        residual_prediction_features: Optional[Collection[str]] = None,
        tolerance_prediction_threshold_map: Optional[Mapping[str, tuple[float, float]]] = None,
        **kwargs
    ):
        """
        Set trainee parameters for auto-ablation.

        .. note::
            All ablation endpoints, including :meth:`set_auto_ablation_params` are experimental and may
            have their API changed without deprecation.

        .. seealso::
            The params ``influence_weight_entropy_threshold`` and ``auto_ablation_weight_feature`` that are
            set using this endpoint are used as defaults by :meth:`reduce_data`.

        Parameters
        ----------
        auto_ablation_enabled : bool, default False
            When True, the :meth:`train` method will ablate cases that meet the set criteria.
        auto_ablation_weight_feature : str, default ".case_weight"
            The weight feature that should be accumulated to when cases are ablated.
        minimum_model_size : int, default 1,000
            The threshold ofr the minimum number of cases at which the model should auto-ablate.
        influence_weight_entropy_threshold : float, default 0.6
            The influence weight entropy quantile that a case must be beneath in order to be trained.
        exact_prediction_features : Collection of str, optional
            For each of the features specified, will ablate a case if the prediction matches exactly.
        residual_prediction_features : Collection of str, optional
            For each of the features specified, will ablate a case if
            abs(prediction - case value) / prediction <= feature residual.
        tolerance_prediction_threshold_map : map of str to tuple of float, optional
            For each of the features specified, will ablate a case if the prediction >= (case value - MIN)
            and the prediction <= (case value + MAX).
        relative_prediction_threshold_map : map of str -> (float, float), optional
            For each of the features specified, will ablate a case if
            abs(prediction - case value) / prediction <= relative threshold
        conviction_lower_threshold : float, optional
            The conviction value above which cases will be ablated.
        conviction_upper_threshold : float, optional
            The conviction value below which cases will be ablated.
        """
        if isinstance(self.client, AbstractHowsoClient):
            self.client.set_auto_ablation_params(
                trainee_id=self.id,
                auto_ablation_enabled=auto_ablation_enabled,
                auto_ablation_weight_feature=auto_ablation_weight_feature,
                minimum_model_size=minimum_model_size,
                influence_weight_entropy_threshold=influence_weight_entropy_threshold,
                exact_prediction_features=exact_prediction_features,
                residual_prediction_features=residual_prediction_features,
                tolerance_prediction_threshold_map=tolerance_prediction_threshold_map,
                relative_prediction_threshold_map=relative_prediction_threshold_map,
                conviction_lower_threshold=conviction_lower_threshold,
                conviction_upper_threshold=conviction_upper_threshold,
            )
        else:
            raise AssertionError("Client must have the 'set_auto_ablation_params' method.")

    def reduce_data(
        self,
        features: Optional[Collection[str]] = None,
        distribute_weight_feature: Optional[str] = None,
        influence_weight_entropy_threshold: Optional[float] = None,
        skip_auto_analyze: bool = False,
        **kwargs,
    ):
        """
        Smartly reduce the amount of trained cases while accumulating case weights.

        Determines which cases to remove by comparing the influence weight entropy of each trained
        case to the ``influence_weight_entropy_threshold`` quantile of existing influence weight
        entropies.

        .. note::
            All ablation endpoints, including :meth:`reduce_data` are experimental and may have their
            API changed without deprecation.

        .. seealso::
            The default ``distribute_weight_feature`` and ``influence_weight_entropy_threshold`` are
            pulled from the auto-ablation parameters, which can be set or retrieved with
            :meth:`set_auto_ablation_params` and :meth:`get_auto_ablation_params`, respectively.

        Parameters
        ----------
        trainee_id : str
            The ID of the Trainee for which to reduce data.
        features : list of str, optional
            The features which should be used to determine which cases to remove. This defaults to all of
            the trained features (excluding internal features).
        distribute_weight_feature : str, optional
            The name of the weight feature to accumulate case weights to as cases are removed. This
            defaults to the value of ``auto_ablation_weight_feature`` from :meth:`set_auto_ablation_params`,
            which defaults to ".case_weight".
        influence_weight_entropy_threshold : float, optional
            The quantile of influence weight entropy above which cases will be removed. This defaults
            to the value of ``influence_weight_entropy_threshold`` from :meth:`set_auto_ablation_params`,
            which defaults to 0.6.
        skip_auto_analyze : bool, default False
            Whether to skip auto-analyzing as cases are removed.
        """
        if isinstance(self.client, AbstractHowsoClient):
            self.client.reduce_data(
                trainee_id=self.id,
                features=features,
                distribute_weight_feature=distribute_weight_feature,
                influence_weight_entropy_threshold=influence_weight_entropy_threshold,
                skip_auto_analyze=skip_auto_analyze,
                **kwargs,
            )
        else:
            raise AssertionError("Client must have the 'reduce_data' method.")

    def set_auto_analyze_params(
        self,
        auto_analyze_enabled: bool = False,
        analyze_threshold: Optional[int] = None,
        *,
        auto_analyze_limit_size: Optional[int] = None,
        analyze_growth_factor: Optional[float] = None,
        **kwargs,
    ) -> None:
        """
        Set parameters for auto analysis.

        Auto-analysis is disabled if this is called without specifying an
        analyze_threshold.

        .. seealso::
            The keyword arguments of :meth:`analyze`.

        Parameters
        ----------
        auto_analyze_enabled : bool, default False
            When True, the :meth:`train` method will trigger an analyze when
            it's time for the model to be analyzed again.
        analyze_threshold : int, optional
            The threshold for the number of cases at which the model should be
            re-analyzed.
        auto_analyze_limit_size : int, optional
            The size of the model at which to stop doing auto-analysis. Value of
            0 means no limit.
        analyze_growth_factor : float, optional
            The factor by which to increase the analysis threshold every
            time the model grows to the current threshold size.
        **kwargs: dict, optional
            Accepts any of the keyword arguments in :meth:`analyze`.
        """
        if isinstance(self.client, AbstractHowsoClient):
            self.client.set_auto_analyze_params(
                trainee_id=self.id,
                auto_analyze_enabled=auto_analyze_enabled,
                auto_analyze_limit_size=auto_analyze_limit_size,
                analyze_growth_factor=analyze_growth_factor,
                analyze_threshold=analyze_threshold,
                **kwargs,
            )
        else:
            raise AssertionError("Client must have the 'set_auto_analyze_params' method.")

    def analyze(
        self,
        context_features: Optional[Collection[str]] = None,
        action_features: Optional[Collection[str]] = None,
        *,
        bypass_calculate_feature_residuals: Optional[bool] = None,
        bypass_calculate_feature_weights: Optional[bool] = None,
        bypass_hyperparameter_analysis: Optional[bool] = None,
        dt_values: Optional[Collection[float]] = None,
        inverse_residuals_as_weights: Optional[bool] = None,
        k_folds: Optional[int] = None,
        k_values: Optional[Collection[int]] = None,
        num_analysis_samples: Optional[int] = None,
        num_samples: Optional[int] = None,
        analysis_sub_model_size: Optional[int] = None,
        p_values: Optional[Collection[float]] = None,
        targeted_model: Optional[TargetedModel] = None,
        use_case_weights: Optional[bool] = None,
        use_deviations: Optional[bool] = None,
        weight_feature: Optional[str] = None,
        **kwargs
    ):
        """
        Analyzes the trainee.

        Parameters
        ----------
        context_features : Collection of str, optional
            The context features to analyze for.
        action_features : Collection of str, optional
            The action features to analyze for.
        bypass_calculate_feature_residuals : bool, default False
            When True, bypasses calculation of feature residuals.
        bypass_calculate_feature_weights : bool, default False
            When True, bypasses calculation of feature weights.
        bypass_hyperparameter_analysis : bool, default False
            When True, bypasses hyperparameter analysis.
        dt_values : Collection of float, optional
            The dt value hyperparameters to analyze with.
        inverse_residuals_as_weights : bool, default False
            When True, will compute and use inverse of residuals as feature
            weights.
        k_folds : int, optional
            The number of cross validation folds to do. A value of 1 does
            hold-one-out instead of k-fold.
        k_values : Collection of int, optional
            The k value hyperparameters to analyze with.
        num_analysis_samples : int, optional
            Specifies the number of observations to be considered for
            analysis.
        num_samples : int, optional
            Number of samples used in calculating feature residuals.
        analysis_sub_model_size : int, optional
            Number of samples to use for analysis. The rest will be
            randomly held-out and not included in calculations.
        p_values : Collection of float, optional
            The p value hyperparameters to analyze with.
        targeted_model : {"omni_targeted", "single_targeted", "targetless"}, optional
            Type of hyperparameter targeting.
            Valid options include:

                - **single_targeted**: Analyze hyperparameters for the
                  specified action_features.
                - **omni_targeted**: Analyze hyperparameters for each context
                  feature as an action feature, ignores action_features
                  parameter.
                - **targetless**: Analyze hyperparameters for all context
                  features as possible action features, ignores
                  action_features parameter.

        use_case_weights : bool, optional
            If set to True, will scale influence weights by each case's
            ``weight_feature`` weight. If unspecified, case weights will
            be used if the Trainee has them.
        use_deviations : bool, default False
            When True, uses deviations for LK metric in queries.
        weight_feature : str, optional
            Name of feature whose values to use as case weights.
            When left unspecified uses the internally managed case weight.
        **kwargs : dict, optional
            Additional experimental analyze parameters.
        """
        if isinstance(self.client, AbstractHowsoClient):
            self.client.analyze(
                trainee_id=self.id,
                action_features=action_features,
                context_features=context_features,
                bypass_calculate_feature_residuals=bypass_calculate_feature_residuals,  # noqa: E501
                bypass_calculate_feature_weights=bypass_calculate_feature_weights,
                bypass_hyperparameter_analysis=bypass_hyperparameter_analysis,  # noqa: E501
                dt_values=dt_values,
                use_case_weights=use_case_weights,
                inverse_residuals_as_weights=inverse_residuals_as_weights,
                k_folds=k_folds,
                k_values=k_values,
                num_analysis_samples=num_analysis_samples,
                num_samples=num_samples,
                analysis_sub_model_size=analysis_sub_model_size,
                p_values=p_values,
                targeted_model=targeted_model,
                use_deviations=use_deviations,
                weight_feature=weight_feature,
                **kwargs
            )
        else:
            raise AssertionError("Client must have the 'analyze' method.")

    def predict(
        self,
        contexts: Optional[TabularData2D] = None,
        action_features: Optional[Collection[str]] = None,
        *,
        allow_nulls: bool = False,
        case_indices: Optional[CaseIndices] = None,
        context_features: Optional[Collection[str]] = None,
        derived_action_features: Optional[Collection[str]] = None,
        derived_context_features: Optional[Collection[str]] = None,
        leave_case_out: bool = False,
        suppress_warning: bool = False,
        use_case_weights: Optional[bool] = None,
        weight_feature: Optional[str] = None,
    ) -> DataFrame:
        """
        Wrapper around :meth:`react`.

        Performs a discriminative react to predict the action feature values based on the
        given contexts. Returns only the predicted action values.

        Parameters
        ----------
        contexts : DataFrame or 2-dimensional list of object, optional
            The context values to react to. If neither this nor ``context_values`` are
            specified then ``case_indices`` must be specified.
        action_features : Collection of str
            Feature names to treat as action features during react.
        allow_nulls : bool, default False, optional
            See parameter ``allow_nulls`` in :meth:`react`.
        case_indices : Sequence of (str, int), optional
            Case indices to react to in lieu of ``contexts`` or ``context_values``.
            If these are not specified, one of ``contexts`` or ``context_values``
            must be specified.
        context_features : Collection of str, optional
            Feature names to treat as context features during react. If no
            ``context_features`` are specified, then this will be all of
            the ``features`` excluding the ``action_features``.
        derived_action_features : Collection of str, optional
            See parameter ``derived_action_features`` in :meth:`react`.
        derived_context_features : Collection of str, optional
            See parameter ``derived_context_features`` in :meth:`react`.
        leave_case_out : bool, default False
            See parameter ``leave_case_out`` in :meth:`react`.
        suppress_warning : bool, default False
            See parameter ``suppress_warning`` in :meth:`react`.
        use_case_weights : bool, optional
            See parameter ``use_case_weights`` in :meth:`react`.
        weight_feature : str, optional
            See parameter ``weight_feature`` in :meth:`react`.

        Returns
        -------
        DataFrame
            DataFrame consisting of the discriminative predicted results.
        """
        if action_features is None:
            raise HowsoError(
                "No action features specified. Please specify the action feature."
            )

        if context_features is None:
            context_features = [key for key in self.features.keys() if key not in action_features]

        results = self.react(
            action_features=action_features,
            allow_nulls=allow_nulls,
            case_indices=case_indices,
            contexts=contexts,
            context_features=context_features,
            derived_action_features=derived_action_features,
            derived_context_features=derived_context_features,
            leave_case_out=leave_case_out,
            suppress_warning=suppress_warning,
            use_case_weights=use_case_weights,
            weight_feature=weight_feature,
        )

        return results['action']

    def react(
        self,
        contexts: Optional[TabularData2D] = None,
        *,
        action_features: Optional[Collection[str]] = None,
        actions: Optional[TabularData2D] = None,
        allow_nulls: bool = False,
        batch_size: Optional[int] = None,
        case_indices: Optional[CaseIndices] = None,
        context_features: Optional[Collection[str]] = None,
        derived_action_features: Optional[Collection[str]] = None,
        derived_context_features: Optional[Collection[str]] = None,
        post_process_features: Optional[Collection[str]] = None,
        post_process_values: Optional[TabularData2D] = None,
        desired_conviction: Optional[float] = None,
        details: Optional[Mapping[str, Any]] = None,
        exclude_novel_nominals_from_uniqueness_check: bool = False,
        feature_bounds_map: Optional[Mapping[str, Mapping[str, Any]]] = None,
        generate_new_cases: GenerateNewCases = "no",
        initial_batch_size: Optional[int] = None,
        input_is_substituted: bool = False,
        into_series_store: Optional[str] = None,
        leave_case_out: bool = False,
        new_case_threshold: NewCaseThreshold = "min",
        num_cases_to_generate: int = 1,
        ordered_by_specified_features: bool = False,
        preserve_feature_values: Optional[Collection[str]] = None,
        progress_callback: Optional[Callable] = None,
        substitute_output: bool = True,
        suppress_warning: bool = False,
        use_case_weights: Optional[bool] = None,
        use_regional_model_residuals: bool = True,
        weight_feature: Optional[str] = None,
    ) -> Reaction:
        r"""
        React to the provided contexts.

        If ``desired_conviction`` is specified, executes a generative react,
        producing ``action_values`` for the specified ``action_features``
        conditioned on the optionally provided ``contexts``.

        If ``desired_conviction`` is **not** specified, executes a discriminative
        react. Provided a list of ``contexts``, the trainee reacts to the model
        and produces predictions for the specified actions.

        Parameters
        ----------
        contexts : DataFrame or 2-dimensional list of object, optional
            The context values to react to.
        action_features : list of str, optional
            Feature names to treat as action features during react.
        actions : DataFrame or 2-dimensional list of object, optional
            One or more action values to use for action features.
            If specified, will only return the specified explanation
            details for the given actions. (Discriminative reacts only)
        allow_nulls : bool, default False
            When true will allow return of null values if there
            are nulls in the local model for the action features, applicable
            only to discriminative reacts.
        batch_size: int, optional
            Define the number of cases to react to at once. If left unspecified,
            the batch size will be determined automatically.
        case_indices : iterable of (str, int), optional
            Iterable of Sequences, of session id and index, where index
            is the original 0-based index of the case as it was trained into
            the session. If this case does not exist, discriminative react
            outputs null, generative react ignores it.
        context_features : list of str, optional
            Feature names to treat as context features during react.
        derived_action_features : list of str, optional
            Features whose values should be computed after reaction from
            the resulting case prior to output, in the specified order.
            Must be a subset of ``action_features``.

            .. NOTE::
                Both of these derived feature lists rely on the features'
                "derived_feature_code" attribute to compute the values. If the
                "derived_feature_code" attribute is undefined or references a
                non-0 feature indices, the derived value will be null.

        derived_context_features : list of str, optional
            Features whose values should be computed from the provided
            context in the specified order.
        post_process_features : iterable of str, optional
            List of feature names that will be made available during the
            execution of post_process feature attributes.
        post_process_values : DataFrame or 2-dimensional list of object, optional
            A 2d list of values corresponding to post_process_features that
            will be made available during the execution of post_process feature
            attributes.
        desired_conviction : float, optional
            If specified will execute a generative react. If not
            specified will execute a discriminative react. Conviction is the
            ratio of expected surprisal to generated surprisal for each
            feature generated, valid values are in the range of :math:`(0,\infty]`.
        details : map of str -> object, optional
            If details are specified, the response will contain the requested
            explanation data along with the reaction. Below are the valid keys
            and data types for the different audit details. Omitted keys,
            values set to None, or False values for Booleans will not be
            included in the audit data returned.

            - boundary_cases : bool, optional
                If True, outputs an automatically determined (when
                'num_boundary_cases' is not specified) relevant number of
                boundary cases. Uses both context and action features of the
                reacted case to determine the counterfactual boundary based on
                action features, which maximize the dissimilarity of action
                features while maximizing the similarity of context features.
                If action features aren't specified, uses familiarity conviction
                to determine the boundary instead.
            - boundary_cases_familiarity_convictions : bool, optional
                If True, outputs familiarity conviction of addition for each of
                the boundary cases.
            - case_contributions_full : bool, optional
                If true outputs each influential case's differences between the
                predicted action feature value and the predicted action feature
                value if each individual case were not included. Uses only the
                context features of the reacted case to determine that area.
                Uses full calculations, which uses leave-one-out for cases for
                computations.
            - case_contributions_robust : bool, optional
                If true outputs each influential case's differences between the
                predicted action feature value and the predicted action feature
                value if each individual case were not included. Uses only the
                context features of the reacted case to determine that area.
                Uses robust calculations, which uses uniform sampling from
                the power set of all combinations of cases.
            - case_feature_residuals_full : bool, optional
                If True, outputs feature residuals for all (context and action)
                features for just the specified case. Uses leave-one-out for
                each feature, while using the others to predict the left out
                feature with their corresponding values from this case. Uses
                full calculations, which uses leave-one-out for cases for
                computations.
            - case_feature_residuals_robust : bool, optional
                If True, outputs feature residuals for all (context and action)
                features for just the specified case. Uses leave-one-out for
                each feature, while using the others to predict the left out
                feature with their corresponding values from this case. Uses
                robust calculations, which uses uniform sampling from the power
                set of features as the contexts for predictions.
            - case_mda_robust : bool, optional
                If True, outputs each influential case's mean decrease in
                accuracy of predicting the action feature in the local model
                area, as if each individual case were included versus not
                included. Uses only the context features of the reacted case to
                determine that area. Uses robust calculations, which uses
                uniform sampling from the power set of all combinations of cases.
            - case_mda_full : bool, optional
                If True, outputs each influential case's mean decrease in
                accuracy of predicting the action feature in the local model
                area, as if each individual case were included versus not
                included. Uses only the context features of the reacted case to
                determine that area. Uses full calculations, which uses
                leave-one-out for cases for  computations.
            - categorical_action_probabilities : bool, optional
                If True, outputs probabilities for each class for the action.
                Applicable only to categorical action features.
            - derivation_parameters : bool, optional
                If True, outputs a dictionary of the parameters used in the
                react call. These include k, p, distance_transform,
                feature_weights, feature_deviations, nominal_class_counts,
                and use_irw.

                - k: the number of cases used for the local model.
                - p: the parameter for the Lebesgue space.
                - distance_transform: the distance transform used as an
                  exponent to convert distances to raw influence weights.
                - feature_weights: the weight for each feature used in the
                  distance metric.
                - feature_deviations: the deviation for each feature used in
                  the distance metric.
                - nominal_class_counts: the number of unique values for each
                  nominal feature. This is used in the distance metric.
                - use_irw: a flag indicating if feature weights were
                  derived using inverse residual weighting.
            - distance_contribution : bool, optional
                If True, outputs the distance contribution (expected total
                surprisal contribution) for the reacted case. Uses both context
                and action feature values.
            - distance_ratio : bool, optional
                If True, outputs the ratio of distance (relative surprisal)
                between this reacted case and its nearest case to the minimum
                distance (relative surprisal) in between the closest two cases
                in the local area. All distances are computed using only the
                specified context features.
            - feature_contributions_robust : bool, optional
                If True outputs each context feature's absolute and directional
                differences between the predicted action feature value and the
                predicted action feature value if each context were not in the
                model for all context features in the local model area Uses
                robust calculations, which uses uniform sampling from the power
                set of features as the contexts for predictions. Directional feature
                contributions are returned under the key
                'directional_feature_contributions_robust'.
            - feature_contributions_full : bool, optional
                If True outputs each context feature's absolute and directional
                differences between the predicted action feature value and the
                predicted action feature value if each context were not in the
                model for all context features in the local model area. Uses
                full calculations, which uses leave-one-out for cases for
                computations. Directional feature contributions are returned
                under the key 'directional_feature_contributions_full'.
            - case_feature_contributions_robust: bool, optional
                If True outputs each context feature's absolute and directional
                differences between the predicted action feature value and the
                predicted action feature value if each context feature were not
                in the model for all context features in this case, using only
                the values from this specific case. Uses
                robust calculations, which uses uniform sampling from the power
                set of features as the contexts for predictions.
                Directional case feature contributions are returned under the
                'case_directional_feature_contributions_robust' key.
            - case_feature_contributions_full: bool, optional
                If True outputs each context feature's absolute and directional
                differences between the predicted action feature value and the
                predicted action feature value if each context feature were not
                in the model for all context features in this case, using only
                the values from this specific case. Uses
                full calculations, which uses leave-one-out for cases for
                computations. Directional case feature
                contributions are returned under the
                'case_directional_feature_contributions_full' key.
            - feature_mda_robust : bool, optional
                If True, outputs each context feature's mean decrease in
                accuracy of predicting the action feature given the context.
                Uses only the context features of the reacted case to determine
                that area. Uses robust calculations, which uses uniform sampling
                from the power set of features as the contexts for predictions.
            - feature_mda_full : bool, optional
                If True, outputs each context feature's mean decrease in
                accuracy of predicting the action feature given the context.
                Uses only the context features of the reacted case to determine
                that area. Uses full calculations, which uses leave-one-out
                for cases for computations.
            - feature_mda_ex_post_robust : bool, optional
                If True, outputs each context feature's mean decrease in
                accuracy of predicting the action feature as an explanation detail
                given that the specified prediction was already made as
                specified by the action value. Uses both context and action
                features of the reacted case to determine that area. Uses
                robust calculations, which uses uniform sampling
                from the power set of features as the contexts for predictions.
            - feature_mda_ex_post_full : bool, optional
                If True, outputs each context feature's mean decrease in
                accuracy of predicting the action feature as an explanation detail
                given that the specified prediction was already made as
                specified by the action value. Uses both context and action
                features of the reacted case to determine that area. Uses
                full calculations, which uses leave-one-out for cases for
                computations.
            - features : list of str, optional
                A list of feature names that specifies for what features will
                per-feature details be computed (residuals, contributions,
                mda, etc.). This should generally preserve compute, but will
                not when computing details robustly. Details will be computed
                for all context and action features if this value is not
                specified.
            - feature_residual_robust : bool, optional
                If True, outputs feature residuals for all (context and action)
                features locally around the prediction. Uses only the context
                features of the reacted case to determine that area. Uses robust
                calculations, which uses uniform sampling
                from the power set of features as the contexts for predictions.
            - feature_residuals_full : bool, optional
                If True, outputs feature residuals for all (context and action)
                features locally around the prediction. Uses only the context
                features of the reacted case to determine that area. Uses
                full calculations, which uses leave-one-out for cases for computations.
            - global_case_feature_residual_convictions_robust : bool, optional
                If True, outputs this case's feature residual convictions for
                the global model. Computed as: global model feature residual
                divided by case feature residual. Uses robust calculations, which
                uses uniform sampling from the power set of features as the
                contexts for predictions.
            - global_case_feature_residual_convictions_full : bool, optional
                If True, outputs this case's feature residual convictions for
                the global model. Computed as: global model feature residual
                divided by case feature residual. Uses full calculations,
                which uses leave-one-out for cases for computations.
            - hypothetical_values : dict, optional
                A dictionary of feature name to feature value. If specified,
                shows how a prediction could change in a what-if scenario where
                the influential cases' context feature values are replaced with
                the specified values.  Iterates over all influential cases,
                predicting the action features each one using the updated
                hypothetical values. Outputs the predicted arithmetic over the
                influential cases for each action feature.
            - influential_cases : bool, optional
                If True, outputs the most influential cases and their influence
                weights based on the surprisal of each case relative to the
                context being predicted among the cases. Uses only the context
                features of the reacted case.
            - influential_cases_familiarity_convictions :  bool, optional
                If True, outputs familiarity conviction of addition for each of
                the influential cases.
            - influential_cases_raw_weights : bool, optional
                If True, outputs the surprisal for each of the influential
                cases.
            - local_case_feature_residual_convictions_robust : bool, optional
                If True, outputs this case's feature residual convictions for
                the region around the prediction. Uses only the context
                features of the reacted case to determine that region.
                Computed as: region feature residual divided by case feature
                residual. Uses robust calculations, which uses uniform sampling
                from the power set of features as the contexts for predictions.
            - local_case_feature_residual_convictions_full : bool, optional
                If True, outputs this case's feature residual convictions for
                the region around the prediction. Uses only the context
                features of the reacted case to determine that region.
                Computed as: region feature residual divided by case feature
                residual. Uses full calculations, which uses leave-one-out
                for cases for computations.
            - most_similar_cases : bool, optional
                If True, outputs an automatically determined (when
                'num_most_similar_cases' is not specified) relevant number of
                similar cases, which will first include the influential cases.
                Uses only the context features of the reacted case.
            - num_boundary_cases : int, optional
                Outputs this manually specified number of boundary cases.
            - num_most_similar_cases : int, optional
                Outputs this manually specified number of most similar cases,
                which will first include the influential cases.
            - num_most_similar_case_indices : int, optional
                Outputs this specified number of most similar case indices when
                'distance_ratio' is also set to True.
            - num_robust_influence_samples_per_case : int, optional
                Specifies the number of robust samples to use for each case.
                Applicable only for computing robust feature contributions or
                robust case feature contributions. Defaults to 2000. Higher
                values will take longer but provide more stable results.
            - observational_errors : bool, optional
                If True, outputs observational errors for all features as
                defined in feature attributes.
            - outlying_feature_values : bool, optional
                If True, outputs the reacted case's context feature values that
                are outside the min or max of the corresponding feature values
                of all the cases in the local model area. Uses only the context
                features of the reacted case to determine that area.
            - prediction_stats : bool, optional
                When true outputs feature prediction stats for all (context
                and action) features locally around the prediction. The stats
                returned  are ("r2", "rmse", "spearman_coeff", "precision",
                "recall", "accuracy", "mcc", "confusion_matrix", "missing_value_accuracy").
                Uses only the context features of the reacted case to determine that area.
                Uses full calculations, which uses leave-one-out context features for
                computations.
            - selected_prediction_stats : list, optional. List of stats to output. When unspecified,
                returns all except the confusion matrix. Allowed values:

                - all : Returns all the the available prediction stats, including the confusion matrix.
                - accuracy : The number of correct predictions divided by the
                  total number of predictions.
                - confusion_matrix : A sparse map of actual feature value to a map of
                  predicted feature value to counts.
                - mae : Mean absolute error. For continuous features, this is
                  calculated as the mean of absolute values of the difference
                  between the actual and predicted values. For nominal features,
                  this is 1 - the average categorical action probability of each case's
                  correct classes. Categorical action probabilities are the probabilities
                  for each class for the action feature.
                - mda : Mean decrease in accuracy when each feature is dropped
                  from the model, applies to all features.
                - feature_mda_permutation_full : Mean decrease in accuracy that used
                  scrambling of feature values instead of dropping each
                  feature, applies to all features.
                - precision : Precision (positive predictive) value for nominal
                  features only.
                - r2 : The r-squared coefficient of determination, for
                  continuous features only.
                - recall : Recall (sensitivity) value for nominal features only.
                - rmse : Root mean squared error, for continuous features only.
                - spearman_coeff : Spearman's rank correlation coefficient,
                  for continuous features only.
                - mcc : Matthews correlation coefficient, for nominal features only.
            - similarity_conviction : bool, optional
                If True, outputs similarity conviction for the reacted case.
                Uses both context and action feature values as the case values
                for all computations. This is defined as expected (local)
                distance contribution divided by reacted case distance
                contribution.
            - generate_attempts : bool, optional
                If True outputs the number of attempts taken to generate each
                case. Only applicable when 'generate_new_cases' is "always" or
                "attempt".

        exclude_novel_nominals_from_uniqueness_check : bool, default False
            If True, will exclude features which have a subtype defined in their feature
            attributes from the uniqueness check that happens when ``generate_new_cases``
            is True. Only applies to generative reacts.
        feature_bounds_map : map of str -> map of str -> object, optional
            A mapping of feature names to the bounds for the feature values to
            be generated in. For continuous features this should be a numeric
            value, for datetimes this should be a datetime string or a numeric
            epoch value. Min bounds should be equal to or smaller than max
            bounds, except when setting the bounds around the cycle length of
            a cyclic feature. (e.g., to allow 0 +/- 60 degrees, set min=300
            and max=60).

            Example::

                {
                    "feature_a": {"min": 0},
                    "feature_b" : {"min": 1, "max": 5},
                    "feature_c": {"max": 1}
                }

        generate_new_cases : {"always", "attempt", "no"}, default "no"
            This parameter takes in a string that may be one of the following:

                - **attempt**: ``Synthesizer`` attempts to generate new cases and
                  if its not possible to generate a new case, it might
                  generate cases in "no" mode (see point c.)
                - **always**: ``Synthesizer`` always generates new cases and
                  if its not possible to generate a new case, it returns
                  ``None``.
                - **no**: ``Synthesizer`` generates data based on the
                  ``desired_conviction`` specified and the generated data is
                  not guaranteed to be a new case (that is, a case not found
                  in original dataset.)

        initial_batch_size: int, optional
            Define the number of cases to react to in the first batch. If
            unspecified, a default defined by the ``react_initial_batch_size``
            property of the selected client will be used.
            The number of cases in following batches will be automatically
            adjusted. This value is ignored if ``batch_size`` is specified.
        input_is_substituted : bool, default False
            When True, assumes provided categorical (nominal or ordinal)
            feature values have already been substituted.
        into_series_store : str, optional
            The name of a series store. If specified, will store an internal
            record of all react contexts for this session and series to be used
            later with train series.
        leave_case_out : bool, default False
            When True and specified along with ``case_indices``, each individual
            react will respectively ignore the corresponding case specified
            by ``case_indices`` by leaving it out.
        new_case_threshold : {"max", "min", "most_similar"}, default "min"
            Distance to determine the privacy cutoff.

            Possible values:

                - min: minimum distance in the original local space.
                - max: maximum distance in the original local space.
                - most_similar: distance between the nearest neighbor to the nearest
                  neighbor in the original space.
        num_cases_to_generate : int, default 1
            The number of cases to generate.
        ordered_by_specified_features : bool, default False
            When True, the order of generated feature values will match
            the order of specified features.
        preserve_feature_values : list of str, optional
            Features that will preserve their values from the case specified
            by ``case_indices``, appending and overwriting the specified
            contexts as necessary. For generative reacts, if ``case_indices``
            isn't specified will preserve feature values of a random case.
        progress_callback : callable, optional
            A callback method that will be called before each
            batched call to react and at the end of reacting. The method is
            given a ProgressTimer containing metrics on the progress and timing
            of the react operation, and the batch result.
        substitute_output : bool, default True
            When False, will not substitute categorical feature values. Only
            applicable if a substitution value map has been set.
        suppress_warning : bool, default False
            When True, warnings will not be displayed.
        use_case_weights : bool, optional
            When True, will scale influence weights by each case's
            ``weight_feature`` weight. If unspecified, case weights will
            be used if the Trainee has them.
        use_regional_model_residuals : bool, default True
            When false, uses model feature residuals. When True, recalculates
            regional model residuals.
        weight_feature : str, optional
            Name of feature whose values to use as case weights.
            When left unspecified uses the internally managed case weight.

        Returns
        -------
        Reaction
            A MutableMapping (dict-like) with these keys -> values:
                action -> DataFrame
                    A data frame of action values.

                details -> dict or list
                    An aggregated list of any requested details.
        """
        return self.client.react(
            trainee_id=self.id,
            action_features=action_features,
            actions=actions,
            allow_nulls=allow_nulls,
            batch_size=batch_size,
            case_indices=case_indices,
            contexts=contexts,
            context_features=context_features,
            derived_action_features=derived_action_features,
            derived_context_features=derived_context_features,
            desired_conviction=desired_conviction,
            details=details,
            exclude_novel_nominals_from_uniqueness_check=exclude_novel_nominals_from_uniqueness_check,
            feature_bounds_map=feature_bounds_map,
            generate_new_cases=generate_new_cases,
            initial_batch_size=initial_batch_size,
            input_is_substituted=input_is_substituted,
            into_series_store=into_series_store,
            leave_case_out=leave_case_out,
            new_case_threshold=new_case_threshold,
            num_cases_to_generate=num_cases_to_generate,
            ordered_by_specified_features=ordered_by_specified_features,
            post_process_features=post_process_features,
            post_process_values=post_process_values,
            preserve_feature_values=preserve_feature_values,
            progress_callback=progress_callback,
            substitute_output=substitute_output,
            suppress_warning=suppress_warning,
            use_case_weights=use_case_weights,
            use_regional_model_residuals=use_regional_model_residuals,
            weight_feature=weight_feature,
        )

    def react_series(
        self,
        contexts: Optional[TabularData2D] = None,
        *,
        action_features: Optional[Collection[str]] = None,
        actions: Optional[TabularData2D] = None,
        batch_size: Optional[int] = None,
        case_indices: Optional[CaseIndices] = None,
        context_features: Optional[Collection[str]] = None,
        continue_series: bool = False,
        continue_series_features: Optional[Collection[str]] = None,
        continue_series_values: Optional[TabularData3D] = None,
        derived_action_features: Optional[Collection[str]] = None,
        derived_context_features: Optional[Collection[str]] = None,
        desired_conviction: Optional[float] = None,
        details: Optional[Mapping[str, Any]] = None,
        exclude_novel_nominals_from_uniqueness_check: bool = False,
        feature_bounds_map: Optional[Mapping[str, Mapping[str, Any]]] = None,
        final_time_steps: Optional[list[Any]] = None,
        generate_new_cases: GenerateNewCases = "no",
        series_index: str = ".series",
        init_time_steps: Optional[list[Any]] = None,
        initial_batch_size: Optional[int] = None,
        initial_features: Optional[Collection[str]] = None,
        initial_values: Optional[TabularData2D] = None,
        input_is_substituted: bool = False,
        leave_case_out: bool = False,
        max_series_lengths: Optional[list[int]] = None,
        new_case_threshold: NewCaseThreshold = "min",
        num_series_to_generate: int = 1,
        ordered_by_specified_features: bool = False,
        output_new_series_ids: bool = True,
        preserve_feature_values: Optional[list[str]] = None,
        progress_callback: Optional[Callable] = None,
        series_context_features: Optional[Collection[str]] = None,
        series_context_values: Optional[TabularData3D] = None,
        series_id_tracking: SeriesIDTracking = "fixed",
        series_stop_maps: Optional[list[Mapping[str, Mapping[str, Any]]]] = None,
        substitute_output: bool = True,
        suppress_warning: bool = False,
        use_case_weights: Optional[bool] = None,
        use_regional_model_residuals: bool = True,
        weight_feature: Optional[str] = None,
    ) -> Reaction:
        """
        React to the trainee in a series until a stop condition is met.

        Aggregates rows of data corresponding to the specified context, action,
        derived_context and derived_action features, utilizing previous rows to
        derive values as necessary. Outputs a dict of "action_features" and
        corresponding "action" where "action" is the completed 'matrix' for
        the corresponding action_features and derived_action_features.

        Parameters
        ----------
        contexts : DataFrame or 2-dimensional list of object, optional
            The context values to react to.
        action_features : list of str, optional
            See parameter ``action_features`` in :meth:`react`.
        actions : DataFrame or 2-dimensional list of object, optional
            See parameter ``actions`` in :meth:`react`.
        batch_size: int, optional
            Define the number of series to react to at once. If left
            unspecified, the batch size will be determined automatically.
        case_indices : CaseIndices
            See parameter ``case_indices`` in :meth:`react`.
        context_features : list of str, optional
            See parameter ``context_features`` in :meth:`react`.
        continue_series : bool, default False
            When True will attempt to continue existing series instead of
            starting new series. If ``initial_values`` provide series IDs, it
            will continue those explicitly specified IDs, otherwise it will
            randomly select series to continue.
            .. note::

                Terminated series with terminators cannot be continued and
                will result in null output.
        continue_series_features : list of str, optional
            The list of feature names corresponding to the values in each row of
            ``continue_series_values``. This value is ignored if
            ``continue_series_values`` is None.
        continue_series_values : list of DataFrame or 3-dimensional list of object, optional
            The set of series data to be forecasted with feature values in the
            same order defined by ``continue_series_values``. The value of
            ``continue_series`` will be ignored and treated as true if this value
            is specified.
        derived_action_features : list of str, optional
            See parameter ``derived_action_features`` in :meth:`react`.
        derived_context_features : list of str, optional
            See parameter ``derived_context_features`` in :meth:`react`.
        desired_conviction : float, optional
            See parameter ``desired_conviction`` in :meth:`react`.
        details : map of str to object
            See parameter ``details`` in :meth:`react`.
        exclude_novel_nominals_from_uniqueness_check : bool, default False
            If True, will exclude features which have a subtype defined in their feature
            attributes from the uniqueness check that happens when ``generate_new_cases``
            is True. Only applies to generative reacts.
        feature_bounds_map : map of str -> map of str -> object, optional
            See parameter ``feature_bounds_map`` in :meth:`react`.
        final_time_steps: list of object, optional
            The time steps at which to end synthesis. Time-series only.
            Time-series only. Must provide either one for all series, or
            exactly one per series.
        generate_new_cases : {"always", "attempt", "no"}, default "no"
            See parameter ``generate_new_cases`` in :meth:`react`.
        series_index : str, default ".series"
            When set to a string, will include the series index as a
            column in the returned DataFrame using the column name given.
            If set to None, no column will be added.
        init_time_steps: list of object, optional
            The time steps at which to begin synthesis. Time-series only.
            Time-series only. Must provide either one for all series, or
            exactly one per series.
        initial_batch_size: int, optional
            The number of series to react to in the first batch. If unspecified,
            the number will be determined automatically by the client. The
            number of series in following batches will be automatically
            adjusted. This value is ignored if ``batch_size`` is specified.
        initial_features : list of str, optional
            Features to condition just the first case in a series,
            overwrites context_features and derived_context_features for that
            first case. All specified initial features must be in one of:
            context_features, action_features, derived_context_features or
            derived_action_features. If provided a value that isn't in one of
            those lists, it will be ignored.
        initial_values : DataFrame or 2-dimensional list of object, optional
            Values corresponding to the initial_features, used to condition
            just the first case in each series. Must provide either exactly one
            value to use for all series, or one per series.
        input_is_substituted : bool, default False
            See parameter ``input_is_substituted`` in :meth:`react`.
        leave_case_out : bool, default False
            See parameter ``leave_case_out`` in :meth:`react`.
        max_series_lengths : list of int, optional
            maximum size a series is allowed to be.  Default is
            3 * model_size, a 0 or less is no limit. If forecasting
            with ``continue_series``, this defines the maximum length of the
            forecast. Must provide either one for all series, or exactly
            one per series.
        new_case_threshold : str, optional
            See parameter ``new_case_threshold`` in :meth:`react`.
        num_series_to_generate : int, default 1
            The number of series to generate.
        ordered_by_specified_features : bool, default False
            See parameter ``ordered_by_specified_features`` in :meth:`react`.
        output_new_series_ids : bool, default True
            If True, series ids are replaced with unique values on output.
            If False, will maintain or replace ids with existing trained values,
            but also allows output of series with duplicate existing ids.
        preserve_feature_values : list of str, optional
            See parameter ``preserve_feature_values`` in :meth:`react`.
        progress_callback : callable, optional
            A callback method that will be called before each
            batched call to react series and at the end of reacting. The method
            is given a ProgressTimer containing metrics on the progress and
            timing of the react series operation, and the batch result.
        series_context_features : list of str, optional
            List of context features corresponding to series_context_values, if
            specified must not overlap with any initial_features or context_features.
        series_context_values : list of list of list of object or list of DataFrame, optional
            3d list of context values, one for each feature for each row for each
            series. If specified, batch_size and max_series_lengths are ignored.
        series_id_tracking : {"fixed", "dynamic", "no"}, default "fixed"
            Controls how closely generated series should follow existing series (plural).

            - If "fixed", tracks the particular relevant series ID.
            - If "dynamic", tracks the particular relevant series ID, but is allowed to
              change the series ID that it tracks based on its current context.
            - If "no", does not track any particular series ID.
        series_stop_maps : list of map of str -> dict, optional
            Map of series stop conditions. Must provide either exactly one to
            use for all series, or one per series.

            .. TIP::
                Stop series when value exceeds max or is smaller than min::

                    {"feature_name":  {"min" : 1, "max": 2}}

                Stop series when feature value matches any of the values
                listed::

                    {"feature_name":  {"values": ["val1", "val2"]}}

        substitute_output : bool, default True
            See parameter ``substitute_output`` in :meth:`react`.
        suppress_warning : bool, default False
            See parameter ``suppress_warning`` in :meth:`react`.
        use_case_weights : bool, optional
            See parameter ``use_case_weights`` in :meth:`react`.
        use_regional_model_residuals : bool, default True
            See parameter ``use_regional_model_residuals`` in :meth:`react`.
        weight_feature : str, optional
            See parameter ``weight_feature`` in :meth:`react`.

        Returns
        -------
        Reaction
            A MutableMapping (dict-like) with these keys -> values:
                action -> DataFrame
                    A data frame of action values.

                details -> dict or list
                    An aggregated list of any requested details.
        """
        if self.id:
            return self.client.react_series(
                trainee_id=self.id,
                action_features=action_features,
                actions=actions,
                batch_size=batch_size,
                case_indices=case_indices,
                contexts=contexts,
                context_features=context_features,
                continue_series=continue_series,
                continue_series_features=continue_series_features,
                continue_series_values=continue_series_values,
                derived_action_features=derived_action_features,
                derived_context_features=derived_context_features,
                desired_conviction=desired_conviction,
                details=details,
                exclude_novel_nominals_from_uniqueness_check=exclude_novel_nominals_from_uniqueness_check,
                feature_bounds_map=feature_bounds_map,
                final_time_steps=final_time_steps,
                generate_new_cases=generate_new_cases,
                series_index=series_index,
                init_time_steps=init_time_steps,
                initial_batch_size=initial_batch_size,
                initial_features=initial_features,
                initial_values=initial_values,
                input_is_substituted=input_is_substituted,
                leave_case_out=leave_case_out,
                max_series_lengths=max_series_lengths,
                new_case_threshold=new_case_threshold,
                num_series_to_generate=num_series_to_generate,
                ordered_by_specified_features=ordered_by_specified_features,
                output_new_series_ids=output_new_series_ids,
                preserve_feature_values=preserve_feature_values,
                progress_callback=progress_callback,
                series_context_features=series_context_features,
                series_context_values=series_context_values,
                series_id_tracking=series_id_tracking,
                series_stop_maps=series_stop_maps,
                substitute_output=substitute_output,
                suppress_warning=suppress_warning,
                use_case_weights=use_case_weights,
                use_regional_model_residuals=use_regional_model_residuals,
                weight_feature=weight_feature,
            )
        else:
            raise ValueError("Trainee ID is needed for react_series.")

    def impute(
        self,
        *,
        batch_size: int = 1,
        features: Optional[Collection[str]] = None,
        features_to_impute: Optional[Collection[str]] = None,
    ):
        """
        Impute (fill) the missing values for the specified features_to_impute.

        If no ``features`` are specified, will use all features in the trainee
        for imputation. If no ``features_to_impute`` are specified, will impute
        all features specified by ``features``.

        Parameters
        ----------
        batch_size : int, default 1
            Larger batch size will increase speed but decrease
            accuracy. Batch size indicates how many rows to fill before
            recomputing conviction.

            The default value (which is 1) should return the best accuracy but
            might be slower. Higher values should improve performance but may
            decrease accuracy of results.
        features : Collection of str, optional
            A list of feature names to use for imputation. If not specified,
            all features will be used.
        features_to_impute : Collection of str, optional
            A list of feature names to impute. If not specified, features
            will be used.
        """
        if isinstance(self.client, AbstractHowsoClient):
            self.client.impute(
                trainee_id=self.id,
                batch_size=batch_size,
                features=features,
                features_to_impute=features_to_impute,
            )
        else:
            raise AssertionError("Client must have 'impute' method")

    def remove_cases(
        self,
        num_cases: int,
        *,
        case_indices: Optional[CaseIndices] = None,
        condition: Optional[Mapping[str, Any]] = None,
        condition_session: Optional[str | BaseSession] = None,
        distribute_weight_feature: Optional[str] = None,
        precision: Optional[Precision] = None,
    ) -> int:
        """
        Remove training cases from the trainee.

        The training cases will be completely purged from the model and
        the model will behave as if it had never been trained with them.

        Parameters
        ----------
        num_cases : int
            The number of cases to remove; minimum 1 case must be removed.
            Ignored if case_indices is specified.
        case_indices : list of tuples
            A list of tuples containing session ID and session training index
            for each case to be removed.
        condition : dict, optional
            The condition map to select the cases to remove that meet all the
            provided conditions. Ignored if case_indices is specified.

            .. NOTE::
                The dictionary keys are the feature name and values are one of:

                    - None
                    - A value, must match exactly.
                    - An array of two numeric values, specifying an inclusive
                      range. Only applicable to continuous and numeric ordinal
                      features.
                    - An array of string values, must match any of these values
                      exactly. Only applicable to nominal and string ordinal
                      features.

            .. TIP::
                Example 1 - Remove all values belonging to ``feature_name``::

                    condition = {"feature_name": None}

                Example 2 - Remove cases that have the value 10::

                    condition = {"feature_name": 10}

                Example 3 - Remove cases that have a value in range [10, 20]::

                    condition = {"feature_name": [10, 20]}

                Example 4 - Remove cases that match one of ['a', 'c', 'e']::

                    condition = {"feature_name": ['a', 'c', 'e']}

        condition_session : str or Session, optional
            If specified, ignores the condition and operates on cases for
            the specified session id or Session instance. Ignored if
            case_indices is specified.
        distribute_weight_feature : str, optional
            When specified, will distribute the removed cases' weights
            from this feature into their neighbors.
        precision : {"exact", "similar"}, optional
            The precision to use when removing the cases.If not specified
            "exact" will be used. Ignored if case_indices is specified.

        Returns
        -------
        int
            The number of cases removed.
        """
        if isinstance(condition_session, BaseSession):
            condition_session_id = condition_session.id
        else:
            condition_session_id = condition_session
        if isinstance(self.client, AbstractHowsoClient):
            return self.client.remove_cases(
                trainee_id=self.id,
                num_cases=num_cases,
                case_indices=case_indices,
                condition=condition,
                condition_session=condition_session_id,
                distribute_weight_feature=distribute_weight_feature,
                precision=precision,
            )
        else:
            raise AssertionError("Client must have 'remove_cases' method")

    def edit_cases(
        self,
        feature_values: TabularData2D,
        *,
        case_indices: Optional[CaseIndices] = None,
        condition: Optional[Mapping[str, Any]] = None,
        condition_session: Optional[str | BaseSession] = None,
        features: Optional[Collection[str]] = None,
        num_cases: Optional[int] = None,
        precision: Optional[Precision] = None
    ) -> int:
        """
        Edit feature values for the specified cases.

        Parameters
        ----------
        feature_values : DataFrame or 2-dimensional list of object
            The feature values to edit the case(s) with. If specified as a list,
            the order corresponds with the order of the ``features`` parameter.
            If specified as a DataFrame, only the first row will be used.
        case_indices : Sequence of (str, int), optional
            An iterable of Sequences containing the session id and index, where
            index is the original 0-based index of the case as it was trained
            into the session. This explicitly specifies the cases to edit. When
            specified, ``condition`` and ``condition_session`` are ignored.
        condition : map of str -> object, optional
            A condition map to select which cases to edit. Ignored when
            ``case_indices`` are specified.

            .. NOTE::
                The dictionary keys are the feature name and values are one of:

                    - None
                    - A value, must match exactly.
                    - An array of two numeric values, specifying an inclusive
                      range. Only applicable to continuous and numeric ordinal
                      features.
                    - An array of string values, must match any of these values
                      exactly. Only applicable to nominal and string ordinal
                      features.

        condition_session : str or Session, optional
            If specified, ignores the condition and operates on all cases for
            the specified session id or Session instance.
        features : Collection of str, optional
            The names of the features to edit. Required when ``feature_values``
            is not specified as a DataFrame.
        num_cases : int, optional
            The maximum amount of cases to edit. If not specified, the limit
            will be k cases if precision is "similar", or no limit if precision
            is "exact".
        precision : str, optional
            The precision to use when removing the cases. Options are 'exact'
            or 'similar'. If not specified "exact" will be used.

        Returns
        -------
        int
            The number of cases modified.
        """
        if isinstance(condition_session, BaseSession):
            condition_session_id = condition_session.id
        else:
            condition_session_id = condition_session
        if isinstance(self.client, AbstractHowsoClient):
            return self.client.edit_cases(
                trainee_id=self.id,
                case_indices=case_indices,
                condition=condition,
                condition_session=condition_session_id,
                features=features,
                feature_values=feature_values,
                num_cases=num_cases,
                precision=precision,
            )
        else:
            raise AssertionError("Client must have the 'edit_cases' method.")

    def get_sessions(self) -> list[dict[str, str]]:
        """
        Get all session ids of the trainee.

        Returns
        -------
        list of dict of str -> str
            A list of dicts with keys "id" and "name" for each session
            in the model.
        """
        if isinstance(self.client, AbstractHowsoClient):
            return self.client.get_sessions(self.id)
        else:
            raise AssertionError("Client must have the 'get_sessions' method.")

    def delete_session(self, session: str | BaseSession):
        """
        Delete a session from the trainee.

        Parameters
        ----------
        session : str or Session
            The id or instance of the session to remove from the model.
        """
        if isinstance(session, BaseSession):
            session_id = session.id
        else:
            session_id = session
        if isinstance(self.client, AbstractHowsoClient):
            self.client.delete_session(trainee_id=self.id, session=session_id)
        else:
            raise AssertionError("Client must have the 'delete_session' method.")

    def get_session_indices(self, session: str | BaseSession) -> Index:
        """
        Get all session indices for a specified session.

        Parameters
        ----------
        session : str or Session
            The id or instance of the session to retrieve indices for from
            the model.

        Returns
        -------
        Index or list of int
            An index of the session indices for the requested session.
        """
        if isinstance(session, BaseSession):
            session_id = session.id
        else:
            session_id = session
        if isinstance(self.client, HowsoPandasClientMixin):
            return self.client.get_session_indices(
                trainee_id=self.id,
                session=session_id,
            )
        else:
            raise AssertionError("Client must have the 'get_session_indices' method.")

    def get_session_training_indices(self, session: str | BaseSession) -> Index:
        """
        Get all session training indices for a specified session.

        Parameters
        ----------
        session : str or Session
            The id or instance of the session to retrieve training indices for
            from the model.

        Returns
        -------
        Index or list of int
            An index of the session training indices for the requested session.
        """
        if isinstance(session, BaseSession):
            session_id = session.id
        else:
            session_id = session
        if isinstance(self.client, HowsoPandasClientMixin):
            return self.client.get_session_training_indices(
                trainee_id=self.id,
                session=session_id,
            )
        else:
            raise AssertionError("Client must have the 'get_session_training_indices' method.")

    def get_cases(
        self,
        *,
        indicate_imputed: bool = False,
        case_indices: Optional[CaseIndices] = None,
        features: Optional[Collection[str]] = None,
        session: Optional[str | BaseSession] = None,
        condition: Optional[Mapping[str, Any]] = None,
        num_cases: Optional[int] = None,
        precision: Optional[Precision] = None
    ) -> DataFrame:
        """
        Get the trainee's cases.

        Parameters
        ----------
        case_indices : Sequence of (str, int), optional
            List of tuples, of session id and index, where index is the
            original 0-based index of the case as it was trained into the
            session. If specified, returns only these cases and ignores the
            session parameter.

            .. NOTE::
                If case_indices are provided, condition (and precision)
                are ignored.

        features : Collection of str, optional
            A list of feature names to return values for in leu of all
            default features.

            Built-in features that are available for retrieval:

                | **.session** - The session id the case was trained under.
                | **.session_training_index** - 0-based original index of the
                  case, ordered by training during the session; is never
                  changed.

        indicate_imputed : bool, default False
            If True, an additional value will be appended to the cases
            indicating if the case was imputed.

        session : str or Session, optional
            The id or instance of the session to retrieve training indices for
            from the model.

            .. NOTE::
                If a session is not provided, the order of the cases is not
                guaranteed to be the same as the order they were trained into
                the model.

        condition : dict, optional
            The condition map to select the cases to retrieve that meet all the
            provided conditions.

            .. NOTE::
                The dictionary keys are the feature name and values are one of:

                    - None
                    - A value, must match exactly.
                    - An array of two numeric values, specifying an inclusive
                      range. Only applicable to continuous and numeric ordinal
                      features.
                    - An array of string values, must match any of these values
                      exactly. Only applicable to nominal and string ordinal
                      features.

            .. NOTE::
                This option will be ignored if case_indices is supplied.

            .. TIP::
                Example 1 - Retrieve all values belonging to ``feature_name``::

                    criteria = {"feature_name": None}

                Example 2 - Retrieve cases that have the value 10::

                    criteria = {"feature_name": 10}

                Example 3 - Retrieve cases that have a value in range [10, 20]::

                    criteria = {"feature_name": [10, 20]}

                Example 4 - Retrieve cases that match one of ['a', 'c', 'e']::

                    condition = {"feature_name": ['a', 'c', 'e']}

                Example 5 - Retrieve cases using session name and index::

                    criteria = {'.session':'your_session_name',
                                '.session_training_index': 1}

        num_cases : int, default None
            The maximum amount of cases to retrieve. If not specified, the limit
            will be k cases if precision is "similar", or no limit if precision
            is "exact".
        precision : str, default None
            The precision to use when retrieving the cases via condition.
            Options are 'exact' or 'similar'. If not specified, "exact" will
            be used.

        Returns
        -------
        DataFrame
            The trainee's cases.
        """
        if isinstance(session, BaseSession):
            session_id = session.id
        else:
            session_id = session
        if not self.id:
            raise ValueError("Trainee ID is needed for 'get_cases'.")
        if isinstance(self.client, HowsoPandasClientMixin):
            return self.client.get_cases(
                trainee_id=self.id,
                features=features,
                case_indices=case_indices,
                indicate_imputed=indicate_imputed,
                session=session_id,
                condition=condition,
                num_cases=num_cases,
                precision=precision,
            )
        else:
            raise AssertionError("Client must have the 'get_cases' method.")

    def get_extreme_cases(
        self,
        *,
        features: Optional[Collection[str]] = None,
        num: int,
        sort_feature: str,
    ) -> DataFrame:
        """
        Get the trainee's extreme cases.

        Parameters
        ----------
        features : Collection of str, optional
            The features to include in the case data.
        num : int
            The number of cases to get.
        sort_feature : str
            The name of the feature by which extreme cases are sorted.

        Returns
        -------
        DataFrame
            The trainee's extreme cases.
        """
        if not self.id:
            raise ValueError("Trainee ID is needed for 'get_extreme_cases'.")
        if isinstance(self.client, HowsoPandasClientMixin):
            return self.client.get_extreme_cases(
                trainee_id=self.id,
                features=features,
                num=num,
                sort_feature=sort_feature
            )
        else:
            raise AssertionError("Client must have the 'get_extreme_cases' method.")

    def get_num_training_cases(self) -> int:
        """
        Return the number of trained cases for the trainee.

        Returns
        -------
        int
            The number of trained cases.
        """
        if isinstance(self.client, AbstractHowsoClient):
            return self.client.get_num_training_cases(self.id)
        else:
            raise AssertionError("Client must have the 'get_num_training_cases' method.")

    def add_feature(
        self,
        feature: str,
        feature_value: Optional[int | float | str] = None,
        *,
        overwrite: bool = False,
        condition: Optional[Mapping[str, Any]] = None,
        condition_session: Optional[str | BaseSession] = None,
        feature_attributes: Optional[Mapping[str, Any]] = None,
    ):
        """
        Add a feature to the model.

        Parameters
        ----------
        feature : str
            The name of the feature.
        feature_attributes : map, optional
            The dict of feature specific attributes for this feature. If
            unspecified and conditions are not specified, will assume feature
            type as 'continuous'.
        feature_value : int or float or str, optional
            The value to populate the feature with.
            By default, populates the new feature with None.
        condition : map of str -> object, optional
            A condition map where feature values will only be added when
            certain criteria is met.

            If None, the feature will be added to all cases in the model
            and feature metadata will be updated to include it. If specified
            as an empty dict, the feature will still be added to all cases in
            the model but the feature metadata will not be updated.

            .. NOTE::
                The dictionary keys are the feature name and values are one of:

                    - None
                    - A value, must match exactly.
                    - An array of two numeric values, specifying an inclusive
                      range. Only applicable to continuous and numeric ordinal
                      features.
                    - An array of string values, must match any of these values
                      exactly. Only applicable to nominal and string ordinal
                      features.

            .. TIP::
                For instance to add the ``feature_value`` only when the
                ``length`` and ``width`` features are equal to 10::

                    condition = {"length": 10, "width": 10}

        condition_session : str or Session, optional
            If specified, ignores the condition and operates on cases for the
            specified session id or Session instance.
        overwrite : bool, default False
            If True, the feature will be over-written if it exists.
        """
        if isinstance(condition_session, BaseSession):
            condition_session_id = condition_session.id
        else:
            condition_session_id = condition_session
        if isinstance(self.client, AbstractHowsoClient):
            if self.id:
                self.client.add_feature(
                    trainee_id=self.id,
                    condition=condition,
                    condition_session=condition_session_id,
                    feature=feature,
                    feature_value=feature_value,
                    feature_attributes=feature_attributes,
                    overwrite=overwrite,
                )
                self._features = self.client.resolve_feature_attributes(self.id)
            else:
                raise ValueError("Trainee ID is needed for 'add_feature'.")
        else:
            raise AssertionError("Client must have the 'add_feature' method.")

    def remove_feature(
        self,
        feature: str,
        *,
        condition: Optional[Mapping[str, Any]] = None,
        condition_session: Optional[str | BaseSession] = None,
    ):
        """
        Remove a feature from the trainee.

        Parameters
        ----------
        feature : str
            The name of the feature to remove.
        condition : map of str -> object, optional
            A condition map where features will only be removed when certain
            criteria is met.

            If None, the feature will be removed from all cases in the model
            and feature metadata will be updated to exclude it. If specified
            as an empty dict, the feature will still be removed from all cases
            in the model but the feature metadata will not be updated.

            .. NOTE::
                The dictionary keys are the feature name and values are one of:

                    - None
                    - A value, must match exactly.
                    - An array of two numeric values, specifying an inclusive
                      range. Only applicable to continuous and numeric ordinal
                      features.
                    - An array of string values, must match any of these values
                      exactly. Only applicable to nominal and string ordinal
                      features.

            .. TIP::
                For instance to remove the ``length`` feature only when the
                value is between 1 and 5::

                    condition = {"length": [1, 5]}

        condition_session : str or Session, optional
            If specified, ignores the condition and operates on cases for the
            specified session id or Session instance.
        """
        if isinstance(condition_session, BaseSession):
            condition_session_id = condition_session.id
        else:
            condition_session_id = condition_session
        if isinstance(self.client, AbstractHowsoClient):
            if self.id:
                self.client.remove_feature(
                    trainee_id=self.id,
                    condition=condition,
                    condition_session=condition_session_id,
                    feature=feature,
                )
                self._features = self.client.resolve_feature_attributes(self.id)
            else:
                raise ValueError("Trainee ID is needed for 'get_extreme_cases'.")
        else:
            raise AssertionError("Client must have the 'remove_feature' method.")

    def remove_series_store(self, series: Optional[str] = None):
        """
        Clear stored series from trainee.

        Parameters
        ----------
        series : str, optional
            Series id to clear. If not provided, clears the entire
            series store for the trainee.
        """
        if isinstance(self.client, AbstractHowsoClient):
            self.client.remove_series_store(trainee_id=self.id, series=series)
        else:
            raise AssertionError("Client must have the 'remove_series_store' method.")

    def append_to_series_store(
        self,
        series: str,
        contexts: TabularData2D,
        *,
        context_features: Optional[Collection[str]] = None,
    ):
        """
        Append the specified contexts to a series store.

        For use with train series.

        Parameters
        ----------
        series : str
            The name of the series store to append to.
        contexts : DataFrame or 2-dimensional list of object
            The list of context values to append to the series.
        context_features : Collection of str, optional
            The list of feature names for contexts.
        """
        if isinstance(self.client, AbstractHowsoClient):
            self.client.append_to_series_store(
                trainee_id=self.id,
                series=series,
                contexts=contexts,
                context_features=context_features,
            )
        else:
            raise AssertionError("Client must have the 'append_to_series_store' method.")

    def set_substitute_feature_values(
        self, substitution_value_map: Mapping[str, Mapping[str, Any]]
    ):
        """
        Set a substitution map for use in extended nominal generation.

        Parameters
        ----------
        substitution_value_map : map of str -> map of str -> any
            A dictionary of feature name to a dictionary of feature value to
            substitute feature value.

            If this dict is None, all substitutions will be disabled and
            cleared. If any feature in the ``substitution_value_map`` has
            features mapping to ``None`` or ``{}``, substitution values will
            immediately be generated.
        """
        if isinstance(self.client, AbstractHowsoClient):
            self.client.set_substitute_feature_values(
                trainee_id=self.id, substitution_value_map=substitution_value_map
            )
        else:
            raise AssertionError("Client must have the 'set_substitute_feature_values' method.")

    def get_substitute_feature_values(
        self,
        *,
        clear_on_get: bool = True,
    ) -> dict[str, dict[str, Any]]:
        """
        Get a substitution map for use in extended nominal generation.

        Parameters
        ----------
        clear_on_get : bool, default True
            Clears the substitution values map in the trainee upon retrieving
            them. This is done if it is desired to prevent the substitution
            map from being persisted. If set to False, the model will not be
            cleared which preserves substitution mappings if the model is
            saved; representing a potential privacy leak should the
            substitution map be made public.

        Returns
        -------
        dict of str -> dict of str -> any
            A dictionary of feature name to a dictionary of feature value to
            substitute feature value.
        """
        if isinstance(self.client, AbstractHowsoClient):
            return self.client.get_substitute_feature_values(
                trainee_id=self.id, clear_on_get=clear_on_get
            )
        else:
            raise AssertionError("Client must have the 'get_substitute_feature_values' method.")

    def react_group(
        self,
        new_cases: TabularData3D,
        *,
        distance_contributions: bool = False,
        familiarity_conviction_addition: bool = True,
        familiarity_conviction_removal: bool = False,
        kl_divergence_addition: bool = False,
        kl_divergence_removal: bool = False,
        p_value_of_addition: bool = False,
        p_value_of_removal: bool = False,
        use_case_weights: Optional[bool] = None,
        features: Optional[Collection[str]] = None,
        weight_feature: Optional[str] = None,
    ) -> DataFrame | dict:
        """
        Computes specified data for a **set** of cases.

        Return the list of familiarity convictions (and optionally, distance
        contributions or :math:`p` values) for each set.

        Parameters
        ----------
        distance_contributions : bool, default False
            Calculate and output distance contribution ratios in
            the output dict for each case.
        familiarity_conviction_addition : bool, default True
            Calculate and output familiarity conviction of adding the
            specified cases.
        familiarity_conviction_removal : bool, default False
            Calculate and output familiarity conviction of removing
            the specified cases.
        features : Collection of str, optional
            A list of feature names to consider while calculating convictions.
        kl_divergence_addition : bool, default False
            Calculate and output KL divergence of adding the
            specified cases.
        kl_divergence_removal : bool, default False
            Calculate and output KL divergence of removing the
            specified cases.
        new_cases : list of DataFrame or 3-dimensional list of object
            Specify a **set** using a list of cases to compute the conviction
            of groups of cases as shown in the following example.

            Example::

                new_cases = [
                    [[1, 2, 3], [4, 5, 6], [7, 8, 9]], # Group 1
                    [[1, 2, 3]], # Group 2
                ]

        p_value_of_addition : bool, default False
            If true will output :math:`p` value of addition.
        p_value_of_removal : bool, default False
            If true will output :math:`p` value of removal.
        use_case_weights : bool, optional
            When True, will scale influence weights by each case's
            ``weight_feature`` weight. If unspecified, case weights will
            be used if the Trainee has them.
        weight_feature : str, optional
            Name of feature whose values to use as case weights.
            When left unspecified uses the internally managed case weight.

        Returns
        -------
        DataFrame or dict
            The conviction of grouped cases.
        """
        return self.client.react_group(
            trainee_id=self.id,
            new_cases=new_cases,
            features=features,
            familiarity_conviction_addition=familiarity_conviction_addition,
            familiarity_conviction_removal=familiarity_conviction_removal,
            kl_divergence_addition=kl_divergence_addition,
            kl_divergence_removal=kl_divergence_removal,
            p_value_of_addition=p_value_of_addition,
            p_value_of_removal=p_value_of_removal,
            distance_contributions=distance_contributions,
            use_case_weights=use_case_weights,
            weight_feature=weight_feature,
        )

    def get_feature_conviction(
        self,
        *,
        familiarity_conviction_addition: bool = True,
        familiarity_conviction_removal: bool = False,
        use_case_weights: Optional[bool] = None,
        action_features: Optional[Collection[str]] = None,
        features: Optional[Collection[str]] = None,
        weight_feature: Optional[str] = None,
    ) -> DataFrame | dict:
        """
        Get familiarity conviction for features in the model.

        Parameters
        ----------
        action_features : Collection of str, optional
            The feature names to be treated as action features during
            conviction calculation in order to determine the conviction
            of each feature against the set of action_features. If not
            specified, conviction is computed for each feature against the
            rest of the features as a whole.
        familiarity_conviction_addition : bool, default True
            Calculate and output familiarity conviction of adding the
            specified cases.
        familiarity_conviction_removal : bool, default False
            Calculate and output familiarity conviction of removing
            the specified cases.
        features : Collection of str, optional
            The feature names to calculate convictions for. At least 2 features
            are required to get familiarity conviction. If not specified all
            features will be used.
        use_case_weights : bool, optional
            When True, will scale influence weights by each case's
            ``weight_feature`` weight. If unspecified, case weights will
            be used if the Trainee has them.
        weight_feature : str, optional
            Name of feature whose values to use as case weights.
            When left unspecified uses the internally managed case weight.

        Returns
        -------
        DataFrame or dict
            A DataFrame containing the familiarity conviction rows to feature
            columns.
        """
        return self.client.get_feature_conviction(
            trainee_id=self.id,
            action_features=action_features,
            familiarity_conviction_addition=familiarity_conviction_addition,
            familiarity_conviction_removal=familiarity_conviction_removal,
            features=features,
            use_case_weights=use_case_weights,
            weight_feature=weight_feature,
        )

    def get_marginal_stats(
        self, *,
        condition: Optional[Mapping[str, Any]] = None,
        num_cases: Optional[int] = None,
        precision: Optional[Precision] = None,
        weight_feature: Optional[str] = None,
    ) -> DataFrame:
        """
        Get marginal stats for all features.

        Parameters
        ----------
        condition : map of str -> any, optional
            A condition map to select which cases to compute marginal stats
            for.

            .. NOTE::
                The dictionary keys are the feature name and values are one of:

                    - None
                    - A value, must match exactly.
                    - An array of two numeric values, specifying an inclusive
                      range. Only applicable to continuous and numeric ordinal
                      features.
                    - An array of string values, must match any of these values
                      exactly. Only applicable to nominal and string ordinal
                      features.
        num_cases : int, default None
            The maximum amount of cases to use to calculate marginal stats.
            If not specified, the limit will be k cases if precision is
            "similar". Only used if ``condition`` is not None.
        precision : {"exact", "similar"}, optional
            The precision to use when selecting cases with the condition.
            Options are 'exact' or 'similar'. If not specified "exact" will be
            used. Only used if ``condition`` is not None.
        weight_feature : str, optional
            When specified, will attempt to return stats that were computed
            using this weight_feature.

        Returns
        -------
        DataFrame
            A DataFrame of feature name columns to stat value rows. Indexed
            by the stat type. The return type depends on the underlying client.
        """
        if isinstance(self.client, HowsoPandasClientMixin):
            return self.client.get_marginal_stats(
                trainee_id=self.id,
                condition=condition,
                num_cases=num_cases,
                precision=precision,
                weight_feature=weight_feature
            )
        else:
            raise AssertionError("Client must have the 'get_marginal_stats' method.")

    def react_into_features(
        self,
        *,
        distance_contribution: str | bool = False,
        familiarity_conviction_addition: str | bool = False,
        familiarity_conviction_removal: str | bool = False,
        features: Optional[Collection[str]] = None,
        influence_weight_entropy: str | bool = False,
        p_value_of_addition: str | bool = False,
        p_value_of_removal: str | bool = False,
        similarity_conviction: str | bool = False,
        use_case_weights: Optional[bool] = None,
        weight_feature: Optional[str] = None,
    ):
        """
        Calculate conviction and other data and stores them into features.

        Parameters
        ----------
        distance_contribution : bool or str, default False
            The name of the feature to store distance contribution.
            If set to True the values will be stored to the feature
            'distance_contribution'.
        familiarity_conviction_addition : bool or str, default False
            The name of the feature to store conviction of addition
            values. If set to True the values will be stored to the feature
            'familiarity_conviction_addition'.
        familiarity_conviction_removal : bool or str, default False
            The name of the feature to store conviction of removal
            values. If set to True the values will be stored to the feature
            'familiarity_conviction_removal'.
        features : Collection of str, optional
            A list of features to calculate convictions.
        influence_weight_entropy : bool or str, default False
            The name of the feature to store influence weight entropy values in.
            If set to True, the values will be stored in the feature
            'influence_weight_entropy'.
        p_value_of_addition : bool or str, default False
            The name of the feature to store p value of addition
            values. If set to True the values will be stored to the feature
            'p_value_of_addition'.
        p_value_of_removal : bool or str, default False
            The name of the feature to store p value of removal
            values. If set to True the values will be stored to the feature
            'p_value_of_removal'.
        similarity_conviction : bool or str, default False
            The name of the feature to store similarity conviction
            values. If set to True the values will be stored to the feature
            'similarity_conviction'.
        use_case_weights : bool, optional
            When True, will scale influence weights by each case's
            ``weight_feature`` weight. If unspecified, case weights will
            be used if the Trainee has them.
        weight_feature : str, optional
            Name of feature whose values to use as case weights.
            When left unspecified uses the internally managed case weight.
        """
        if isinstance(self.client, AbstractHowsoClient):
            self.client.react_into_features(
                trainee_id=self.id,
                distance_contribution=distance_contribution,
                familiarity_conviction_addition=familiarity_conviction_addition,
                familiarity_conviction_removal=familiarity_conviction_removal,
                influence_weight_entropy=influence_weight_entropy,
                p_value_of_addition=p_value_of_addition,
                p_value_of_removal=p_value_of_removal,
                similarity_conviction=similarity_conviction,
                features=features,
                use_case_weights=use_case_weights,
                weight_feature=weight_feature,
            )
        else:
            raise AssertionError("Client must have the 'react_into_features' method.")

    def react_aggregate(
        self,
        *,
        action_feature: Optional[str] = None,
        confusion_matrix_min_count: Optional[int] = None,
        context_features: Optional[Collection[str]] = None,
        details: Optional[dict] = None,
        feature_influences_action_feature: Optional[str] = None,
        hyperparameter_param_path: Optional[Collection[str]] = None,
        num_robust_influence_samples: Optional[int] = None,
        num_robust_residual_samples: Optional[int] = None,
        num_robust_influence_samples_per_case: Optional[int] = None,
        num_samples: Optional[int] = None,
        prediction_stats_action_feature: Optional[str] = None,
        residuals_hyperparameter_feature: Optional[str] = None,
        robust_hyperparameters: Optional[bool] = None,
        sample_model_fraction: Optional[float] = None,
        sub_model_size: Optional[int] = None,
        use_case_weights: Optional[bool] = None,
        weight_feature: Optional[str] = None,
    ) -> DataFrame:
        """
        Reacts into the aggregate trained cases in the Trainee.

        Calculates, caches, and/or returns the requested influences and prediction stats.

        Parameters
        ----------
        action_feature : str, optional
            Name of target feature for which to do computations. If ``prediction_stats_action_feature``
            and ``feature_influences_action_feature`` are not provided, they will default to this value.
            If ``feature_influences_action_feature`` is not provided and feature influences ``details`` are
            selected, this feature must be provided.
        confusion_matrix_min_count : int, optional
            The number of predictions a class should have (value of a cell in the
            matrix) for it to remain in the confusion matrix. If the count is
            less than this value, it will be accumulated into a single value of
            all insignificant predictions for the class and removed from the
            confusion matrix. Defaults to 10, applicable only to confusion
            matrices when computing residuals.
        context_features : Collection of str, optional
            List of features names to use as contexts for
            computations. Default is all trained non-unique features if
            unspecified.
        details : map of str -> object, optional
            If details are specified, the response will contain the requested
            explanation data.. Below are the valid keys and data types for the
            different audit details. Omitted keys, values set to None, or False
            values for Booleans will not be included in the data returned.

            - prediction_stats : bool, optional
                If True outputs full feature prediction stats for all (context and action) features.
                The prediction stats returned are set by the "selected_prediction_stats" parameter
                in the `details` parameter. Uses full calculations, which uses leave-one-out for
                features for computations. False removes cached values.
            - feature_residuals_full : bool, optional
                For each context_feature, use the full set of all other context_features to predict
                the feature. False removes cached values. When ``prediction_stats``
                in the ``details`` parameter is true, the Trainee will also calculate and cache the
                full feature residuals.
            - feature_residuals_robust : bool, optional
                For each context_feature, use the robust (power set/permutations) set of all other
                context_features to predict the feature. False removes cached values.
            - feature_contributions_full : bool, optional
                For each context_feature, use the full set of all other
                context_features to compute the mean absolute delta between
                prediction of action feature with and without the context features
                in the model. False removes cached values.
            - feature_contributions_robust : bool, optional
                For each context_feature, use the robust (power set/permutation)
                set of all other context_features to compute the mean absolute
                delta between prediction of the action feature with and without the
                context features in the model. False removes cached values.
            - feature_mda_full : bool, optional
                When True will compute Mean Decrease in Accuracy (MDA)
                for each context feature at predicting the action feature. Drop
                each feature and use the full set of remaining context features
                for each prediction. False removes cached values.
            - feature_mda_robust : bool, optional
                Compute Mean Decrease in Accuracy MDA by dropping each feature and using the
                robust (power set/permutations) set of remaining context features
                for each prediction. False removes cached values.
            - feature_feature_mda_permutation_full : bool, optional
                Compute MDA by scrambling each feature and using the
                full set of remaining context features for each prediction.
                False removes cached values.
            - feature_feature_mda_permutation_robust : bool, optional
                Compute MDA by scrambling each feature and using the
                robust (power set/permutations) set of remaining context features
                for each prediction. False removes cached values.
            - action_condition : map of str -> any, optional
                A condition map to select the action set, which is the dataset for which
                the prediction stats are for. If both ``action_condition`` and ``context_condition``
                are provided, then all of the action cases selected by the ``action_condition``
                will be excluded from the context set, which is the set being queried to make to
                make predictions on the action set, effectively holding them out.
                If only ``action_condition`` is specified, then only the single predicted case
                will be left out.

                .. NOTE::
                    The dictionary keys are the feature name and values are one of:

                        - None
                        - A value, must match exactly.
                        - An array of two numeric values, specifying an inclusive
                        range. Only applicable to continuous and numeric ordinal
                        features.
                        - An array of string values, must match any of these values
                        exactly. Only applicable to nominal and string ordinal
                        features.
            - action_num_cases : int, optional
                The maximum amount of cases to use to calculate prediction stats.
                If not specified, the limit will be k cases if precision is
                "similar", or 1000 cases if precision is "exact". Works with or
                without ``action_condition``.
                -If ``action_condition`` is set:
                    If None, will be set to k if precision is "similar" or no limit if precision is "exact".
                - If ``action_condition`` is not set:
                    If None, will be set to the Howso default limit of 2000.
            - action_condition_precision : {"exact", "similar"}, optional
                The precision to use when selecting cases with the ``action_condition``.
                If not specified "exact" will be used. Only used if ``action_condition``
                is not None.
            - context_condition : map of str -> any, optional
                A condition map to select the context set, which is the set being queried to make
                to make predictions on the action set. If both ``action_condition`` and ``context_condition``
                are provided,  then all of the cases from the action set, which is the dataset for which the
                prediction stats are for, will be excluded from the context set, effectively holding them out.
                If only ``action_condition`` is specified,  then only the single predicted case will be left out.

                .. NOTE::
                    The dictionary keys are the feature name and values are one of:

                        - None
                        - A value, must match exactly.
                        - An array of two numeric values, specifying an inclusive
                        range. Only applicable to continuous and numeric ordinal
                        features.
                        - An array of string values, must match any of these values
                        exactly. Only applicable to nominal and string ordinal
                        features.
            - context_precision_num_cases : int, optional
                Limit on the number of context cases when ``context_condition_precision`` is set to "similar".
                If None, will be set to k.
            - context_condition_precision : {"exact", "similar"}, optional
                The precision to use when selecting cases with the ``context_condition``.
                If not specified "exact" will be used. Only used if ``context_condition``
                is not None.
            - prediction_stats_features : list, optional
                List of features to use when calculating conditional prediction stats. Should contain all
                action and context features desired. If ``action_feature`` is also provided, that feature will
                automatically be appended to this list if it is not already in the list.
                    stats : list of str, optional
            - missing_value_accuracy_full : bool, optional
                The number of cases with missing values predicted to have missing values divided by the number
                of cases with missing values, applies to all features that contain missing values. Uses full
                calculations.
            - missing_value_accuracy_robust : bool, optional
                The number of cases with missing values predicted to have missing values divided by the number
                of cases with missing values, applies to all features that contain missing values. Uses robust
                calculations.
            - selected_prediction_stats : list, optional
                List of stats to output. When unspecified, returns all except the confusion matrix. Allowed values:

                - all : Returns all the the available prediction stats, including the confusion matrix.
                - accuracy : The number of correct predictions divided by the
                  total number of predictions.
                - confusion_matrix : A sparse map of actual feature value to a map of
                  predicted feature value to counts.
                - mae : Mean absolute error. For continuous features, this is
                  calculated as the mean of absolute values of the difference
                  between the actual and predicted values. For nominal features,
                  this is 1 - the average categorical action probability of each case's
                  correct classes. Categorical action probabilities are the probabilities
                  for each class for the action feature.
                - mda : Mean decrease in accuracy when each feature is dropped
                  from the model, applies to all features.
                - feature_mda_permutation_full : Mean decrease in accuracy that used
                  scrambling of feature values instead of dropping each
                  feature, applies to all features.
                - precision : Precision (positive predictive) value for nominal
                  features only.
                - r2 : The r-squared coefficient of determination, for
                  continuous features only.
                - recall : Recall (sensitivity) value for nominal features only.
                - rmse : Root mean squared error, for continuous features only.
                - spearman_coeff : Spearman's rank correlation coefficient,
                  for continuous features only.
                - mcc : Matthews correlation coefficient, for nominal features only.
        feature_influences_action_feature : str, optional
            When feature influences such as contributions and mda, use this feature as
            the action feature.  If not provided, will default to the ``action_feature`` if provided.
            If ``action_feature`` is not provided and feature influences ``details`` are
            selected, this feature must be provided.
        hyperparameter_param_path : Collection of str, optional.
            Full path for hyperparameters to use for computation. If specified
            for any residual computations, takes precedence over action_feature
            parameter.  Can be set to a 'paramPath' value from the results of
            'get_params()' for a specific set of hyperparameters.
        num_robust_influence_samples : int, optional
            Total sample size of model to use (using sampling with replacement)
            for robust contribution computation. Defaults to 300.
        num_robust_residual_samples : int, optional
            Total sample size of model to use (using sampling with replacement)
            for robust mda and residual computation.
            Defaults to 1000 * (1 + log(number of features)).  Note: robust mda
            will be updated to use num_robust_influence_samples in a future release.
        num_robust_influence_samples_per_case : int, optional
            Specifies the number of robust samples to use for each case for
            robust contribution computations.
            Defaults to 300 + 2 * (number of features).
        num_samples : int, optional
            Total sample size of model to use (using sampling with replacement)
            for all non-robust computation. Defaults to 1000.
            If specified overrides sample_model_fraction.```
        residuals_hyperparameter_feature : str, optional
            When calculating residuals and prediction stats, uses this target
            features's hyperparameters. The trainee must have been analyzed with
            this feature as the action feature first. If not provided, by default
            residuals and prediction stats uses ".targetless" hyperparameters.
        robust_hyperparameters : bool, optional
            When specified, will attempt to return residuals that were
            computed using hyperparameters with the specified robust or
            non-robust type.
        prediction_stats_action_feature : str, optional
            When calculating residuals and prediction stats, uses this target features's
            hyperparameters. The trainee must have been analyzed with this feature as the
            action feature first. If both ``prediction_stats_action_feature`` and
            ``action_feature`` are not provided, by default residuals and prediction
            stats uses ".targetless" hyperparameters. If "action_feature" is provided,
            and this value is not provided, will default to ``action_feature``.
        sample_model_fraction : float, optional
            A value between 0.0 - 1.0, percent of model to use in sampling
            (using sampling without replacement). Applicable only to non-robust
            computation. Ignored if num_samples is specified.
            Higher values provide better accuracy at the cost of compute time.
        sub_model_size : int, optional
            Subset of model to use for calculations. Applicable only
            to models > 1000 cases.
        use_case_weights : bool, optional
            If set to True, will scale influence weights by each case's
            ``weight_feature`` weight. If unspecified, case weights will
            be used if the Trainee has them.
        weight_feature : str, optional
            The name of feature whose values to use as case weights.
            When left unspecified uses the internally managed case weight.


        Returns
        -------
        DataFrame
            If specified, a DataFrame of feature name columns to stat value rows. Indexed
            by the stat or detail type. The return type depends on the underlying client.
        """
        if isinstance(self.client, HowsoPandasClientMixin):
            return self.client.react_aggregate(
                trainee_id=self.id,
                action_feature=action_feature,
                context_features=context_features,
                confusion_matrix_min_count=confusion_matrix_min_count,
                details=details,
                feature_influences_action_feature=feature_influences_action_feature,
                hyperparameter_param_path=hyperparameter_param_path,
                num_robust_influence_samples=num_robust_influence_samples,
                num_robust_residual_samples=num_robust_residual_samples,
                num_robust_influence_samples_per_case=num_robust_influence_samples_per_case,
                num_samples=num_samples,
                prediction_stats_action_feature=prediction_stats_action_feature,
                residuals_hyperparameter_feature=residuals_hyperparameter_feature,
                robust_hyperparameters=robust_hyperparameters,
                sample_model_fraction=sample_model_fraction,
                sub_model_size=sub_model_size,
                use_case_weights=use_case_weights,
                weight_feature=weight_feature,
            )
        else:
            raise AssertionError("Client must have the 'react_aggregate' method.")

    def get_params(
        self,
        *,
        action_feature: Optional[str] = None,
        context_features: Optional[Collection[str]] = None,
        mode: Optional[Mode] = None,
        weight_feature: Optional[str] = None,
    ) -> dict[str, Any]:
        """
        Get the parameters used by the Trainee.

        If ``action_feature``, ``context_features``, ``mode``, or ``weight_feature``
        are specified, then the best hyperparameters analyzed in the Trainee are the
        value of the "hyperparameter_map" key, otherwise this value will be the
        dictionary containing all the hyperparameter sets in the Trainee.

        Parameters
        ----------
        action_feature : str, optional
            If specified will return the best analyzed hyperparameters to
            target this feature.
        context_features : Collection of str, optional
            If specified, will find and return the best analyzed hyperparameters
            to use with these context features.
        mode : str, optional
            If specified, will find and return the best analyzed hyperparameters
            that were computed in this mode.
        weight_feature : str, optional
            If specified, will find and return the best analyzed hyperparameters
            that were analyzed using this weight feaure.

        Returns
        -------
        dict of str -> any
            A dict including the either all of the Trainee's internal
            parameters or only the best hyperparameters selected using the
            passed parameters.
        """
        if isinstance(self.client, AbstractHowsoClient):
            return self.client.get_params(
                self.id,
                action_feature=action_feature,
                context_features=context_features,
                mode=mode,
                weight_feature=weight_feature,
            )
        else:
            raise AssertionError("Client must have the 'get_params' method.")

    def set_params(self, params: Mapping[str, Any]):
        """
        Set the workflow attributes for the trainee.

        Parameters
        ----------
        params : map of str -> any
            A dictionary in the following format containing the hyperparameter
            information, which is required, and other parameters which are
            all optional.

            Example::

                {
                    "hyperparameter_map": {
                        ".targetless": {
                            "robust": {
                                ".none": {
                                    "dt": -1, "p": .1, "k": 8
                                }
                            }
                        }
                    },
                    "auto_analyze_enabled": False,
                    "analyze_threshold": 100,
                    "analyze_growth_factor": 7.389,
                    "auto_analyze_limit_size": 100000
                }
        """
        if isinstance(self.client, AbstractHowsoClient):
            self.client.set_params(self.id, params=params)
        else:
            raise AssertionError("Client must have the 'set_params' method.")

    @property
    def client(self) -> AbstractHowsoClient | HowsoPandasClientMixin:
        """
        The client instance used by the trainee.

        Returns
        -------
        AbstractHowsoClient
            The client instance.
        """
        return self._client

    @client.setter
    def client(self, client: AbstractHowsoClient):
        """
        Set the client instance used by the trainee.

        Parameters
        ----------
        client : AbstractHowsoClient
            The client instance. Must be a subclass of :class:`AbstractHowsoClient`
            and :class:`HowsoPandasClientMixin`.
        """
        if not isinstance(client, AbstractHowsoClient):
            raise HowsoError(
                "``client`` must be a subclass of AbstractHowsoClient"
            )
        if not isinstance(client, HowsoPandasClientMixin):
            raise HowsoError("``client`` must be a HowsoPandasClient")
        self._client = client

    def _update_attributes(self, trainee: BaseTrainee):
        """
        Update the protected attributes of the trainee.

        Parameters
        ----------
        trainee : BaseTrainee
            The base trainee instance.
        """
        for key in self.attribute_map:
            # Update the protected attributes directly since the values
            # have already been validated by the "BaseTrainee" instance
            # and to prevent triggering an API update call
            setattr(self, f"_{key}", getattr(trainee, key))

    def update(self):
        """Update the remote trainee with local state."""
        if (
            getattr(self, "id", None)
            and getattr(self, "_created", False)
            and not getattr(self, "_updating", False)
        ):
            # Only update for trainees that have been created
            try:
                self._updating = True
                trainee = self.to_dict()
                if isinstance(self.client, AbstractHowsoClient):
                    updated_trainee = self.client.update_trainee(trainee)
                else:
                    raise AssertionError("Client must have the 'update_trainee' method.")
                if updated_trainee:
                    self._update_attributes(updated_trainee)
            finally:
                self._updating = False

    def get_pairwise_distances(
        self,
        features: Optional[Collection[str]] = None,
        *,
        use_case_weights: Optional[bool] = None,
        action_feature: Optional[str] = None,
        from_case_indices: Optional[CaseIndices] = None,
        from_values: Optional[TabularData2D] = None,
        to_case_indices: Optional[CaseIndices] = None,
        to_values: Optional[TabularData2D] = None,
        weight_feature: Optional[str] = None,
    ) -> list[float]:
        """
        Computes pairwise distances between specified cases.

        Returns a list of computed distances between each respective pair of
        cases specified in either ``from_values`` or ``from_case_indices`` to
        ``to_values`` or ``to_case_indices``. If only one case is specified in any
        of the lists, all respective distances are computed to/from that one
        case.

        .. NOTE::
            - One of ``from_values`` or ``from_case_indices`` must be specified,
              not both.
            - One of ``to_values`` or ``to_case_indices`` must be specified,
              not both.

        Parameters
        ----------
        features : list of str, optional
            List of feature names to use when computing pairwise distances.
            If unspecified uses all features.
        action_feature : str, optional
            The action feature. If specified, uses targeted hyperparameters
            used to predict this ``action_feature``, otherwise uses targetless
            hyperparameters.
        from_case_indices : iterable of (str, int), optional
            An Iterable of Sequences, of session id and index, where index
            is the original 0-based index of the case as it was trained into
            the session. If specified must be either length of 1 or match
            length of ``to_values`` or ``to_case_indices``.
        from_values : DataFrame or 2-dimensional list of object, optional
            A 2d-list of case values. If specified must be either length of
            1 or match length of ``to_values`` or ``to_case_indices``.
        to_case_indices : iterable of (str, int), optional
            An Iterable of Sequences, of session id and index, where index
            is the original 0-based index of the case as it was trained into
            the session. If specified must be either length of 1 or match
            length of ``from_values`` or ``from_case_indices``.
        to_values : DataFrame or 2-dimensional list of object, optional
            A 2d-list of case values. If specified must be either length of
            1 or match length of ``from_values`` or ``from_case_indices``.
        use_case_weights : bool, optional
            If set to True, will scale influence weights by each case's
            ``weight_feature`` weight. If unspecified, case weights will
            be used if the Trainee has them.
        weight_feature : str, optional
            Name of feature whose values to use as case weights.
            When left unspecified uses the internally managed case weight.

        Returns
        -------
        list of float
            A list of computed pairwise distances between each corresponding
            pair of cases in ``from_case_indices`` and ``to_case_indices``.
        """
        if isinstance(self.client, AbstractHowsoClient):
            return self.client.get_pairwise_distances(
                self.id,
                features=features,
                action_feature=action_feature,
                from_case_indices=from_case_indices,
                from_values=from_values,
                to_case_indices=to_case_indices,
                to_values=to_values,
                use_case_weights=use_case_weights,
                weight_feature=weight_feature
            )
        else:
            raise AssertionError("Client must have the 'get_pairwise_distances' method.")

    def get_distances(
        self,
        features: Optional[Collection[str]] = None,
        *,
        use_case_weights: Optional[bool] = None,
        action_feature: Optional[str] = None,
        case_indices: Optional[CaseIndices] = None,
        feature_values: Optional[Collection[Any] | DataFrame] = None,
        weight_feature: Optional[str] = None
    ) -> Distances:
        """
        Computes distances matrix for specified cases.

        Returns a dict with computed distances between all cases
        specified in ``case_indices`` or from all cases in local model as defined
        by ``feature_values``.

        Parameters
        ----------
        features : Collection of str, optional
            List of feature names to use when computing distances. If
            unspecified uses all features.
        action_feature : str, optional
            The action feature. If specified, uses targeted hyperparameters
            used to predict this ``action_feature``, otherwise uses targetless
            hyperparameters.
        case_indices : Sequence of (str, int), optional
            List of tuples, of session id and index, where index is the
            original 0-based index of the case as it was trained into the
            session. If specified, returns distances for all of these
            cases. Ignored if ``feature_values`` is provided. If neither
            ``feature_values`` nor ``case_indices`` is specified, uses full dataset.
        feature_values : DataFrame or list of object
            If specified, returns distances of the local model relative to
            these values, ignores ``case_indices`` parameter. If provided a
            DataFrame, only the first row will be used.
        use_case_weights : bool, optional
            If set to True, will scale influence weights by each case's
            ``weight_feature`` weight. If unspecified, case weights will
            be used if the Trainee has them.
        weight_feature : str, optional
            Name of feature whose values to use as case weights.
            When left unspecified uses the internally managed case weight.

        Returns
        -------
        dict
            A dict containing a matrix of computed distances and the list of
            corresponding case indices in the following format::

                {
                    'case_indices': [ session-indices ],
                    'distances': DataFrame( distances )
                }
        """
        if isinstance(self.client, AbstractHowsoClient):
            return self.client.get_distances(
                self.id,
                features=features,
                action_feature=action_feature,
                case_indices=case_indices,
                feature_values=feature_values,
                weight_feature=weight_feature,
                use_case_weights=use_case_weights
            )
        else:
            raise AssertionError("Client must have the 'get_distances' method.")

    def evaluate(
        self,
        features_to_code_map: Mapping[str, str],
        *,
        aggregation_code: Optional[str] = None,
    ) -> Evaluation:
        r"""
        Evaluates custom code on feature values of all cases in the trainee.

        Parameters
        ----------
        features_to_code_map : map of str -> str
            A dictionary with feature name keys and custom Amalgam code string
            values.

            The custom code can use \"#feature_name 0\" to reference the value
            of that feature for each case.
        aggregation_code : str, optional
            A string of custom Amalgam code that can access the list of values
            derived form the custom code in features_to_code_map.

            The custom code can use \"#feature_name 0\" to reference the list of
            values derived from using the custom code in features_to_code_map.

        Returns
        -------
        dict
            A dictionary with keys: 'evaluated' and 'aggregated'.

            'evaluated' is a dictionary with feature name
            keys and lists of values derived from the features_to_code_map
            custom code.

            'aggregated' is None if no aggregation_code is given, it otherwise
            holds the output of the custom 'aggregation_code'
        """
        if isinstance(self.client, AbstractHowsoClient):
            return self.client.evaluate(
                self.id,
                features_to_code_map=features_to_code_map,
                aggregation_code=aggregation_code,
            )
        else:
            raise AssertionError("Client must have the 'evaluate' method.")

    def _create(
        self, *,
        library_type: Optional[LibraryType] = None,
        max_wait_time: Optional[int | float] = None,
        resources: Optional[Mapping[str, Any]] = None,
        overwrite: bool = False,
    ):
        """
        Create the trainee at the API.

        Parameters
        ----------
        library_type : {"mt", "st"}, optional
            The library type of the Trainee.
        max_wait_time : int or float, optional
            The maximum time to wait for the trainee to be created.
        resources : map of str -> any, optional
            The resources to provision for the trainee.
        overwrite : bool, default False
            If True, will overwrite an existing trainee with the same name.
        """
        if not self.id:
            new_trainee = None
            if isinstance(self.client, AbstractHowsoClient):
                new_trainee = self.client.create_trainee(
                    name=self.name,
                    features=self.features,
                    metadata=self.metadata,
                    overwrite_trainee=overwrite,
                    persistence=self.persistence,
                    library_type=library_type,
                    max_wait_time=max_wait_time,
                    project=self.project_id,
                    resources=resources
                )
                self._update_attributes(new_trainee)
                # Get updated feature attributes
                cached = self.client.trainee_cache.get_item(self.id)
                self._features = cached["feature_attributes"]
            else:
                raise AssertionError("Trainee is unable to be created.")

        self._created = True

    @classmethod
    def from_schema(
        cls,
        schema: BaseTrainee,
        *,
        client: Optional[AbstractHowsoClient] = None,
    ) -> Trainee:
        """
        Create Trainee from base class.

        Parameters
        ----------
        schema : howso.client.schemas.Trainee
            The base Trainee object.
        client : AbstractHowsoClient, optional
            The Howso client instance to use.

        Returns
        -------
        Trainee
            The Trainee instance.
        """
        if isinstance(schema, cls) and client is None:
            return schema
        trainee_dict = schema.to_dict()
        trainee_dict['client'] = client
        return cls.from_dict(trainee_dict)

    @classmethod
    def from_dict(cls, schema: Mapping) -> Trainee:
        """
        Create Trainee from Mapping.

        Parameters
        ----------
        schema : Mapping
            The Trainee parameters.

        Returns
        -------
        Trainee
            The trainee instance.
        """
        if not isinstance(schema, Mapping):
            raise ValueError("``schema`` parameter is not a Mapping")
        parameters: dict = {
            'features': schema.get('features'),
            'client': schema.get('client'),
        }
        for key in cls.attribute_map:
            if key in schema:
                if key == "project_id":
                    parameters["project"] = schema[key]
                else:
                    parameters[key] = schema[key]
        return cls(**parameters)

    def __enter__(self) -> Trainee:
        """Support context managers."""
        self.acquire_resources()
        return self

    def __exit__(self, exc_type, exc_val, exc_tb):
        """Cleanup trainee during exit of context manager."""
        try:
            if self.persistence != "never" and (self.name or self._was_saved):
                self.release_resources()
            else:
                self.delete()
        except HowsoApiError as error:
            if error.status != 404:
                raise

    def get_contribution_matrix(
        self,
        features: Optional[Iterable[str]] = None,
        robust: bool = True,
        targeted: bool = False,
        normalize: bool = False,
        normalize_method: NormalizeMethod | Callable | Iterable[
            NormalizeMethod | Callable
        ] = "relative",
        absolute: bool = False,
        fill_diagonal: bool = True,
        fill_diagonal_value: float | int = 1,
    ) -> DataFrame:
        """
        Gets the Feature Contribution matrix.

        Parameters
        ----------
        features : iterable of str, optional
            An iterable of feature names. If features are not provided, then the
            default trainee features will be used.
        robust : bool, default True
            Whether to use robust calculations.
        targeted : bool, default False
            Whether to do a targeted re-analyze before each feature's contribution is calculated.
        normalize : bool, default False
            Whether to normalize the matrix row wise. Normalization method is set by the ``normalize_method``
            parameter.
        normalize_method : str or callable or iterable of str or callable, default "relative"
            The normalization method. The method may either one of the strings below that correspond to a
            default method or a custom callable.

            These methods may be passed in as an individual string or in a iterable where they will
            be processed sequentially.

            Default Methods:
            - 'relative': normalizes each row by dividing each value by the maximum absolute value in the row.
            - 'fractional': normalizes each row by dividing each value by the sum of absolute values in the row.
            - 'feature_count': normalizes each row by dividing by the feature count.

            Custom Callable:
            - If a custom Callable is provided, then it will be passed onto the DataFrame apply function:
                ``matrix.apply(Callable)``
        absolute : bool, default False
            Whether to transform the matrix values into the absolute values.
        fill_diagonal : bool, default False
            Whether to fill in the diagonals of the matrix. If set to true,
            the diagonal values will be filled in based on the ``fill_diagonal_value`` value.
        fill_diagonal_value : bool, default 1
            The value to fill in the diagonals with. ``fill_diagonal`` must be set to True in order
            for the diagonal values to be filled in. If `fill_diagonal is set to false, then this
            parameter will be ignored.

        Returns
        -------
        DataFrame
            The Feature Contribution matrix in a DataFrame.
        """
        feature_contribution_matrix = {}
        if not features:
            features = self.features
        for feature in features:
            if targeted:
                context_features = [context_feature for context_feature in features if context_feature != feature]
                self.analyze(action_features=[feature], context_features=context_features)
            # Suppresses expected warnings when trainee is targetless
            with warnings.catch_warnings():
                warnings.filterwarnings(
                    "ignore",
                    "Results may be inaccurate because trainee has not been analyzed*",
                    category=HowsoWarning
                )
                if robust:
                    feature_contribution_matrix[feature] = self.react_aggregate(
                        action_feature=feature,
                        details={"feature_contributions_robust": True}
                    )
                else:
                    feature_contribution_matrix[feature] = self.react_aggregate(
                        action_feature=feature,
                        details={
                            "feature_contributions_full": True
                        }
                    )

        matrix = concat(feature_contribution_matrix.values(), keys=feature_contribution_matrix.keys())
        matrix = matrix.droplevel(level=1)
        # Stores the preprocessed matrix, useful if the user wants a different form of processing
        # after calculation.
        self._calculated_matrices['contribution'] = deepcopy(matrix)
        matrix = matrix_processing(
            matrix,
            normalize=normalize,
            normalize_method=normalize_method,
            absolute=absolute,
            fill_diagonal=fill_diagonal,
            fill_diagonal_value=fill_diagonal_value
        )

        return matrix

    def get_mda_matrix(
        self,
        features: Optional[Iterable[str]] = None,
        robust: bool = True,
        targeted: bool = False,
        normalize: bool = False,
        normalize_method: NormalizeMethod | Callable | Iterable[
            NormalizeMethod | Callable
        ] = "relative",
        absolute: bool = False,
        fill_diagonal: bool = True,
        fill_diagonal_value: float | int = 1,
    ) -> DataFrame:
        """
        Gets the Mean Decrease in Accuracy (MDA) matrix.

        Parameters
        ----------
        features : iterable of str, optional
            An iterable of feature names. If features are not provided, then the default trainee
            features will be used.
        robust : bool, default True
            Whether to use robust calculations.
        targeted : bool, default False
            Whether to do a targeted re-analyze before each feature's contribution is calculated.
        normalize : bool, default False
            Whether to normalize the matrix row wise. Normalization method is set by the ``normalize_method``
            parameter.
        normalize_method : str or callable or iterable of str or callable, default "relative"
            The normalization method. The method may either one of the strings below that correspond to a
            default method or a custom callable.

            These methods may be passed in as an individual string or in a iterable where they will
            be processed sequentially.

            Default Methods:
            - 'relative': normalizes each row by dividing each value by the maximum absolute value in the row.
            - 'fractional': normalizes each row by dividing each value by the sum of absolute values in the row.
            - 'feature_count': normalizes each row by dividing by the feature count.

            Custom Callable:
            - If a custom Callable is provided, then it will be passed onto the DataFrame apply function:
                ``matrix.apply(Callable)``
        absolute : bool, default False
            Whether to transform the matrix values into the absolute values.
        fill_diagonal : bool, default False
            Whether to fill in the diagonals of the matrix. If set to true,
            the diagonal values will be filled in based on the ``fill_diagonal_value`` value.
        fill_diagonal_value : bool, default 1
            The value to fill in the diagonals with. ``fill_diagonal`` must be set to True in order
            for the diagonal values to be filled in. If `fill_diagonal is set to false, then this
            parameter will be ignored.

        Returns
        -------
        DataFrame
            The MDA matrix in a DataFrame.
        """
        mda_matrix = {}
        if not features:
            features = self.features
        for feature in features:
            if targeted:
                context_features = [context_feature for context_feature in features if context_feature != feature]
                self.analyze(action_features=[feature], context_features=context_features)
            # Suppresses expected warnings when trainee is targetless
            with warnings.catch_warnings():
                warnings.filterwarnings(
                    "ignore",
                    "Results may be inaccurate because trainee has not been analyzed*",
                    category=HowsoWarning
                )
                if robust:
                    mda_matrix[feature] = self.react_aggregate(
                        action_feature=feature,
                        details={"feature_mda_robust": True}
                    )
                else:
                    mda_matrix[feature] = self.react_aggregate(
                        action_feature=feature,
                        details={"feature_mda_full": True}
                    )

        matrix = concat(mda_matrix.values(), keys=mda_matrix.keys())
        matrix = matrix.droplevel(level=1)
        # Stores the preprocessed matrix, useful if the user wants a different form of processing
        # after calculation.
        self._calculated_matrices['mda'] = deepcopy(matrix)
        matrix = matrix_processing(
            matrix,
            normalize=normalize,
            normalize_method=normalize_method,
            absolute=absolute,
            fill_diagonal=fill_diagonal,
            fill_diagonal_value=fill_diagonal_value
        )

        return matrix


def delete_trainee(
    name_or_id: Optional[str] = None,
    file_path: Optional[PathLike] = None,
    client: Optional[AbstractHowsoClient] = None
):
    """
    Delete an existing Trainee.

    Loaded trainees exist in memory while also potentially existing on disk. This is a convenience function that
    allows the deletion of Trainees from both memory and disk.

    Parameters
    ----------
    name_or_id : str, optional
        The name or id of the trainee. Deletes the Trainees from memory and attempts to delete a Trainee saved under
        the same filename from the default save location if no ``file_path`` is provided.
    file_path : str or bytes or os.PathLike, optional
        The path of the file to load the Trainee from. Used for deleting trainees from disk.

        The file path must end with a filename, but file path can be either an absolute path, a
        relative path or just the file name.

        If ``name_or_id`` is not provided, in addition to deleting from disk, will attempt to
        delete a Trainee from memory assuming the Trainee has the same name as the filename.

        If ``file_path`` is a relative path the absolute path will be computed
        appending the ``file_path`` to the CWD.

        If ``file_path`` is an absolute path, this is the absolute path that
        will be used.

        If ``file_path`` is just a filename, then the absolute path will be computed
        appending the filename to the CWD.
    client : AbstractHowsoClient, optional
        The Howso client instance to use.
    """
    client = client or get_client()
    if name_or_id is None and file_path is None:
        raise ValueError(
            'Either the ``name_or_id`` or the ``file_path`` must be provided.'
        )

    # Check if file exists
    if file_path:
        if not isinstance(client, LocalSaveableProtocol):
            raise HowsoError(
                "Deleting trainees from using a file path is only"
                "supported with a client that has disk access.")

        file_path = Path(file_path)
        file_path = file_path.expanduser().resolve()
        if not file_path.exists():
            raise ValueError(f"File '{file_path}' does not exist.")

        client.delete_trainee(trainee_id=str(name_or_id), file_path=file_path)
    else:
        client.delete_trainee(trainee_id=str(name_or_id))


def load_trainee(
    file_path: PathLike,
    client: Optional[AbstractHowsoClient] = None
) -> Trainee:
    """
    Load an existing trainee from disk.

    Parameters
    ----------
    file_path : str or bytes or os.PathLike
        The path of the file to load the Trainee from. This path can contain
        an absolute path, a relative path or simply a file name. A ``.caml`` file name
        must be always be provided if file paths are provided.

        If ``file_path`` is a relative path the absolute path will be computed
        appending the ``file_path`` to the CWD.

        If ``file_path`` is an absolute path, this is the absolute path that
        will be used.

        If ``file_path`` is just a filename, then the absolute path will be computed
        appending the filename to the CWD.

    client : AbstractHowsoClient, optional
        The Howso client instance to use. Must have local disk access.

    Returns
    -------
    Trainee
        The trainee instance.
    """
    client = client or get_client()

    if not isinstance(client, LocalSaveableProtocol):
        raise HowsoError("To save, ``client`` must have local disk access.")

    if not isinstance(file_path, Path):
        file_path = Path(file_path)

    trainee_id = str(uuid.uuid4())

    file_path = file_path.expanduser().resolve()

    # It is decided that if the file contains a suffix then it contains a
    # file name.
    if file_path.suffix:
        # Check to make sure sure `.caml` file is provided
        if file_path.suffix.lower() != '.caml':
            raise HowsoError(
                'Filepath with a non `.caml` extension was provided.'
            )
    else:
        # Add the extension to the file_path
        raise HowsoError(
            'A `.caml` file must be provided.'
        )
    # If path is not absolute, append it to the default directory.
    if not file_path.is_absolute():
        file_path = client.default_persist_path.joinpath(file_path)

    # Ensure the parent path exists.
    if not file_path.parents[0].exists(): # Noqa
        raise HowsoError(
            f'The specified directory "{file_path.parents[0]}" does not exist.')

    status = client.amlg.load_entity(
        handle=trainee_id,
        amlg_path=str(file_path),
        persist=False,
        load_contained=True,
        escape_filename=False,
        escape_contained_filenames=False,
    )
    if not status.loaded:
        raise HowsoError(f"Trainee from file '{file_path}' not found.")

    if isinstance(client, LocalSaveableProtocol):
        base_trainee = client._get_trainee_from_engine(trainee_id)  # type: ignore
    else:
        raise ValueError("Loading a Trainee from disk requires a client with disk access.")
    client.trainee_cache.set(base_trainee)
    trainee = Trainee.from_schema(base_trainee, client=client)
    setattr(trainee, '_custom_save_path', file_path)

    return trainee


def get_trainee(
    name_or_id: str,
    *,
    client: Optional[AbstractHowsoClient] = None
) -> Trainee:
    """
    Get an existing trainee from Howso Services.

    Parameters
    ----------
    name_or_id : str
        The name or id of the trainee.
    client : AbstractHowsoClient, optional
        The Howso client instance to use.

    Returns
    -------
    Trainee
        The Trainee instance.

    Raises
    ------
    HowsoError
        If the Trainee could not be found.
    """
    client = client or get_client()
    trainee = client.get_trainee(str(name_or_id))
    return Trainee.from_schema(trainee, client=client)


def list_trainees(*args, **kwargs):
    """
    Query accessible Trainees.

    DEPRECATED: use `query_trainees` instead.
    """
    warnings.warn(
        "The method `list_trainees` is deprecated. Use `query_trainees` instead.", DeprecationWarning)
    return query_trainees(*args, **kwargs)


def query_trainees(
    search_terms: Optional[str] = None,
    *,
    client: Optional[AbstractHowsoClient] = None,
    project: Optional[str | BaseProject] = None,
) -> list[dict]:
    """
    Query accessible Trainees.

    This method only returns a simplified informational listing of available
    trainees, not full engine Trainee instances. To get a Trainee instance
    that can be used with the engine API call ``get_trainee``.

    Parameters
    ----------
    search_terms : str, optional
        Terms to filter results by.
    client : AbstractHowsoClient, optional
        The Howso client instance to use.
    project : str or Project, optional
        The instance or id of a project to filter by.

    Returns
    -------
    list of dict
        The list of available trainees.
    """
    client = client or get_client()

    params = {'search_terms': search_terms}

    # Only pass project_id for platform clients
    if project is not None and isinstance(client, ProjectClient):
        if isinstance(project, BaseProject):
            params["project"] = project.id
        else:
            params["project"] = project

    # picks up base
    return client.query_trainees(**params)<|MERGE_RESOLUTION|>--- conflicted
+++ resolved
@@ -3,22 +3,7 @@
 from collections.abc import Callable, Collection, Iterable, Mapping, MutableMapping
 from copy import deepcopy
 from pathlib import Path
-<<<<<<< HEAD
 from typing import Any, Optional
-=======
-from typing import (
-    Any,
-    Callable,
-    Dict,
-    Iterable,
-    List,
-    MutableMapping,
-    Optional,
-    Tuple,
-    Union,
-)
-import typing as t
->>>>>>> 5f2ab5e2
 import uuid
 import warnings
 
