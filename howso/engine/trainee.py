--- conflicted
+++ resolved
@@ -9,7 +9,6 @@
     Literal,
     Optional,
     Tuple,
-    TYPE_CHECKING,
     Union,
 )
 import uuid
@@ -28,6 +27,7 @@
 from howso.direct import HowsoDirectClient
 from howso.engine.client import get_client
 from howso.openapi.models import (
+    Cases,
     Metrics,
     Project as BaseProject,
     Session as BaseSession,
@@ -40,41 +40,8 @@
 from howso.engine.session import Session
 from howso.utilities import CaseIndices
 from howso.utilities.feature_attributes.base import SingleTableFeatureAttributes
+from howso.utilities.types import Reaction, ReactionSeries
 from pandas import DataFrame, Index
-<<<<<<< HEAD
-
-if TYPE_CHECKING:
-    from howso.openapi.models import (
-        Cases,
-        Metrics,
-        TraineeIdentity,
-        TraineeInformation,
-        TraineeResources,
-    )
-    from howso.utilities.types import Reaction, ReactionSeries
-=======
-
-
-class Reaction(TypedDict):
-    """React response format."""
-
-    action: DataFrame
-    explanation: Dict[str, Any]
-
-
-class ReactionSeries(TypedDict):
-    """React Series response format."""
-
-    series: DataFrame
-    explanation: Dict[str, Any]
-
-
-class Distances(TypedDict):
-    """Distances response format."""
-
-    session_indices: List[Tuple[str, int]]
-    distances: DataFrame
->>>>>>> b11bbcb2
 
 __all__ = [
     "Trainee",
