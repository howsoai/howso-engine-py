--- conflicted
+++ resolved
@@ -4,11 +4,7 @@
 
 from collections.abc import Iterable
 import os
-<<<<<<< HEAD
-from typing import Iterable, List, Literal, Tuple, Union
-=======
 from typing import Literal, Union
->>>>>>> 59d0aa34
 
 from pandas import DataFrame
 from typing_extensions import TypeAlias
