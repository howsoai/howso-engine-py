import importlib.metadata
import json
import os
from pathlib import Path
import platform
from pprint import pprint
import sys
import uuid

import howso
from howso.client import HowsoClient
from howso.client.client import (
    _check_isfile,
    LEGACY_CONFIG_FILENAMES,
    get_configuration_path,
    get_howso_client_class,
)
from howso.client.exceptions import (
    HowsoApiError,
    HowsoConfigurationError,
    HowsoError,
    HowsoTimeoutError,
)
from howso.client.protocols import ProjectClient
from howso.direct import HowsoDirectClient
from howso.utilities.reaction import Reaction
from howso.utilities.testing import get_configurationless_test_client, get_test_options
import numpy as np
import pandas as pd
import pytest
from semantic_version import Version


TEST_OPTIONS = get_test_options()

iris_file_path = (
    Path(howso.client.__file__).parent.parent
).joinpath("utilities/tests/data/iris.csv")
np.random.default_rng(2018)

module_client = get_configurationless_test_client(client_class=HowsoClient, verbose=True)


def test_xdg_configuration_path(mocker):
    """Tests for expected behavior when XDG_CONFIG_HOME is set."""
    fake_xdg_config_path_unix = '/tmp/xdg/path'
    fake_xdg_config_path_win = 'C:\\Users\\runneradmin\\xdg\\path'
    if platform.system().lower() == 'windows':
        fake_xdg_config_path = fake_xdg_config_path_win
    else:
        fake_xdg_config_path = fake_xdg_config_path_unix
    fake_xdg_path = 'howso'
    target_path = Path(fake_xdg_config_path, fake_xdg_path, 'howso.yaml')
    names_to_remove = ('XDG_CONFIG_HOME', 'HOWSO_CONFIG')
    modified_environ = {
        k: v for k, v in os.environ.items()
        if k not in names_to_remove
    }
    modified_environ["XDG_CONFIG_HOME"] = fake_xdg_config_path

    # Only return true if our mock xdg path is set
    def _is_file(filepath):
        if filepath == target_path:
            return True
        return False

    mocker.patch.object(Path, 'is_file', autospec=True,
                        side_effect=_is_file)
    mocker.patch.dict(os.environ, modified_environ, clear=True)
    path = get_configuration_path()
    assert path == target_path


def test_xdg_not_abs_error(mocker):
    """Tests for expected error when XDG_CONFIG_HOME is not an absolute path."""
    fake_xdg_config_path = 'tmp/xdg/path'
    fake_xdg_path = 'howso'
    target_path = Path(fake_xdg_config_path, fake_xdg_path, 'howso.yaml')
    names_to_remove = ('XDG_CONFIG_HOME', 'HOWSO_CONFIG')
    modified_environ = {
        k: v for k, v in os.environ.items()
        if k not in names_to_remove
    }
    modified_environ["XDG_CONFIG_HOME"] = fake_xdg_config_path

    # Only return true if our mock xdg path is set
    def _is_file(filepath):
        if filepath == target_path:
            return True
        return False

    mocker.patch.object(Path, 'is_file', autospec=True,
                        side_effect=_is_file)
    mocker.patch.dict(os.environ, modified_environ, clear=True)
    with pytest.raises(HowsoConfigurationError) as exc:
        get_configuration_path()
    assert 'The path set in the XDG_CONFIG_HOME environment' in str(exc.value)


@pytest.mark.parametrize('existing_files, result', (
    (('config.yml', 'config.yaml'), 'config.yml'),
    (('config.yaml', 'config.yml'), 'config.yaml'),
    (('apple', 'banana', 'cherry'), None),
))
def test_check_isfile(mocker, existing_files, result):
    """Test that `_check_isfile` works as expected."""

    def _is_file(filepath):
        if str(filepath) in LEGACY_CONFIG_FILENAMES:
            return True
        return False

    mocker.patch.object(Path, 'is_file', autospec=True,
                        side_effect=_is_file)

    assert str(_check_isfile(existing_files)) == str(result)


def test_get_howso_client_class(mocker):
    """Test that the HowsoDirectClient is returned if no config is provided."""
    mocker.patch('howso.client.client.get_configuration_path',
                 return_value=None)
    klass, _ = get_howso_client_class()
    assert klass == HowsoDirectClient


class TraineeBuilder:
    """Define a TraineeBuilder."""

    def __init__(self):
        """Initialize the TraineeBuilder."""
        self.trainees = []
        self.client = module_client
        super().__init__()

    def __del__(self):
        """Delete all created trainees upon destruction of the builder."""
        self.delete_all()

    def create(self, **kwargs):
        """Create a new trainee."""
        new_trainee = self.client.create_trainee(
            **kwargs
        )
        self.trainees.append(new_trainee)
        return new_trainee

    def copy(self, trainee_id, new_trainee_name=None, project_id=None):
        """Copy an existing trainee."""
        if isinstance(self.client, ProjectClient):
            new_trainee = self.client.copy_trainee(trainee_id, new_trainee_name,
                                                   project_id)
        else:
            new_trainee = self.client.copy_trainee(trainee_id, new_trainee_name)
        self.trainees.append(new_trainee)
        return new_trainee

    def delete(self, trainee):
        """Delete a single trainee created by the builder."""
        if trainee in self.trainees:
            try:
                self.client.delete_trainee(trainee['id'])
                self.trainees.remove(trainee)
            except HowsoApiError as err:
                if err.status == 404:
                    self.trainees.remove(trainee)
                else:
                    raise

    def delete_all(self):
        """Delete all trainees created by the builder."""
        for trainee in reversed(self.trainees):
            self.delete(trainee)

    def unload_all(self):
        """Unload all trainees created by the builder."""
        for trainee in self.trainees:
            self.client.release_trainee_resources(trainee['id'])


@pytest.fixture(name='trainee_builder', scope='module')
def trainee_builder():
    """Define a fixture."""
    return TraineeBuilder()


@pytest.fixture(scope="function")
def howso_client():
    """Return a non-shared client."""
    return get_configurationless_test_client(client_class=HowsoClient, verbose=True)


class TestDatetimeSerialization:
    """Define a DateTimeSerialization test class."""

    @classmethod
    def setup_class(cls):
        """Setup a test client to use for the whole class."""
        cls.client = module_client

    @pytest.fixture(autouse=True)
    def trainee(self, trainee_builder):
        """Define a trainee fixture."""
        features = {'nom': {'type': 'nominal'},
                    'datetime': {'type': 'continuous',
                                 'date_time_format': '%Y-%m-%dT%H:%M:%S.%f'}
                    }
<<<<<<< HEAD
        trainee = dict(
            features=features,
            default_action_features=['nom'],
            default_context_features=['datetime'],
            overwrite_trainee=True
        )
        trainee = trainee_builder.create(**trainee)
=======
        trainee = Trainee(features=features)
        trainee_builder.create(trainee, overwrite_trainee=True)
>>>>>>> 6da92f9c
        try:
            yield trainee
        except Exception:
            raise
        finally:
            trainee_builder.delete(trainee)

    def test_train(self, trainee):
        """Test that train works as expected."""
        df = pd.DataFrame(data=np.asarray([
            ['a', 'b', 'c', 'd'],
            ['2020-9-12T9:09:09.123', '2020-10-12T10:10:10.123', '2020-12-12T12:12:12.123',
             '2020-10-11T11:11:11.123']
        ]).transpose(), columns=['nom', 'datetime'])
        self.client.train(trainee['id'], cases=df.values.tolist(),
                          features=df.columns.tolist())
        case_response = self.client.get_cases(
            trainee['id'], session=self.client.active_session["id"],
            features=['nom', 'datetime'])
        for case in case_response["cases"]:
            print(case)
        assert len(case_response["cases"]) == 4
        # datetime is fixed: zero-padded and has fractional seconds
        assert case_response["cases"][0][1].rstrip("0") == '2020-09-12T09:09:09.123'

    def test_train_warn_fix(self, trainee_builder):
        """Test that train warns when it should."""
        features = {'nom': {'type': 'nominal'},
                    'datetime': {'type': 'continuous',
                                 'date_time_format': '%Y-%m-%dT%H:%M:%S'}
                    }
<<<<<<< HEAD
        trainee = dict(
            features=features,
            default_action_features=['nom'],
            default_context_features=['datetime'],
            overwrite_trainee=True
        )
        trainee = trainee_builder.create(**trainee)
=======
        trainee = Trainee(features=features)
        trainee_builder.create(trainee, overwrite_trainee=True)
>>>>>>> 6da92f9c
        df = pd.DataFrame(data=np.asarray([
            ['a', 'b', 'c', 'd'],
            # missing seconds in the provided values, don't match format
            ['2020-9-12T9:09', '2020-10-12T10:10', '2020-12-12T12:12',
             '2020-10-11T11:11']
        ]).transpose(), columns=['nom', 'datetime'])
        with pytest.warns(UserWarning) as warning_list:
            self.client.train(trainee['id'], cases=df.values.tolist(),
                              features=df.columns.tolist())
            # There might be other UserWarnings but assert that at least one
            # of them has the correct message.
            assert any([str(warning.message) == (
                "datetime has values with incorrect datetime format, should "
                "be %Y-%m-%dT%H:%M:%S. This feature may not work properly.")
                for warning in warning_list])

        case_response = self.client.get_cases(
            trainee['id'], session=self.client.active_session["id"],
            features=['nom', 'datetime'])
        for case in case_response["cases"]:
            print(case)
        assert len(case_response["cases"]) == 4
        # datetime is fixed: zero-padded and has seconds to adhere to format
        assert case_response["cases"][0][1] == '2020-09-12T09:09:00'

    def test_train_warn_bad_feature(self, trainee_builder):
        """Test that train warns on bad features."""
        features = {'nom': {'type': 'nominal'},
                    'datetime': {'type': 'continuous',
                                 'date_time_format': '%H %Y'}
                    }
<<<<<<< HEAD
        trainee = dict(
            features=features,
            default_action_features=['date_time_format'],
            default_context_features=['nom'],
            overwrite_trainee=True
        )
        trainee = trainee_builder.create(**trainee)
=======
        trainee = Trainee(features=features)
        trainee_builder.create(trainee, overwrite_trainee=True)
>>>>>>> 6da92f9c
        df = pd.DataFrame(data=np.asarray([
            ['a', 'b', 'c', 'd'],
            # missing seconds in the provided values, don't match format
            ['2020-10-11T11:11', '2020-10-11T11:11', '2020-10-11T11:11',
             '2020-10-11T11:11']
        ]).transpose(), columns=['nom', 'datetime'])
        with pytest.warns(UserWarning) as warning_list:
            self.client.train(trainee['id'], df.values.tolist(), df.columns.tolist())
            assert any([str(warning.message) == (
                "datetime has values with incorrect datetime format, should "
                "be %H %Y. This feature may not work properly.")
                for warning in warning_list])

        case_response = self.client.get_cases(
            trainee['id'], session=self.client.active_session["id"])
        for case in case_response["cases"]:
            print(case)
        assert len(case_response["cases"]) == 4
        # datetime is not fixed and the value returned doesn't match originals
        assert case_response["cases"][0][1] != '2020-10-11T11:11'

    def test_react(self, trainee):
        """Test that react works as expected."""
        df = pd.DataFrame(data=np.asarray([
            ['a', 'b', 'c', 'd'],
            ['2020-9-12T9:09:09.123', '2020-10-12T10:10:10.333',
             '2020-12-12T12:12:12.444', '2020-10-11T11:11:11.222']
        ]).transpose(), columns=['nom', 'datetime'])
        self.client.train(trainee['id'], cases=df.values.tolist(),
                          features=df.columns.tolist())
<<<<<<< HEAD
        response = self.client.react(trainee['id'],
                                     contexts=[["2020-10-12T10:10:10.333"]])
=======
        response = self.client.react(trainee.id,
                                     contexts=[["2020-10-12T10:10:10.333"]],
                                     context_features=["datetime"],
                                     action_features=["nom"])
>>>>>>> 6da92f9c
        assert isinstance(response, Reaction)
        assert response['action']['nom'].iloc[0] == "b"

        response = self.client.react(trainee['id'], contexts=[["b"]],
                                     context_features=["nom"],
                                     action_features=["datetime"])
        assert "2020-10-12T10:10:10.333000" in response['action']['datetime'].iloc[0]

    def test_react_series(self, trainee):
        """Test that react series works as expected."""
        df = pd.DataFrame(data=np.asarray([
            ['a', 'b', 'c', 'd'],
            ['2020-9-12T9:09:09.123', '2020-10-12T10:10:10.333',
             '2020-12-12T12:12:12.444', '2020-10-11T11:11:11.222']
        ]).transpose(), columns=['nom', 'datetime'])
        self.client.train(trainee['id'], cases=df.values.tolist(),
                          features=df.columns.tolist())
<<<<<<< HEAD
        response = self.client.react_series(trainee['id'],
                                     contexts=[["2020-10-12T10:10:10.333"]])
=======
        response = self.client.react_series(trainee.id,
                                            contexts=[["2020-10-12T10:10:10.333"]],
                                            context_features=["datetime"],
                                            action_features=["nom"])
>>>>>>> 6da92f9c
        assert isinstance(response, Reaction)
        assert response['action']['nom'].iloc[0] == "b"


class TestClient:
    """Define a Client test class."""

    @classmethod
    def setup_class(cls):
        """Setup a test client to use for the whole class."""
        cls.client = module_client

    @pytest.fixture(autouse=True)
    def trainee(self, trainee_builder):
        """Define a trainee fixture."""
        feats = {
            "penguin": {"type": "nominal"},
            "play": {"type": "nominal"},
        }
        trainee_name = uuid.uuid4().hex
<<<<<<< HEAD
        trainee = dict(
            name=trainee_name,
            features=feats,
            default_action_features=actions,
            default_context_features=contexts,
            metadata={'ttl': 600000}
        )
        trainee = trainee_builder.create(**trainee)
=======
        trainee = Trainee(trainee_name, features=feats, metadata={'ttl': 600000})
        trainee_builder.create(trainee)
>>>>>>> 6da92f9c
        try:
            yield trainee
        except Exception:
            raise
        finally:
            trainee_builder.delete(trainee)

    def _train(self, trainee):
        """
        Trains default cases.

        Parameters
        ----------
        trainee
        """
        # Add more cases
        cases = [['5', '6'],
                 ['7', '8'],
                 ['9', '10'],
                 ['11', '12'],
                 ['13', '14'],
                 ['15', '16'],
                 ['17', '18'],
                 ['19', '20'],
                 ['21', '22'],
                 ['23', '24'],
                 ['25', '26']]
        self.client.train(trainee['id'], cases, features=['penguin', 'play'])

    def test_constructor(self):
        """Test that the client instantiates without issue."""
        assert self.client

    def test_get(self, trainee):
        """
        Test the /get endpoint.

        Parameters
        ----------
        trainee
        """
        returned_trainee = self.client.get_trainee(trainee['id'])
        assert returned_trainee == trainee

    def test_update(self, trainee):
        """
        Test the PATCH / endpoint to update a trainee.

        Parameters
        ----------
        trainee
        """
        feats = {
            "dog": {"type": "nominal"},
            "cat": {"type": "continuous"}
        }
<<<<<<< HEAD
        actions = ['cat']
        contexts = ['dog']
        updated_trainee = trainee | dict(
=======
        updated_trainee = Trainee(
            trainee.name,
>>>>>>> 6da92f9c
            features=feats,
            metadata={'date': 'now'}
        )
        updated_trainee = self.client.update_trainee(updated_trainee)
        trainee2 = self.client.get_trainee(trainee['id'])
        assert trainee2.to_dict() == updated_trainee
        self.client.update_trainee(trainee)
        trainee3 = self.client.get_trainee(trainee['id'])
        assert trainee3.to_dict() == trainee

    def test_train_and_react(self, trainee):
        """
        Test the /train and /react endpoint.

        Parameters
        ----------
        trainee
        """
        cases = [['1', '2'], ['3', '4']]
<<<<<<< HEAD
        self.client.train(trainee['id'], cases, features=['penguin', 'play'])
        react_response = self.client.react(trainee['id'], contexts=[['1']])
=======
        self.client.train(trainee.id, cases, features=['penguin', 'play'])
        react_response = self.client.react(trainee.id,
                                           contexts=[['1']],
                                           context_features=['penguin'],
                                           action_features=['play'])
>>>>>>> 6da92f9c
        assert isinstance(react_response, Reaction)
        assert react_response['action']['play'].iloc[0] == '2'
        case_response = self.client.get_cases(
            trainee['id'], session=self.client.active_session["id"])
        for case in case_response["cases"]:
            print(case)
        assert len(case_response["cases"]) == 2

    def test_copy(self, trainee, trainee_builder):
        """
        Test the /copy/{trainee_id} endpoint.

        Parameters
        ----------
        trainee
        """
        new_trainee = trainee_builder.copy(trainee['id'], trainee["name"] + "_copy")
        trainee_bob = self.client.get_trainee(new_trainee['id'])
        orig = trainee
        copy_bob = trainee_bob.to_dict()
        assert orig['features'] == copy_bob['features']

    def test_trainee_conviction(self, trainee, trainee_builder):
        """
        Test the /copy/{trainee_id} endpoint.

        Parameters
        ----------
        trainee
        """
        cases = [['5', '6'],
                 ['7', '8'],
                 ['9', '10'],
                 ['11', '12'],
                 ['13', '14'],
                 ['15', '16'],
                 ['17', '18'],
                 ['19', '20'],
                 ['21', '22'],
                 ['23', '24'],
                 ['25', '26']]
        self.client.train(trainee['id'], cases, features=['penguin', 'play'])
        cases2 = [['5', '6'],
                  ['7', '8'],
                  ['9', '10'],
                  ['11', '12'],
                  ['13', '14'],
                  ['15', '16'],
                  ['17', '18'],
                  ['19', '20'],
                  ['21', '22'],
                  ['23', '24'],
                  ['25', '26'],
                  ['27', '28']]
        conviction = self.client.react_group(trainee['id'], new_cases=[cases2], features=['penguin', 'play'])
        assert conviction is not None

    def test_impute(self, trainee):
        """
        Test the /impute endpoint.

        Parameters
        ----------
        trainee
        """
        self._train(trainee)
        features = ['penguin', 'play']
        try:
            session = self.client.begin_session('impute')
            self.client.train(trainee['id'], [['15', None]], features=features)
            self.client.impute(trainee['id'], features=features, batch_size=2)
            imputed_session = self.client.get_cases(trainee['id'], session.id,
                                                    indicate_imputed=True)
            assert imputed_session.cases[0][1] is not None
            assert '.imputed' in imputed_session.features
        finally:
            self.client.begin_session()  # Reset session

    def test_conviction_store(self, trainee):
        """
        Test the /conviction/store endpoint.

        Parameters
        ----------
        trainee
        """
        self._train(trainee)
        self.client.react_into_features(trainee['id'], familiarity_conviction_addition=True)
        cases = self.client.get_cases(trainee['id'],
                                      features=['play', 'penguin', 'familiarity_conviction_addition'],
                                      session=self.client.active_session["id"])
        pprint(cases.__dict__)
        assert 'familiarity_conviction_addition' in cases.features

    def test_save(self, trainee):
        """
        Test the /save endpoint.

        Parameters
        ----------
        trainee
        """
        self.client.persist_trainee(trainee['id'])

    def test_hierarchy(self, trainee):
        """
        Test hierarchy operations.

        Parameters
        ----------
        trainee
        """
        self._train(trainee)
        response = self.client.howso.create_subtrainee(
            trainee['id'],
            trainee_name="child",
            subtrainee_id=str(uuid.uuid4())
        )
        assert('child' in response['name'])
        assert('id' in response)

        child_id = response['id']

        response = self.client.howso.execute_on_subtrainee(
            trainee['id'],
            method="create_subtrainee",
            # create under child by id instead of by path name
            child_id=child_id,
            payload={"trainee": "grandchild1"}
        )
        assert('child' in response['name'])
        assert('grandchild1' in response['name'])

        response = self.client.move_cases(
            trainee['id'],
            num_cases=2,
            target_name_path=["child", "grandchild1"]
        )
        assert(response == 2)

        response = self.client.howso.execute_on_subtrainee(
            trainee['id'],
            method="get_num_training_cases",
            child_name_path=["child", "grandchild1"]
        )
        assert(response['count'] == 2)

        self.client.copy_subtrainee(
            trainee['id'],
            new_trainee_name="grandchild2",
            source_name_path=["child", "grandchild1"],
            target_name_path=["child"]
        )

        response = self.client.howso.execute_on_subtrainee(
            trainee['id'],
            method="get_num_training_cases",
            child_name_path=["child", "grandchild2"]
        )
        assert(response['count'] == 2)

        self.client.rename_subtrainee(
            trainee['id'],
            child_name_path=["child", "grandchild2"],
            new_name="grandchild_two",
        )

        response = self.client.get_hierarchy(trainee['id'])
        assert(response == {'child': {'grandchild1': {}, 'grandchild_two': {}}})

        response = self.client.howso.execute_on_subtrainee(
            trainee['id'],
            method='get_cases',
            child_name_path=["child", "grandchild_two"]
        )
        assert len(response['cases']) == 2

        response = self.client.howso.execute_on_subtrainee(
            trainee['id'],
            method='react',
            child_name_path=["child", "grandchild_two"],
            payload={
                "context_features": ["penguin"],
                "context_values": [20],
                "action_features": ["play"],
                "details":{"most_similar_cases":True}
            }
        )
        assert response['action_values'][0] == 7
        assert len(response['most_similar_cases']) == 2

        response = self.client.howso.execute_on_subtrainee(
            trainee['id'],
            method='batch_react',
            child_name_path=["child", "grandchild_two"],
            payload={
                "context_features": ["penguin"],
                "context_values": [[20],[22]],
                "action_features": ["play"]
            }
        )
        assert response['action_values'][0][0] == 7
        assert response['action_values'][1][0] == 7

        response = self.client.howso.execute_on_subtrainee(
            trainee['id'],
            method='react_series',
            child_name_path=["child", "grandchild_two"],
            payload={
                "initial_values": [10],
                "initial_features": ["penguin"],
                "action_features": ["penguin","play"],
                "desired_conviction": 1
            }
        )

        assert response['action_features'] == ['penguin', 'play']
        # series has at least one case, one value per feature
        assert len(response['action_values'][0]) == 2

    def test_a_la_cart_data(self, trainee):
        """
        Test a-la-cart data.

        Systematically test a la cart options to ensure only the specified
        options are returned in the details data.

        Parameters
        ----------
        trainee : Trainee
            A trainee object to use.
        """
        # Add more cases
        cases = [['5', '6'],
                 ['7', '8'],
                 ['9', '10'],
                 ['11', '12'],
                 ['13', '14'],
                 ['15', '16'],
                 ['17', '18'],
                 ['19', '20'],
                 ['21', '22'],
                 ['23', '24'],
                 ['25', '26']]
        self.client.train(trainee['id'], cases, features=['penguin', 'play'])

        details_sets = [
            (
                {'categorical_action_probabilities': True, },
                ['categorical_action_probabilities', ]
            ),
            (
                {'distance_contribution': True, },
                ['distance_contribution', ]
            ),
            (
                {'influential_cases': True, 'influential_cases_familiarity_convictions': True, },
                ['influential_cases', ]
            ),
            (
                {'num_boundary_cases': 1, 'boundary_cases_familiarity_conviction': True, },
                ['boundary_cases', ]
            ),
            (
                {'outlying_feature_values': True, },
                ['outlying_feature_values', ]
            ),
            (
                {'similarity_conviction': True, },
                ['similarity_conviction', ]
            ),
            (
                {'robust_residuals': True, 'feature_residuals': True, },
                ['feature_residuals', ]
            ),
        ]
        for audit_detail_set, keys_to_expect in details_sets:
<<<<<<< HEAD
            response = self.client.react(trainee['id'], contexts=[['1']],
=======
            response = self.client.react(trainee.id,
                                         contexts=[['1']],
                                         context_features=['penguin'],
                                         action_features=['play'],
>>>>>>> 6da92f9c
                                         details=audit_detail_set)
            details = response['details']
            assert (all(details[key] is not None for key in keys_to_expect))

    def test_get_version(self):
        """Test get_version()."""
        version = self.client.get_version()
        assert version.api is not None
        assert version.client == importlib.metadata.version('howso-engine')

    def test_doublemax_to_infinity_translation(self):
        """Test the translation from Double.MAX_VALUE to Infinity."""
        from howso.utilities import replace_doublemax_with_infinity

        dat = {
            'familiarity_conviction': [sys.float_info.max],
            'influential_cases': [{
                'some_feature': {
                    'familiarity_conviction': sys.float_info.max
                }
            }]
        }
        dat = replace_doublemax_with_infinity(dat)
        assert (np.isinf(dat['familiarity_conviction'][0]))
        assert (np.isinf(dat['influential_cases'][0]['some_feature']['familiarity_conviction']))

    def test_number_overflow(self, trainee):
        """Test an exception is raised for a number that is too large."""
        # Should not raise
        self.client.train(trainee['id'], [[1.8e307]], features=['penguin'])

        # Training with a number that is > 64bit should raise
        with pytest.raises(HowsoError):
            self.client.train(trainee['id'], [[1.8e309, 2]],
                              features=['penguin', 'play'])

    def test_get_feature_mda(self, trainee, capsys):
        """
        Test get_feature_mda.

        Test for expected verbose output and expected return type when
        get_feature_mda is called.
        """
        self._train(trainee)
        self.client.react_into_trainee(
            trainee['id'],
            mda=True,
            action_feature='play'
        )
        ret = self.client.get_feature_mda(
            trainee['id'],
            action_feature='play')
        out, _ = capsys.readouterr()
        assert (f'Getting mean decrease in accuracy for trainee with '
                f'id: {trainee["id"]}') in out
        assert isinstance(ret, dict)
        assert len(ret) > 0

        with pytest.raises(HowsoError, match="Feature MDA for the"):
            ret = self.client.get_feature_mda(
                trainee['id'],
                action_feature='invalid')

    def test_get_feature_residuals(self, trainee, capsys):
        """
        Test the /feature/residual endpoint in the python client.

        Parameters
        ----------
        trainee : Trainee
            A trainee object used or testing.
        """
        self._train(trainee)
        self.client.react_into_trainee(
            trainee_id=trainee['id'],
            residuals=True,
            context_features=['penguin'],
            sample_model_fraction=1.0
        )
        ret = self.client.get_feature_residuals(trainee['id'])
        assert (len(list(ret)) == 1)
        self.client.react_into_trainee(
            trainee_id=trainee['id'],
            residuals=True,
            context_features=['penguin', 'play'],
            sample_model_fraction=1.0
        )
        ret = self.client.get_feature_residuals(trainee['id'])
        assert len(list(ret)) == 2
        out, _ = capsys.readouterr()
        assert f'Getting feature residuals for trainee with id: {trainee["id"]}' in out


class TestBaseClient:
    """Define a BaseClient test class."""

    @classmethod
    def setup_class(cls):
        """Setup a test client to use for the whole class."""
        cls.client = module_client

    @pytest.fixture(autouse=True)
    def trainee(self, trainee_builder):
        """Define a trainee fixture."""
        df = pd.read_csv(iris_file_path)
        header = list(df.columns)
        features = {header[0]: {'type': 'continuous'},
                    header[1]: {'type': 'continuous'},
                    header[2]: {'type': 'continuous'},
                    header[3]: {'type': 'continuous'},
                    header[4]: {'type': 'nominal'}
                    }
<<<<<<< HEAD
        trainee = dict(
            features=features,
            default_action_features=header[-1:],
            default_context_features=header[:-1],
            overwrite_trainee=True
        )
        trainee = trainee_builder.create(**trainee)
=======
        trainee = Trainee(features=features)
        trainee_builder.create(trainee, overwrite_trainee=True)
>>>>>>> 6da92f9c
        try:
            yield trainee
        except Exception:
            raise
        finally:
            trainee_builder.delete(trainee)

    def test_configuration_exception(self):
        """Test the Configuration Exception Class Constructor."""
        message = "test message"
        configuration_exception = HowsoConfigurationError(message=message)
        assert configuration_exception.message == message

    def test_impute_verbose(self, trainee, capsys):
        """Test the verbose output expected during the execution of impute."""
        self.client.impute(trainee['id'])
        out, _ = capsys.readouterr()
        assert f'Imputing trainee with id: {trainee["id"]}' in out

    def test_remove_cases_verbose(self, trainee, capsys):
        """
        Test that remove_cases has verbose output when enabled.

        Test for verbose output expected when remove_cases is called with.
        """
        condition = {"feature_name": None}
        self.client.remove_cases(trainee['id'], 1, condition=condition)
        out, _ = capsys.readouterr()
        assert f"Removing case(s) in trainee with id: {trainee['id']}" in out

    def test_update_trainee_verbose(self, trainee_builder, capsys):
        """
        Test that update_trainee has verbose output when enabled.

        Test for verbose output expected when update_trainee is called.
        """
        df = pd.read_csv(iris_file_path)
        header = list(df.columns)
        features = {header[0]: {'type': 'continuous'},
                    header[1]: {'type': 'continuous'},
                    header[2]: {'type': 'continuous'},
                    header[3]: {'type': 'continuous'},
                    header[4]: {'type': 'nominal'}
                    }
<<<<<<< HEAD
        trainee = dict(
            features=features,
            default_action_features=header[-1:],
            default_context_features=header[:-1],
            overwrite_trainee=True
        )
        trainee = trainee_builder.create(**trainee)
        trainee["name"] = 'test-update-verbose'
=======
        trainee = Trainee(features=features)
        trainee_builder.create(trainee, overwrite_trainee=True)
        trainee.name = 'test-update-verbose'
>>>>>>> 6da92f9c
        updated_trainee = self.client.update_trainee(trainee)
        assert trainee["name"] == updated_trainee["name"]
        assert updated_trainee["name"] == 'test-update-verbose'
        out, _ = capsys.readouterr()
        assert f'Updating trainee with id: {trainee["id"]}' in out

    def test_get_trainee_verbose(self, trainee, capsys):
        """
        Test that get_trainee has verbose output when enabled.

        Test for verbose output expected when get_trainee is called.
        """
        self.client.get_trainee(trainee['id'])
        out, _ = capsys.readouterr()
        assert f'Getting trainee with id: {trainee["id"]}' in out

    def test_set_feature_attributes(self, trainee, capsys):
        """Test that set_feature_attributes works as expected."""
        attributes = {
            "length": {"type": "continuous", "decimal_places": 1},
            "width": {"type": "continuous", "significant_digits": 4},
            "degrees": {"type": "continuous", "cycle_length": 360},
            "class": {"type": "nominal"}
        }
        self.client.set_feature_attributes(trainee['id'],
                                           feature_attributes=attributes)
        out, _ = capsys.readouterr()
        assert (f'Setting feature attributes for trainee '
                f'with id: {trainee["id"]}') in out

    def test_get_feature_attributes(self, trainee, capsys):
        """Test get_feature attributes returns the expected output."""
        attributes = {
            "length": {"type": "continuous", "decimal_places": 1},
            "width": {"type": "continuous", "significant_digits": 4},
            "degrees": {"type": "continuous", "cycle_length": 360},
            "class": {"type": "nominal"}
        }

        self.client.set_feature_attributes(trainee['id'],
                                           feature_attributes=attributes)
        output = self.client.get_feature_attributes(trainee['id'])
        out, _ = capsys.readouterr()
        assert (f'Getting feature attributes from trainee '
                f'with id: {trainee["id"]}') in out
        assert output == attributes

    def test_get_trainee_sessions_verbose(self, trainee, capsys):
        """
        Test that get_trainee_sessions has verbose output when enabled.

        Test for verbose output expected when get_trainee_sessions is called.
        """
        self.client.get_trainee_sessions(trainee['id'])
        out, _ = capsys.readouterr()
        assert f'Getting sessions from trainee with id: {trainee["id"]}' in out

    def test_analyze_verbose(self, trainee, capsys):
        """Test for verbose output expected when analyze is called."""
        context_features = ['class']
        self.client.train(trainee['id'], [['iris-setosa']], context_features)
        self.client.analyze(trainee['id'], context_features)
        out, _ = capsys.readouterr()
        assert f'Analyzing trainee with id: {trainee["id"]}' in out
        assert 'Analyzing trainee with parameters: ' in out

    def test_acquire_trainee_resources_verbose(self, trainee, capsys):
        """
        Test that acquire_trainee_resources is verbose when enabled.

        Test for the verbose output expected when acquiring trainee resources.
        """
        self.client.persist_trainee(trainee['id'])
        self.client.acquire_trainee_resources(trainee['id'])
        out, _ = capsys.readouterr()
        assert f'Acquiring resources for trainee with id: {trainee["id"]}' in out

    def test_save_trainee_verbose(self, trainee, capsys):
        """
        Test that save_trainee is verbose when enabled.

        Test for the verbose output expected when persist_trainee is called.
        """
        self.client.persist_trainee(trainee['id'])
        out, _ = capsys.readouterr()
        assert f'Saving trainee with id: {trainee["id"]}' in out

    def test_release_trainee_resources_verbose(self, trainee, capsys):
        """
        Test that release_trainee_resources is verbose when enabled.

        Test for the verbose output expected when releasing trainee resources.
        """
        self.client.release_trainee_resources(trainee['id'])
        out, _ = capsys.readouterr()
        assert f'Releasing resources for trainee with id: {trainee["id"]}' in out

    def copy_trainee_verbose(self, trainee, trainee_builder, capsys):
        """
        Test that copy_trainee is verbose when enabled.

        Test for the verbose output expected when copy_trainee is called.
        """
        trainee_builder.copy(trainee['id'], f'new_{trainee["id"]}')
        out, _ = capsys.readouterr()
        assert f'Copying trainee {trainee["id"]} to new_{trainee["id"]}' in out

    def test_delete_trainee_verbose(self, trainee, capsys):
        """
        Test that delete_trainee is verbose when enabled.

        Test for the verbose output expected when delete_trainee is called.
        """
        self.client.delete_trainee(trainee['id'])
        out, _ = capsys.readouterr()
        assert 'Deleting trainee' in out

    def test_remove_cases_exception(self, trainee):
        """
        Test that remove_cases raises when expected.

        Test for the expected exception when num_cases=0 is passed into
        remove cases. (num_cases must be a value greater than 0).
        """
        condition = {"feature_name": None}
        with pytest.raises(ValueError) as exc:
            self.client.remove_cases(trainee['id'], 0, condition=condition)
        assert str(exc.value) == 'num_cases must be a value greater than 0'

    def test_react_exception(self, trainee):
        """
        Test that react raises when expected.

        Test for the expected Exception when contexts and case_indices are not
        specified when calling react.
        """
        with pytest.raises((ValueError, HowsoApiError)) as exc:
            self.client.react(trainee['id'], desired_conviction=None, contexts=None)
        msg = ("If `contexts` are not specified, both `case_indices` and "
               "`preserve_feature_values` must be specified.")
        assert msg in str(exc.value)

    def test_get_num_training_cases(self, trainee):
        """Test the that output is the expected type: int."""
        number_cases = self.client.get_num_training_cases(trainee['id'])
        assert isinstance(number_cases, int)

    def test_react_into_features_verbose(self, trainee, capsys):
        """
        Test that react_into_features is verbose when enabled.

        Test the verbose output expected when react_into_features is called.
        """
        self.client.react_into_features(trainee['id'], familiarity_conviction_addition=True)
        out, _ = capsys.readouterr()
        assert ('Reacting into features on trainee with id') in out

    def test_get_feature_conviction_verbose(self, trainee, capsys):
        """
        Test that get_feature_conviction is verbose when enabled.

        Test for the verbose output expected when get_feature_conviction
        is called.
        """
        self.client.get_feature_conviction(trainee['id'])
        out, _ = capsys.readouterr()
        assert 'Getting conviction of features for trainee with id' in out

    def test_get_params_verbose(self, trainee, capsys):
        """
        Test that get_params is verbose when enabled.

        Test for the verbose output expected when get_params is called.
        """
        self.client.get_params(trainee['id'])
        out, _ = capsys.readouterr()
        assert (f'Getting model attributes from trainee with '
                f'id: {trainee["id"]}') in out

    @pytest.mark.parametrize('params', (
        {"hyperparameter_map": {
            "f1.f2.f3.": {
                ".targetless": {
                    "robust": {
                        ".none": {
                            "dt": -1, "p": .1, "k": 8
                        }
                    }
                }
            }
        }},
    ))
    def test_set_params_verbose(self, trainee, capsys, params):
        """Test for the verbose output expected when set_params is called."""
        self.client.set_params(trainee['id'], params)
        out, _ = capsys.readouterr()
        assert (f'Setting model attributes for trainee with '
                f'id: {trainee["id"]}') in out

    def test_set_and_get_params(self, trainee, trainee_builder):
        """Test for set_params and get_params functionality."""
        param_map = {"hyperparameter_map": {
            "petal_length": {
                "sepal_length.sepal_width.": {
                    "robust": {
                        ".none": {
                            "dt": -1, "p": .1, "k": 2
                        }
                    }
                }
            }
        }}
        new_cases = [[1, 2, 3, 4, 5],
                     [4, 5, 6, 7, 8],
                     [7, 8, 9, 10, 11],
                     [1, 2, 3, 4, 5]]
        features = ['sepal_length', 'sepal_width', 'petal_length',
                    'petal_width', 'class']

        self.client.train(trainee['id'], new_cases, features=features)
        self.client.set_params(trainee['id'], param_map)

        # get a prediction with the set parameters
        first_pred = self.client.react(
            trainee['id'],
            contexts=[2, 2],
            context_features=['sepal_length', 'sepal_width'],
            action_features=['petal_length'],
        )['action']['petal_length'].iloc[0]

        # create another trainee
        other_trainee = dict(
            features={"sepal_length": {'type': 'continuous'},
                      "sepal_width": {'type': 'continuous'},
                      "petal_length": {'type': 'continuous'},
                      "petal_width": {'type': 'continuous'},
                      "class": {'type': 'nominal'}}
        )
        other_trainee = trainee_builder.create(**(other_trainee | dict(id=None, overwrite_trainee=True)))
        other_trainee = self.client.update_trainee(other_trainee)
        self.client.train(other_trainee['id'], new_cases, features=features)

        # make a prediction on the same case, prediction should be different
        second_pred = self.client.react(
            other_trainee['id'],
            contexts=[2, 2],
            context_features=['sepal_length', 'sepal_width'],
            action_features=['petal_length'],
        )['action']['petal_length'].iloc[0]
        assert first_pred != second_pred

        # align parameters, make another prediction that should be the same
        self.client.set_params(other_trainee['id'], param_map)
        third_pred = self.client.react(
            other_trainee['id'],
            contexts=[2, 2],
            context_features=['sepal_length', 'sepal_width'],
            action_features=['petal_length'],
        )['action']['petal_length'].iloc[0]
        assert first_pred == third_pred

        # verify that both trainees have the same hyperparameter_map now
        first_params = self.client.get_params(trainee['id'])
        second_params = self.client.get_params(other_trainee['id'])
        assert first_params['hyperparameter_map'] == second_params['hyperparameter_map']

    def test_get_specific_hyperparameters(self, trainee):
        """Test to verify parameters of get_params are functional."""
        param_map = {"hyperparameter_map": {
            "petal_length": {
                "sepal_length.sepal_width.": {
                    "robust": {
                        ".none": {
                            "dt": -1, "p": .1, "k": 2
                        }
                    }
                }
            },
            ".targetless": {
                "sepal_length.sepal_width.": {
                    "robust": {
                        ".none": {
                            "dt": -1, "p": .5, "k": 3
                        }
                    }
                }
            }
        }}

        self.client.set_params(trainee['id'], param_map)

        params = self.client.get_params(trainee['id'], action_feature='.targetless')
        assert params['hyperparameter_map'] == {"dt": -1, "p": .5, "k": 3}

        params = self.client.get_params(trainee['id'], action_feature='petal_length')
        assert params['hyperparameter_map'] == {"dt": -1, "p": .1, "k": 2}

    def test_get_configuration_path_exceptions(self):
        """
        Test that get_configuration_path raises when expected.

        Test for multiple expected when there are issues with the path passed
        in or the configuration yaml file.
        """
        with pytest.raises(HowsoConfigurationError) as exc:
            get_configuration_path(config_path='Fake/Path')
        assert 'Specified configuration file was not found' in str(exc.value)

    def test_base_client_initializer_exception(self):
        """
        Test that the base client initializer raises when expected.

        Tests for the expected exception when an instance of the
        HowsoClient is created with an invalid path
        """
        with pytest.raises(HowsoConfigurationError) as exc:
            HowsoClient(config_path="Fake/Path", verbose=True)
        assert "Specified configuration file was not found" in str(exc)

    def test_set_get_substitute_feature_values(self, trainee, capsys):
        """
        Test that set_substitute_feature_values works as expected.

        Test the functionality of both set_substitute_feature_values and
        get_feature_values as well as checks for expected verbose output.
        """
        df = pd.read_csv(iris_file_path)
        header = list(df.columns)
        substitution_value_map = {header[0]: {'type': 'continuous'},
                                  header[1]: {'type': 'continuous'},
                                  header[2]: {'type': 'continuous'},
                                  header[3]: {'type': 'continuous'},
                                  header[4]: {'type': 'nominal'}
                                  }
        self.client.set_substitute_feature_values(
            trainee['id'], substitution_value_map)
        out, _ = capsys.readouterr()
        assert (f'Setting substitute feature values for '
                f'trainee with id: {trainee["id"]}') in out
        ret = self.client.get_substitute_feature_values(trainee['id'])
        out, _ = capsys.readouterr()
        assert (f'Getting substitute feature values from trainee with '
                f'id: {trainee["id"]}') in out
        assert ret == substitution_value_map
        ret = self.client.get_substitute_feature_values(trainee['id'])
        assert ret == {}

    def test_set_get_feature_attributes(self, trainee, capsys):
        """
        Test that set_- and get_feature_attributes work as expected.

        Test the the functionality of both set_substitute_feature_attributes
        and get_feature_attributes as well as checks for expected verbose
        output.
        """
        feats = {
            "length": {"type": "continuous", "decimal_places": 1},
            "width": {"type": "continuous", "significant_digits": 4},
            "degrees": {"type": "continuous", "cycle_length": 360},
            "class": {"type": "nominal"}
        }

        self.client.set_feature_attributes(trainee['id'], feature_attributes=feats)
        out, _ = capsys.readouterr()
        assert (f'Setting feature attributes for trainee '
                f'with id: {trainee["id"]}') in out

        ret = self.client.get_feature_attributes(trainee['id'])
        out, _ = capsys.readouterr()
        assert (f'Getting feature attributes from trainee with '
                f'id: {trainee["id"]}') in out
        assert ret == feats

    def test_react_exceptions(self, trainee):
        """
        Test that react raises when expected.

        Test for expected exceptions when react is called with certain values
        passed in.
        """
        df = pd.read_csv(iris_file_path)
        features = list(df.columns)
        num_cases_to_generate = 10
        with pytest.raises(HowsoError) as exc:
            self.client.react(trainee['id'],
                              desired_conviction=1.0,
                              preserve_feature_values=features,
                              case_indices=[('test', 1), ('test', 2)],
                              num_cases_to_generate=num_cases_to_generate)
        assert (
            "The number of `case_indices` provided does not match "
            "the number of cases to generate."
        ) in str(exc.value)
        num_cases_to_generate = 1
        with pytest.raises(HowsoError) as exc:
            self.client.react(trainee['id'],
                              desired_conviction=1.0,
                              preserve_feature_values=features,
                              num_cases_to_generate=num_cases_to_generate,
                              contexts=[['test']])
            assert ("The number of provided context values in "
                    "`contexts` does not match the number of features in "
                    "`context_features`.") in str(exc.value)

    def test_get_cases_warning(self, trainee, capsys):
        """
        Test that get_cases issues warning when expected.

        Test for expected warning when get_cases is called without passing in
        a session id.
        """
        expected_message = ('Calling get_cases without session id does '
                            'not guarantee case order.')
        with pytest.warns(Warning, match=expected_message):
            self.client.get_cases(trainee['id'])
            out, _ = capsys.readouterr()
            assert 'Retrieving cases.' in out

    def test_react_group(self, trainee, capsys):
        """
        Test that react_group works as expected.

        Tests for expected verbose output and expected return type (list) when
        get_case_familiarity conviction is called.
        """
        new_cases = [[[1, 2, 3, 4, 5],
                      [4, 5, 6, 7, 8],
                      [7, 8, 9, 10, 11]],
                     [[1, 2, 3, 4, 5]]]
        features = ['sepal_length', 'sepal_width', 'petal_length',
                    'petal_width', 'class']
        ret = self.client.react_group(
            trainee['id'], new_cases=new_cases, features=features)
        out, _ = capsys.readouterr()
        assert type(ret) == dict

        df = pd.DataFrame([[1, 2, 4, 4, 4]], columns=features)
        new_cases = [df]
        ret = self.client.react_group(
            trainee['id'], new_cases=new_cases, features=features)
        out, _ = capsys.readouterr()
        assert isinstance(ret, dict)

        # 2d list of cases, which is invalid
        new_cases = [[1, 2, 3, 4, 5],
                     [4, 5, 6, 7, 8],
                     [7, 8, 9, 10, 11]]
        with pytest.raises(ValueError) as exc:
            ret = self.client.react_group(
                trainee['id'], new_cases=new_cases, features=features)
        assert (
            "Improper shape of `new_cases` values passed. "
            "`new_cases` must be a 3d list of object."
        ) in str(exc.value)

    def test_marginal_stats(self, trainee):
        """Test for get_marginal_stats and its parameters."""
        new_cases = [[1, 2, 3, 4, 0],
                     [4, 6, 6, 7, 1],
                     [6, 8, 9, 9, 1],
                     [1, 2, 3, 4, 2]]
        features = ['sepal_length', 'sepal_width', 'petal_length',
                    'petal_width', 'class']
        self.client.train(trainee['id'], new_cases, features=features)

        marginal_stats = self.client.get_marginal_stats(trainee['id'])
        assert marginal_stats['sepal_length']['mean'] == 3.0
        assert marginal_stats['sepal_width']['mean'] == 4.5
        assert marginal_stats['sepal_width']['count'] == 4

        conditional_marginal_stats = self.client.get_marginal_stats(
            trainee['id'],
            condition={"class": '1'},
        )
        assert conditional_marginal_stats['class']['count'] == 2
        assert conditional_marginal_stats['petal_width']['mean'] == 8

    def test_remove_feature_verbose(self, trainee, capsys):
        """Test for expected verbose output when remove_feature is called."""
        feature = 'test'
        self.client.remove_feature(trainee['id'], feature=feature)
        out, _ = capsys.readouterr()
        assert (f'Removing feature "{feature}" for trainee with id: '
                f'{trainee["id"]}') in out

    @pytest.mark.parametrize(
        'json_map, expected_output',
        [
            (
                json.loads('{"message":"java.lang.IllegalStateException: '
                           'Expected a", "code":0}'),
                'Howso Error: HowsoError /0'
            ),
            (
                json.loads('{"message":"java.lang.IllegalStateException: '
                           'Expected a "}'),
                'Howso Error:  HowsoError /-1'
            ),
            (
                json.loads('{"test":"general"}'),
                'General Exception HowsoError'
            )
        ]
    )
    def test_raise_howso_error(self, capsys, json_map, expected_output):
        """Test for various expected error outputs with various json_maps."""
        with pytest.raises(Exception):
            self.client._raise_howso_error(json_map)
            out, _ = capsys.readouterr()
            assert expected_output in out

    def test_get_configuration_path(self, mocker):
        """
        Test that get_configuration_path works as expected.

        Tests for expected output when the mocked functions return None and
        True respectively.
        """
        mocker.patch('os.environ.get', return_value=None)
        mocker.patch.object(Path, 'is_file', return_value=True)
        path = get_configuration_path()
        assert str(path) == 'howso.yml'<|MERGE_RESOLUTION|>--- conflicted
+++ resolved
@@ -205,18 +205,12 @@
                     'datetime': {'type': 'continuous',
                                  'date_time_format': '%Y-%m-%dT%H:%M:%S.%f'}
                     }
-<<<<<<< HEAD
         trainee = dict(
             features=features,
             default_action_features=['nom'],
             default_context_features=['datetime'],
-            overwrite_trainee=True
-        )
-        trainee = trainee_builder.create(**trainee)
-=======
-        trainee = Trainee(features=features)
-        trainee_builder.create(trainee, overwrite_trainee=True)
->>>>>>> 6da92f9c
+        )
+        trainee = trainee_builder.create(**trainee, overwrite_trainee=True)
         try:
             yield trainee
         except Exception:
@@ -248,18 +242,12 @@
                     'datetime': {'type': 'continuous',
                                  'date_time_format': '%Y-%m-%dT%H:%M:%S'}
                     }
-<<<<<<< HEAD
         trainee = dict(
             features=features,
             default_action_features=['nom'],
             default_context_features=['datetime'],
-            overwrite_trainee=True
-        )
-        trainee = trainee_builder.create(**trainee)
-=======
-        trainee = Trainee(features=features)
-        trainee_builder.create(trainee, overwrite_trainee=True)
->>>>>>> 6da92f9c
+        )
+        trainee = trainee_builder.create(**trainee, overwrite_trainee=True)
         df = pd.DataFrame(data=np.asarray([
             ['a', 'b', 'c', 'd'],
             # missing seconds in the provided values, don't match format
@@ -291,18 +279,12 @@
                     'datetime': {'type': 'continuous',
                                  'date_time_format': '%H %Y'}
                     }
-<<<<<<< HEAD
         trainee = dict(
             features=features,
             default_action_features=['date_time_format'],
             default_context_features=['nom'],
-            overwrite_trainee=True
-        )
-        trainee = trainee_builder.create(**trainee)
-=======
-        trainee = Trainee(features=features)
-        trainee_builder.create(trainee, overwrite_trainee=True)
->>>>>>> 6da92f9c
+        )
+        trainee = trainee_builder.create(**trainee, overwrite_trainee=True)
         df = pd.DataFrame(data=np.asarray([
             ['a', 'b', 'c', 'd'],
             # missing seconds in the provided values, don't match format
@@ -333,15 +315,10 @@
         ]).transpose(), columns=['nom', 'datetime'])
         self.client.train(trainee['id'], cases=df.values.tolist(),
                           features=df.columns.tolist())
-<<<<<<< HEAD
-        response = self.client.react(trainee['id'],
-                                     contexts=[["2020-10-12T10:10:10.333"]])
-=======
         response = self.client.react(trainee.id,
                                      contexts=[["2020-10-12T10:10:10.333"]],
                                      context_features=["datetime"],
                                      action_features=["nom"])
->>>>>>> 6da92f9c
         assert isinstance(response, Reaction)
         assert response['action']['nom'].iloc[0] == "b"
 
@@ -359,15 +336,10 @@
         ]).transpose(), columns=['nom', 'datetime'])
         self.client.train(trainee['id'], cases=df.values.tolist(),
                           features=df.columns.tolist())
-<<<<<<< HEAD
-        response = self.client.react_series(trainee['id'],
-                                     contexts=[["2020-10-12T10:10:10.333"]])
-=======
         response = self.client.react_series(trainee.id,
                                             contexts=[["2020-10-12T10:10:10.333"]],
                                             context_features=["datetime"],
                                             action_features=["nom"])
->>>>>>> 6da92f9c
         assert isinstance(response, Reaction)
         assert response['action']['nom'].iloc[0] == "b"
 
@@ -388,7 +360,8 @@
             "play": {"type": "nominal"},
         }
         trainee_name = uuid.uuid4().hex
-<<<<<<< HEAD
+        actions = ['play']
+        contexts = ['penguin']
         trainee = dict(
             name=trainee_name,
             features=feats,
@@ -397,10 +370,6 @@
             metadata={'ttl': 600000}
         )
         trainee = trainee_builder.create(**trainee)
-=======
-        trainee = Trainee(trainee_name, features=feats, metadata={'ttl': 600000})
-        trainee_builder.create(trainee)
->>>>>>> 6da92f9c
         try:
             yield trainee
         except Exception:
@@ -457,14 +426,7 @@
             "dog": {"type": "nominal"},
             "cat": {"type": "continuous"}
         }
-<<<<<<< HEAD
-        actions = ['cat']
-        contexts = ['dog']
         updated_trainee = trainee | dict(
-=======
-        updated_trainee = Trainee(
-            trainee.name,
->>>>>>> 6da92f9c
             features=feats,
             metadata={'date': 'now'}
         )
@@ -484,16 +446,11 @@
         trainee
         """
         cases = [['1', '2'], ['3', '4']]
-<<<<<<< HEAD
         self.client.train(trainee['id'], cases, features=['penguin', 'play'])
-        react_response = self.client.react(trainee['id'], contexts=[['1']])
-=======
-        self.client.train(trainee.id, cases, features=['penguin', 'play'])
-        react_response = self.client.react(trainee.id,
-                                           contexts=[['1']],
-                                           context_features=['penguin'],
-                                           action_features=['play'])
->>>>>>> 6da92f9c
+        react_response = self.client.react(trainee['id'],
+                                    contexts=[['1']],
+                                    context_features=['penguin'],
+                                    action_features=['play'])
         assert isinstance(react_response, Reaction)
         assert react_response['action']['play'].iloc[0] == '2'
         case_response = self.client.get_cases(
@@ -771,14 +728,10 @@
             ),
         ]
         for audit_detail_set, keys_to_expect in details_sets:
-<<<<<<< HEAD
-            response = self.client.react(trainee['id'], contexts=[['1']],
-=======
-            response = self.client.react(trainee.id,
+            response = self.client.react(trainee['id'],
                                          contexts=[['1']],
                                          context_features=['penguin'],
                                          action_features=['play'],
->>>>>>> 6da92f9c
                                          details=audit_detail_set)
             details = response['details']
             assert (all(details[key] is not None for key in keys_to_expect))
@@ -891,18 +844,12 @@
                     header[3]: {'type': 'continuous'},
                     header[4]: {'type': 'nominal'}
                     }
-<<<<<<< HEAD
         trainee = dict(
             features=features,
             default_action_features=header[-1:],
             default_context_features=header[:-1],
-            overwrite_trainee=True
-        )
-        trainee = trainee_builder.create(**trainee)
-=======
-        trainee = Trainee(features=features)
-        trainee_builder.create(trainee, overwrite_trainee=True)
->>>>>>> 6da92f9c
+        )
+        trainee = trainee_builder.create(**trainee, overwrite_trainee=True)
         try:
             yield trainee
         except Exception:
@@ -947,20 +894,13 @@
                     header[3]: {'type': 'continuous'},
                     header[4]: {'type': 'nominal'}
                     }
-<<<<<<< HEAD
         trainee = dict(
             features=features,
             default_action_features=header[-1:],
-            default_context_features=header[:-1],
-            overwrite_trainee=True
-        )
-        trainee = trainee_builder.create(**trainee)
+            default_context_features=header[:-1]
+        )
+        trainee = trainee_builder.create(**trainee, overwrite_trainee=True)
         trainee["name"] = 'test-update-verbose'
-=======
-        trainee = Trainee(features=features)
-        trainee_builder.create(trainee, overwrite_trainee=True)
-        trainee.name = 'test-update-verbose'
->>>>>>> 6da92f9c
         updated_trainee = self.client.update_trainee(trainee)
         assert trainee["name"] == updated_trainee["name"]
         assert updated_trainee["name"] == 'test-update-verbose'
