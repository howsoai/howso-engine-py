<<<<<<< HEAD
from typing import Optional, Protocol, runtime_checkable, TYPE_CHECKING
=======
from __future__ import annotations

from typing import (
    Optional,
    Protocol,
    runtime_checkable,
    TYPE_CHECKING
)
>>>>>>> 59d0aa34

if TYPE_CHECKING:
    from howso.direct.core import HowsoCore
    from howso.client.schemas import Project, Trainee

__all__ = [
    "LocalSaveableProtocol",
    "ProjectClient",
]


@runtime_checkable
class LocalSaveableProtocol(Protocol):
    """Protocol to define a Howso client that has direct disk read/write access."""

    @property
    def howso(self) -> HowsoCore:
        """Howso Core API."""
        ...

    def _get_trainee_from_core(self, trainee_id: str) -> Trainee:
        """Retrieve the core representation of a Trainee object."""
        ...


@runtime_checkable
class ProjectClient(Protocol):
    """Protocol to define a Howso client that supports projects."""

    active_project: Optional[Project]

    def switch_project(self, project_id: str) -> Project:
        """Switch active project."""
        ...

    def create_project(self, name: str) -> Project:
        """Create new project."""
        ...

<<<<<<< HEAD
    def update_project(self, project_id: str, *, name: Optional[str] = None) -> "Project":
=======
    def update_project(self, project_id: str, *, name: Optional[str] = None) -> Project:
>>>>>>> 59d0aa34
        """Update existing project."""
        ...

    def delete_project(self, project_id: str) -> None:
        """Delete a project."""
        ...

    def get_project(self, project_id: str) -> Project:
        """Get existing project."""
        ...

<<<<<<< HEAD
    def get_projects(self, search_terms: Optional[str]) -> list["Project"]:
=======
    def get_projects(self, search_terms: Optional[str]) -> list[Project]:
>>>>>>> 59d0aa34
        """Search and list projects."""
        ...<|MERGE_RESOLUTION|>--- conflicted
+++ resolved
@@ -1,6 +1,3 @@
-<<<<<<< HEAD
-from typing import Optional, Protocol, runtime_checkable, TYPE_CHECKING
-=======
 from __future__ import annotations
 
 from typing import (
@@ -9,7 +6,6 @@
     runtime_checkable,
     TYPE_CHECKING
 )
->>>>>>> 59d0aa34
 
 if TYPE_CHECKING:
     from howso.direct.core import HowsoCore
@@ -49,11 +45,7 @@
         """Create new project."""
         ...
 
-<<<<<<< HEAD
-    def update_project(self, project_id: str, *, name: Optional[str] = None) -> "Project":
-=======
     def update_project(self, project_id: str, *, name: Optional[str] = None) -> Project:
->>>>>>> 59d0aa34
         """Update existing project."""
         ...
 
@@ -65,10 +57,6 @@
         """Get existing project."""
         ...
 
-<<<<<<< HEAD
-    def get_projects(self, search_terms: Optional[str]) -> list["Project"]:
-=======
     def get_projects(self, search_terms: Optional[str]) -> list[Project]:
->>>>>>> 59d0aa34
         """Search and list projects."""
         ...