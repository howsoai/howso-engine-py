--- conflicted
+++ resolved
@@ -1,22 +1,10 @@
-<<<<<<< HEAD
-from typing import Dict, Iterable, List, Optional, Union
+from __future__ import annotations
+
+from collections.abc import Iterable
+from typing import Optional
 
 import pandas as pd
 from pandas import DataFrame, Index
-=======
-from __future__ import annotations
-
-from collections.abc import Iterable
-from typing import Optional
-
-import pandas as pd
-from pandas import DataFrame, Index
-
-from howso.client.client import get_howso_client_class
-from howso.utilities import deserialize_cases, format_dataframe
-from howso.utilities.internals import deserialize_to_dataframe
-from howso.utilities.reaction import Reaction
->>>>>>> 59d0aa34
 
 from howso.client.client import get_howso_client_class
 from howso.client.schemas.reaction import Reaction
