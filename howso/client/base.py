--- conflicted
+++ resolved
@@ -4432,10 +4432,6 @@
         util.validate_list_shape(action_features, 1, "action_features", "str")
         util.validate_list_shape(rebalance_features, 1, "rebalance_features", "str")
         util.validate_list_shape(p_values, 1, "p_values", "int")
-<<<<<<< HEAD
-        # util.validate_list_shape(k_values, 2, "k_values", "float")
-=======
->>>>>>> c811d2f0
         util.validate_list_shape(dt_values, 1, "dt_values", "float")
 
         if targeted_model not in ['single_targeted', 'omni_targeted', 'targetless', None]:
