--- conflicted
+++ resolved
@@ -371,7 +371,6 @@
             The feature names corresponding to the case values.
             This parameter should be provided in the following scenarios:
 
-<<<<<<< HEAD
                 a. When cases are not in the format of a DataFrame, or
                    the DataFrame does not define named columns.
                 b. You want to train only a subset of columns defined in your
@@ -426,69 +425,6 @@
             Whether to validate the data against the provided feature
             attributes. Issues warnings if there are any discrepancies between
             the data and the features dictionary.
-=======
-    @abstractmethod
-    def react_series(
-        self, trainee_id, *,
-        action_features=None,
-        actions=None,
-        batch_size=None,
-        case_indices=None,
-        contexts=None,
-        context_features=None,
-        continue_series=False,
-        continue_series_features=None,
-        continue_series_values=None,
-        derived_action_features=None,
-        derived_context_features=None,
-        desired_conviction=None,
-        details=None,
-        exclude_novel_nominals_from_uniqueness_check=False,
-        feature_bounds_map=None,
-        final_time_steps=None,
-        generate_new_cases="no",
-        init_time_steps=None,
-        initial_batch_size=None,
-        initial_features=None,
-        initial_values=None,
-        input_is_substituted=False,
-        leave_case_out=None,
-        max_series_lengths=None,
-        new_case_threshold="min",
-        num_series_to_generate=1,
-        ordered_by_specified_features=False,
-        output_new_series_ids=True,
-        preserve_feature_values=None,
-        progress_callback=None,
-        series_context_features=None,
-        series_context_values=None,
-        series_id_tracking="fixed",
-        series_stop_maps=None,
-        series_index=None,
-        substitute_output=True,
-        suppress_warning=False,
-        use_case_weights=None,
-        use_regional_model_residuals=True,
-        weight_feature=None
-    ) -> Reaction:
-        """React in a series until a stop condition is met."""
-
-    @abstractmethod
-    def react_into_features(
-        self, trainee_id, *,
-        distance_contribution: Union[bool, str] = False,
-        familiarity_conviction_addition: Union[bool, str] = False,
-        familiarity_conviction_removal: Union[bool, str] = False,
-        features=None,
-        influence_weight_entropy: Union[bool, str] = False,
-        p_value_of_addition: Union[bool, str] = False,
-        p_value_of_removal: Union[bool, str] = False,
-        similarity_conviction: Union[bool, str] = False,
-        use_case_weights: Optional[bool] = None,
-        weight_feature=None
-    ):
-        """Calculate conviction and other data for the specified feature(s)."""
->>>>>>> 0056a60f
 
         Returns
         -------
@@ -499,7 +435,6 @@
         trainee_id = self._resolve_trainee(trainee_id)
         feature_attributes = self.trainee_cache.get(trainee_id).features
 
-<<<<<<< HEAD
         if not self.active_session:
             raise HowsoError(self.ERROR_MESSAGES["missing_session"], code="missing_session")
 
@@ -509,59 +444,6 @@
             not isinstance(feature_attributes, MultiTableFeatureAttributes)
         ):
             feature_attributes = SingleTableFeatureAttributes(feature_attributes, {})
-=======
-    @abstractmethod
-    def react_group(
-        self, trainee_id, new_cases, *,
-        distance_contributions=False,
-        familiarity_conviction_addition=True,
-        familiarity_conviction_removal=False,
-        features=None,
-        kl_divergence_addition=False,
-        kl_divergence_removal=False,
-        p_value_of_addition=False,
-        p_value_of_removal=False,
-        use_case_weights=None,
-        weight_feature=None
-    ) -> Union["DataFrame", Dict]:
-        """Compute specified data for a **set** of cases."""
-
-    @abstractmethod
-    def react(
-        self, trainee_id, *,
-        action_features=None,
-        actions=None,
-        allow_nulls=False,
-        batch_size=None,
-        case_indices=None,
-        contexts=None,
-        context_features=None,
-        derived_action_features=None,
-        derived_context_features=None,
-        desired_conviction=None,
-        details=None,
-        exclude_novel_nominals_from_uniqueness_check=False,
-        feature_bounds_map=None,
-        generate_new_cases="no",
-        initial_batch_size=None,
-        input_is_substituted=False,
-        into_series_store=None,
-        leave_case_out=None,
-        new_case_threshold="min",
-        num_cases_to_generate=1,
-        ordered_by_specified_features=False,
-        post_process_features=None,
-        post_process_values=None,
-        preserve_feature_values=None,
-        progress_callback=None,
-        substitute_output=True,
-        suppress_warning=False,
-        use_case_weights=None,
-        use_regional_model_residuals=True,
-        weight_feature=None
-    ) -> Reaction:
-        """Send a `react` to the Howso engine."""
->>>>>>> 0056a60f
 
         # Check to see if the feature attributes still generally describe
         # the data, and warn the user if they do not
@@ -1348,7 +1230,6 @@
             .. NOTE::
                 The dictionary keys are the feature name and values are one of:
 
-<<<<<<< HEAD
                     - None
                     - A value, must match exactly.
                     - An array of two numeric values, specifying an inclusive
@@ -1430,22 +1311,12 @@
         progress_callback: t.Optional[Callable] = None,
         substitute_output: bool = True,
         suppress_warning: bool = False,
-        use_case_weights: bool = False,
+        use_case_weights: t.Optional[bool] = None,
         use_regional_model_residuals: bool = True,
         weight_feature: t.Optional[str] = None,
     ) -> Reaction:
         r"""
         React to supplied values and cases contained within the Trainee.
-=======
-        familiarity_conviction_addition: Union[bool, str] = True,
-        familiarity_conviction_removal: Union[bool, str] = False,
-        use_case_weights: Optional[bool] = None,
-        features=None,
-        action_features=None,
-        weight_feature=None
-    ) -> Union[Dict, "DataFrame"]:
-        """Get familiarity conviction for features in the model."""
->>>>>>> 0056a60f
 
         If desired_conviction is not specified, executes a discriminative
         react: provided a list of context values, the trainee reacts to the
@@ -1459,29 +1330,12 @@
         trainee_id : str
             The ID of the Trainee to react to.
 
-<<<<<<< HEAD
         contexts : list of list of object or DataFrame, optional
             A 2d list of context values to react to.
             If None for discriminative react, it is assumed that `session`
             and `session_id` keys are set in the `details`.
 
             >>> contexts = [[1, 2, 3], [4, 5, 6]]
-=======
-    @abstractmethod
-    def get_pairwise_distances(self, trainee_id, features=None, *,
-                               action_feature=None, from_case_indices=None,
-                               from_values=None, to_case_indices=None,
-                               to_values=None, use_case_weights=None,
-                               weight_feature=None) -> List[float]:
-        """Compute pairwise distances between specified cases."""
-
-    @abstractmethod
-    def get_distances(self, trainee_id, features=None, *,
-                      action_feature=None, case_indices=None,
-                      feature_values=None, use_case_weights=None,
-                      weight_feature=None) -> Dict:
-        """Compute distances matrix for specified cases."""
->>>>>>> 0056a60f
 
         action_features : iterable of str, optional
             An iterable of feature names to treat as action features during
@@ -1837,9 +1691,10 @@
         weight_feature : str, optional
             Name of feature whose values to use as case weights.
             When left unspecified uses the internally managed case weight.
-        use_case_weights : bool, default False
-            If set to True will scale influence weights by each
-            case's weight_feature weight.
+        use_case_weights : bool, optional
+            If set to True, will scale influence weights by each case's
+            `weight_feature` weight. If unspecified, case weights
+            will be used if the Trainee has them.
         case_indices : Iterable of Sequence[Union[str, int]], defaults to None
             An Iterable of Sequences, of session id and index, where
             index is the original 0-based index of the case as it was trained
@@ -2488,7 +2343,7 @@
         series_stop_maps: t.Optional[list[Mapping[str, Mapping[str, t.Any]]]] = None,
         substitute_output: bool = True,
         suppress_warning: bool = False,
-        use_case_weights: bool = False,
+        use_case_weights: t.Optional[bool] = None,
         use_regional_model_residuals: bool = True,
         weight_feature: t.Optional[str] = None
     ) -> Reaction:
@@ -2623,43 +2478,43 @@
             in following batches will be automatically adjusted. This value is
             ignored if ``batch_size`` is specified.
         contexts: list of list of object or DataFrame
-            See parameter ``contexts`` in :meth:`HowsoDirectClient.react`.
+            See parameter ``contexts`` in :meth:`AbstractHowsoClient.react`.
         action_features: iterable of str
-            See parameter ``action_features`` in :meth:`HowsoDirectClient.react`.
+            See parameter ``action_features`` in :meth:`AbstractHowsoClient.react`.
         actions: list of list of object or DataFrame
-            See parameter ``actions`` in :meth:`HowsoDirectClient.react`.
+            See parameter ``actions`` in :meth:`AbstractHowsoClient.react`.
         context_features: iterable of str
-            See parameter ``context_features`` in :meth:`HowsoDirectClient.react`.
+            See parameter ``context_features`` in :meth:`AbstractHowsoClient.react`.
         input_is_substituted : bool, default False
-            See parameter ``input_is_substituted`` in :meth:`HowsoDirectClient.react`.
+            See parameter ``input_is_substituted`` in :meth:`AbstractHowsoClient.react`.
         substitute_output : bool
-            See parameter ``substitute_output`` in :meth:`HowsoDirectClient.react`.
+            See parameter ``substitute_output`` in :meth:`AbstractHowsoClient.react`.
         details: dict, optional
-            See parameter ``details`` in :meth:`HowsoDirectClient.react`.
+            See parameter ``details`` in :meth:`AbstractHowsoClient.react`.
         desired_conviction: float
-            See parameter ``desired_conviction`` in :meth:`HowsoDirectClient.react`.
+            See parameter ``desired_conviction`` in :meth:`AbstractHowsoClient.react`.
         weight_feature : str
-            See parameter ``weight_feature`` in :meth:`HowsoDirectClient.react`.
-        use_case_weights : bool
-            See parameter ``use_case_weights`` in :meth:`HowsoDirectClient.react`.
+            See parameter ``weight_feature`` in :meth:`AbstractHowsoClient.react`.
+        use_case_weights : bool, optional
+            See parameter ``use_case_weights`` in :meth:`AbstractHowsoClient.react`.
         case_indices: iterable of sequence of str, int
-            See parameter ``case_indices`` in :meth:`HowsoDirectClient.react`.
+            See parameter ``case_indices`` in :meth:`AbstractHowsoClient.react`.
         preserve_feature_values : iterable of str
-            See parameter ``preserve_feature_values`` in :meth:`HowsoDirectClient.react`.
+            See parameter ``preserve_feature_values`` in :meth:`AbstractHowsoClient.react`.
         new_case_threshold : str
-            See parameter ``new_case_threshold`` in :meth:`HowsoDirectClient.react`.
+            See parameter ``new_case_threshold`` in :meth:`AbstractHowsoClient.react`.
         leave_case_out : bool
-            See parameter ``leave_case_out`` in :meth:`HowsoDirectClient.react`.
+            See parameter ``leave_case_out`` in :meth:`AbstractHowsoClient.react`.
         use_regional_model_residuals : bool
-            See parameter ``use_regional_model_residuals`` in :meth:`HowsoDirectClient.react`.
+            See parameter ``use_regional_model_residuals`` in :meth:`AbstractHowsoClient.react`.
         feature_bounds_map: dict of dict
-            See parameter ``feature_bounds_map`` in :meth:`HowsoDirectClient.react`.
+            See parameter ``feature_bounds_map`` in :meth:`AbstractHowsoClient.react`.
         generate_new_cases : {"always", "attempt", "no"}
-            See parameter ``generate_new_cases`` in :meth:`HowsoDirectClient.react`.
+            See parameter ``generate_new_cases`` in :meth:`AbstractHowsoClient.react`.
         ordered_by_specified_features : bool
-            See parameter ``ordered_by_specified_features`` in :meth:`HowsoDirectClient.react`.
+            See parameter ``ordered_by_specified_features`` in :meth:`AbstractHowsoClient.react`.
         suppress_warning : bool
-            See parameter ``suppress_warning`` in :meth:`HowsoDirectClient.react`.
+            See parameter ``suppress_warning`` in :meth:`AbstractHowsoClient.react`.
 
         Returns
         -------
@@ -3084,7 +2939,7 @@
         p_value_of_addition: bool | str = False,
         p_value_of_removal: bool | str = False,
         similarity_conviction: bool | str = False,
-        use_case_weights: bool = False,
+        use_case_weights: t.Optional[bool] = None,
         weight_feature: t.Optional[str] = None,
     ):
         """
@@ -3127,9 +2982,10 @@
         weight_feature : str, optional
             Name of feature whose values to use as case weights.
             When left unspecified uses the internally managed case weight.
-        use_case_weights : bool, default False
-            If set to True will scale influence weights by each
-            case's weight_feature weight.
+        use_case_weights : bool, optional
+            If set to True, will scale influence weights by each case's
+            `weight_feature` weight. If unspecified, case weights
+            will be used if the Trainee has them.
         """
         trainee_id = self._resolve_trainee(trainee_id)
         util.validate_list_shape(features, 1, "features", "str")
@@ -3168,7 +3024,7 @@
         robust_hyperparameters: t.Optional[bool] = None,
         sample_model_fraction: t.Optional[float] = None,
         sub_model_size: t.Optional[int] = None,
-        use_case_weights: bool = False,
+        use_case_weights: t.Optional[bool] = None,
         weight_feature: t.Optional[str] = None,
     ) -> dict[str, dict[str, float]]:
         """
@@ -3389,9 +3245,10 @@
         sub_model_size : int, optional
             Subset of model to use for calculations. Applicable only
             to models > 1000 cases.
-        use_case_weights : bool, default False
-            If set to True will scale influence weights by each case's
-            weight_feature weight.
+        use_case_weights : bool, optional
+            If set to True, will scale influence weights by each case's
+            `weight_feature` weight. If unspecified, case weights
+            will be used if the Trainee has them.
         weight_feature : str, optional
             The name of feature whose values to use as case weights.
             When left unspecified uses the internally managed case weight.
@@ -3455,7 +3312,7 @@
         p_value_of_addition: bool = False,
         p_value_of_removal: bool = False,
         weight_feature: t.Optional[str] = None,
-        use_case_weights: bool = False
+        use_case_weights: t.Optional[bool] = None,
     ) -> dict:
         """
         Computes specified data for a **set** of cases.
@@ -3499,9 +3356,10 @@
         weight_feature : str, optional
             Name of feature whose values to use as case weights.
             When left unspecified uses the internally managed case weight.
-        use_case_weights : bool, default False
-            If set to True will scale influence weights by each
-            case's weight_feature weight.
+        use_case_weights : bool, optional
+            If set to True, will scale influence weights by each case's
+            `weight_feature` weight. If unspecified, case weights
+            will be used if the Trainee has them.
 
         Returns
         -------
@@ -3660,8 +3518,10 @@
                 - **targetless**: Analyze hyperparameters for all context
                   features as possible action features, ignores
                   action_features parameter.
-        use_case_weights : bool, default False
-            When True, will scale influence weights by each case's weight_feature weight.
+        use_case_weights : bool, optional
+            If set to True, will scale influence weights by each case's
+            `weight_feature` weight. If unspecified, case weights
+            will be used if the Trainee has them.
         use_deviations : bool, optional
             When True, uses deviations for LK metric in queries.
         weight_feature : str, optional
@@ -3863,8 +3723,9 @@
             When True, will compute and use inverse of residuals as feature
             weights.
         use_case_weights : bool, optional
-            When True, will scale influence weights by each
-            case's weight_feature weight.
+            If set to True, will scale influence weights by each case's
+            `weight_feature` weight. If unspecified, case weights
+            will be used if the Trainee has them.
         weight_feature : str
             Name of feature whose values to use as case weights.
             When left unspecified uses the internally managed case weight.
@@ -4321,7 +4182,7 @@
         features: t.Optional[Collection[str]] = None,
         familiarity_conviction_addition: bool = True,
         familiarity_conviction_removal: bool = False,
-        use_case_weights: bool = False,
+        use_case_weights: t.Optional[bool] = None,
         weight_feature: t.Optional[str] = None
     ) -> dict:
         """
@@ -4350,9 +4211,10 @@
         weight_feature : str, optional
             Name of feature whose values to use as case weights.
             When left unspecified uses the internally managed case weight.
-        use_case_weights : bool, default False
-            If set to True will scale influence weights by each
-            case's weight_feature weight.
+        use_case_weights : bool, optional
+            If set to True, will scale influence weights by each case's
+            `weight_feature` weight. If unspecified, case weights
+            will be used if the Trainee has them.
 
         Returns
         -------
@@ -4553,7 +4415,7 @@
         from_values: t.Optional[TabularData2D] = None,
         to_case_indices: t.Optional[CaseIndices] = None,
         to_values: t.Optional[TabularData2D] = None,
-        use_case_weights: bool = False,
+        use_case_weights: t.Optional[bool] = None,
         weight_feature: t.Optional[str] = None
     ) -> list[float]:
         """
@@ -4598,9 +4460,10 @@
         to_values : list of list of object or pandas.DataFrame, optional
             A 2d-list of case values. If specified must be either length of
             1 or match length of `from_values` or `from_case_indices`.
-        use_case_weights : bool, default False
+        use_case_weights : bool, optional
             If set to True, will scale influence weights by each case's
-            `weight_feature` weight.
+            `weight_feature` weight. If unspecified, case weights
+            will be used if the Trainee has them.
         weight_feature : str, optional
             Name of feature whose values to use as case weights.
             When left unspecified uses the internally managed case weight.
@@ -4674,7 +4537,7 @@
         action_feature: t.Optional[str] = None,
         case_indices: t.Optional[CaseIndices] = None,
         feature_values: t.Optional[Collection[t.Any] | DataFrame] = None,
-        use_case_weights: bool = False,
+        use_case_weights: t.Optional[bool] = None,
         weight_feature: t.Optional[str] = None
     ) -> Distances:
         """
@@ -4706,9 +4569,10 @@
             If specified, returns distances of the local model relative to
             these values, ignores `case_indices` parameter. If provided a
             DataFrame, only the first row will be used.
-        use_case_weights : bool, default False
+        use_case_weights : bool, optional
             If set to True, will scale influence weights by each case's
-            `weight_feature` weight.
+            `weight_feature` weight. If unspecified, case weights
+            will be used if the Trainee has them.
         weight_feature : str, optional
             Name of feature whose values to use as case weights.
             When left unspecified uses the internally managed case weight.
