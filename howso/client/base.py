--- conflicted
+++ resolved
@@ -237,39 +237,6 @@
         """Renames a contained child trainee in the hierarchy."""
 
     @abstractmethod
-<<<<<<< HEAD
-=======
-    def get_feature_residuals(
-        self, trainee_id, *,
-        action_feature=None,
-        robust=None,
-        robust_hyperparameters=None,
-        weight_feature=None,
-    ):
-        """Get cached feature residuals."""
-
-    @abstractmethod
-    def get_prediction_stats(
-        self, trainee_id, *,
-        action_feature=None,
-        action_condition=None,
-        action_condition_precision=None,
-        action_num_cases=None,
-        confusion_matrix_min_count=None,
-        context_condition=None,
-        context_condition_precision=None,
-        context_precision_num_cases=None,
-        features=None,
-        num_robust_influence_samples_per_case=None,
-        robust=None,
-        robust_hyperparameters=None,
-        stats=None,
-        weight_feature=None,
-    ) -> Union["DataFrame", Dict]:
-        """Get cached feature prediction stats."""
-
-    @abstractmethod
->>>>>>> 7bde6751
     def get_marginal_stats(
         self, trainee_id, *,
         condition=None,
