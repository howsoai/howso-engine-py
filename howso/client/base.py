from __future__ import annotations

from abc import ABC, abstractmethod
<<<<<<< HEAD
from typing import Any, Dict, Iterable, List, Optional, TYPE_CHECKING, Union

from pandas import DataFrame, Index

if TYPE_CHECKING:
    from howso.client.schemas import Reaction, Session, Trainee
=======
from collections.abc import Iterable
import typing as t

from pandas import DataFrame, Index

if t.TYPE_CHECKING:
    from howso.client.schemas import HowsoVersion, Session, Trainee
    from howso.utilities.reaction import Reaction
>>>>>>> 59d0aa34
    from .configuration import HowsoConfiguration


class AbstractHowsoClient(ABC):
    """The base definition of the Howso client interface."""

    configuration: "HowsoConfiguration"

    @property
    @abstractmethod
    def trainee_cache(self):
        """Return the trainee cache."""

    @property
    @abstractmethod
<<<<<<< HEAD
    def active_session(self) -> Union["Session", None]:
=======
    def active_session(self) -> Session | None:
>>>>>>> 59d0aa34
        """Return the active session."""

    @property
    @abstractmethod
    def train_initial_batch_size(self) -> int:
        """The default number of cases in the first train batch."""

    @property
    @abstractmethod
    def react_initial_batch_size(self) -> int:
        """The default number of cases in the first react batch."""

    @abstractmethod
    def get_version(self) -> HowsoVersion:
        """Get Howso version."""

    @abstractmethod
    def create_trainee(
        self,
        name=None,
        features=None,
        *,
        id=None,
        library_type=None,
        max_wait_time=None,
        metadata=None,
        overwrite_trainee=False,
        persistence="allow",
        project=None,
        resources=None
<<<<<<< HEAD
    ) -> "Trainee":
        """Create a trainee on the Howso service."""

    @abstractmethod
    def update_trainee(self, trainee) -> "Trainee":
        """Update an existing trainee in the Howso service."""

    @abstractmethod
    def get_trainee(self, trainee_id) -> "Trainee":
        """Get an existing trainee from the Howso service."""

    @abstractmethod
    def get_trainee_information(self, trainee_id) -> Dict:
        """Get information about the trainee."""

    @abstractmethod
    def get_trainee_metrics(self, trainee_id) -> Dict:
=======
    ) -> Trainee:
        """Create a trainee on the Howso service."""

    @abstractmethod
    def update_trainee(self, trainee) -> Trainee:
        """Update an existing trainee in the Howso service."""

    @abstractmethod
    def get_trainee(self, trainee_id) -> Trainee:
        """Get an existing trainee from the Howso service."""

    @abstractmethod
    def get_trainee_information(self, trainee_id) -> dict:
        """Get information about the trainee."""

    @abstractmethod
    def get_trainee_metrics(self, trainee_id) -> dict:
>>>>>>> 59d0aa34
        """Get metric information for a trainee."""

    @abstractmethod
    def get_trainees(self, search_terms=None) -> list[dict]:
        """Return a list of all accessible trainees."""

    @abstractmethod
    def delete_trainee(self, trainee_id, file_path=None) -> None:
        """Delete a trainee in the Howso service."""

    @abstractmethod
    def copy_trainee(
        self, trainee_id, new_trainee_name=None, *,
        library_type=None,
        resources=None,
<<<<<<< HEAD
    ) -> "Trainee":
=======
    ) -> Trainee:
>>>>>>> 59d0aa34
        """Copy a trainee in the Howso service."""

    @abstractmethod
    def copy_subtrainee(
        self, trainee_id, new_trainee_name, *,
        target_name_path=None, target_id=None,
        source_name_path=None, source_id=None
    ):
        """Copy a subtrainee in trainee's hierarchy."""

    @abstractmethod
    def acquire_trainee_resources(self, trainee_id, *, max_wait_time=None):
        """Acquire resources for a trainee in the Howso service."""

    @abstractmethod
    def release_trainee_resources(self, trainee_id):
        """Release a trainee's resources from the Howso service."""

    @abstractmethod
    def persist_trainee(self, trainee_id):
        """Persist a trainee in the Howso service."""

    @abstractmethod
    def set_random_seed(self, trainee_id, seed):
        """Set the random seed for the trainee."""

    @abstractmethod
    def train(
        self, trainee_id, cases, features=None, *,
        accumulate_weight_feature=None,
        batch_size=None,
        derived_features=None,
        initial_batch_size=None,
        input_is_substituted=False,
        progress_callback=None,
        series=None,
        train_weights_only=False,
        validate=True,
    ):
        """Train a trainee with sessions containing training cases."""

    @abstractmethod
    def impute(self, trainee_id, features=None, features_to_impute=None,
               batch_size=1):
        """Impute the missing values for the specified features_to_impute."""

    @abstractmethod
    def remove_cases(self, trainee_id, num_cases, *,
                     case_indices=None, condition=None,
                     condition_session=None, distribute_weight_feature=None,
                     precision=None) -> int:
        """Remove training cases from a trainee."""

    @abstractmethod
    def move_cases(self, trainee_id, num_cases, *,
                   case_indices=None,
                   condition=None, condition_session=None,
                   precision=None, preserve_session_data=False,
                   target_id=None, source_id=None,
                   source_name_path=None, target_name_path=None) -> int:
        """Move training cases from one trainee to another in the hierarchy."""

    @abstractmethod
    def edit_cases(self, trainee_id, feature_values, *, case_indices=None,
                   condition=None, condition_session=None, features=None,
                   num_cases=None, precision=None) -> int:
        """Edit feature values for the specified cases."""

    @abstractmethod
    def remove_series_store(self, trainee_id, series=None):
        """Clear stored series from trainee."""

    @abstractmethod
    def append_to_series_store(
        self,
        trainee_id,
        series,
        contexts,
        *,
        context_features=None
    ):
        """Append the specified contexts to a series store."""

    @abstractmethod
    def set_substitute_feature_values(self, trainee_id, substitution_value_map):
        """Set a substitution map for use in extended nominal generation."""

    @abstractmethod
    def get_substitute_feature_values(self, trainee_id, clear_on_get=True) -> dict:
        """Get a substitution map for use in extended nominal generation."""

    @abstractmethod
    def set_feature_attributes(self, trainee_id, feature_attributes):
        """Set feature attributes for a trainee."""

    @abstractmethod
    def get_feature_attributes(self, trainee_id):
        """Get a dict of feature attributes."""

    @abstractmethod
<<<<<<< HEAD
    def get_sessions(self, search_terms=None) -> List["Session"]:
        """Get list of all accessible sessions."""

    @abstractmethod
    def get_session(self, session_id) -> "Session":
        """Get session details."""

    @abstractmethod
    def update_session(self, session_id, *, metadata=None) -> "Session":
        """Update a session."""

    @abstractmethod
    def begin_session(self, name='default', metadata=None) -> "Session":
=======
    def get_sessions(self, search_terms=None) -> list[Session]:
        """Get list of all accessible sessions."""

    @abstractmethod
    def get_session(self, session_id) -> Session:
        """Get session details."""

    @abstractmethod
    def update_session(self, session_id, *, metadata=None) -> Session:
        """Update a session."""

    @abstractmethod
    def begin_session(self, name='default', metadata=None) -> Session:
>>>>>>> 59d0aa34
        """Begin a new session."""

    @abstractmethod
    def get_trainee_sessions(self, trainee_id) -> list[dict[str, str]]:
        """Get the session ids of a trainee."""

    @abstractmethod
    def delete_trainee_session(self, trainee_id, session):
        """Delete a session from a trainee."""

    @abstractmethod
    def get_trainee_session_indices(self, trainee_id, session) -> Index | list[int]:
        """Get list of all session indices for a specified session."""

    @abstractmethod
    def get_trainee_session_training_indices(self, trainee_id, session) -> Index | list[int]:
        """Get list of all session training indices for a specified session."""

    @abstractmethod
    def get_hierarchy(self, trainee_id) -> dict:
        """Output the hierarchy for a trainee."""

    @abstractmethod
    def rename_subtrainee(
        self,
        trainee_id,
        new_name,
        *,
        child_name_path=None,
        child_id=None
    ) -> None:
        """Renames a contained child trainee in the hierarchy."""

    @abstractmethod
    def get_marginal_stats(
        self, trainee_id, *,
        condition=None,
        num_cases=None,
        precision=None,
        weight_feature=None,
    ) -> DataFrame | dict:
        """Get marginal stats for all features."""

    @abstractmethod
    def react_series(
        self, trainee_id, *,
        action_features=None,
        actions=None,
        batch_size=None,
        case_indices=None,
        contexts=None,
        context_features=None,
        continue_series=False,
        continue_series_features=None,
        continue_series_values=None,
        derived_action_features=None,
        derived_context_features=None,
        desired_conviction=None,
        details=None,
        exclude_novel_nominals_from_uniqueness_check=False,
        feature_bounds_map=None,
        final_time_steps=None,
        generate_new_cases="no",
        init_time_steps=None,
        initial_batch_size=None,
        initial_features=None,
        initial_values=None,
        input_is_substituted=False,
        leave_case_out=None,
        max_series_lengths=None,
        new_case_threshold="min",
        num_series_to_generate=1,
        ordered_by_specified_features=False,
        output_new_series_ids=True,
        preserve_feature_values=None,
        progress_callback=None,
        series_context_features=None,
        series_context_values=None,
        series_id_tracking="fixed",
        series_stop_maps=None,
        series_index=None,
        substitute_output=True,
        suppress_warning=False,
        use_case_weights=False,
        use_regional_model_residuals=True,
        weight_feature=None
    ) -> "Reaction":
        """React in a series until a stop condition is met."""

    @abstractmethod
    def react_into_features(
        self, trainee_id, *,
        distance_contribution: bool | str = False,
        familiarity_conviction_addition: bool | str = False,
        familiarity_conviction_removal: bool | str = False,
        features=None,
        influence_weight_entropy: bool | str = False,
        p_value_of_addition: bool | str = False,
        p_value_of_removal: bool | str = False,
        similarity_conviction: bool | str = False,
        use_case_weights: bool | str = False,
        weight_feature=None
    ):
        """Calculate conviction and other data for the specified feature(s)."""

    @abstractmethod
    def react_aggregate(
        self, trainee_id, *,
        action_feature=None,
        confusion_matrix_min_count=None,
        context_features=None,
        details=None,
        feature_influences_action_feature=None,
        hyperparameter_param_path=None,
        num_samples=None,
        num_robust_influence_samples=None,
        num_robust_residual_samples=None,
        num_robust_influence_samples_per_case=None,
        prediction_stats_action_feature=None,
        residuals_hyperparameter_feature=None,
        robust_hyperparameters=None,
        sample_model_fraction=None,
        sub_model_size=None,
        use_case_weights=None,
        weight_feature=None,
    ) -> DataFrame | dict:
        """Computes, caches, and/or returns specified feature interpretations."""

    @abstractmethod
    def react_group(
        self, trainee_id, new_cases, *,
        distance_contributions=False,
        familiarity_conviction_addition=True,
        familiarity_conviction_removal=False,
        features=None,
        kl_divergence_addition=False,
        kl_divergence_removal=False,
        p_value_of_addition=False,
        p_value_of_removal=False,
        use_case_weights=False,
        weight_feature=None
    ) -> DataFrame | dict:
        """Compute specified data for a **set** of cases."""

    @abstractmethod
    def react(
        self, trainee_id, *,
        action_features=None,
        actions=None,
        allow_nulls=False,
        batch_size=None,
        case_indices=None,
        contexts=None,
        context_features=None,
        derived_action_features=None,
        derived_context_features=None,
        desired_conviction=None,
        details=None,
        exclude_novel_nominals_from_uniqueness_check=False,
        feature_bounds_map=None,
        generate_new_cases="no",
        initial_batch_size=None,
        input_is_substituted=False,
        into_series_store=None,
        leave_case_out=None,
        new_case_threshold="min",
        num_cases_to_generate=1,
        ordered_by_specified_features=False,
        post_process_features=None,
        post_process_values=None,
        preserve_feature_values=None,
        progress_callback=None,
        substitute_output=True,
        suppress_warning=False,
        use_case_weights=False,
        use_regional_model_residuals=True,
        weight_feature=None
    ) -> "Reaction":
        """Send a `react` to the Howso engine."""

    @abstractmethod
    def evaluate(self, trainee_id, features_to_code_map, *, aggregation_code=None) -> dict:
        """Evaluate custom code on case values within the trainee."""

    @abstractmethod
    def analyze(
        self,
        trainee_id,
        context_features=None,
        action_features=None,
        *,
        bypass_calculate_feature_residuals=None,
        bypass_calculate_feature_weights=None,
        bypass_hyperparameter_analysis=None,
        dt_values=None,
        inverse_residuals_as_weights=None,
        k_folds=None,
        k_values=None,
        num_analysis_samples=None,
        num_samples=None,
        analysis_sub_model_size=None,
        p_values=None,
        targeted_model=None,
        use_case_weights=None,
        use_deviations=None,
        weight_feature=None,
        **kwargs
    ):
        """Analyzes a trainee."""

    @abstractmethod
    def auto_analyze(self, trainee_id):
        """Auto-analyze the trainee model."""

    @abstractmethod
    def get_auto_ablation_params(
        self,
        trainee_id
    ):
        """Get trainee parameters for auto-ablation set by :meth:`set_auto_ablation_params`."""

    @abstractmethod
    def set_auto_ablation_params(
        self,
        trainee_id,
        auto_ablation_enabled=False,
        *,
        auto_ablation_weight_feature=".case_weight",
        conviction_lower_threshold=None,
        conviction_upper_threshold=None,
        exact_prediction_features=None,
        influence_weight_entropy_threshold=0.6,
        minimum_model_size=1_000,
        relative_prediction_threshold_map=None,
        residual_prediction_features=None,
        tolerance_prediction_threshold_map=None,
        **kwargs
    ):
        """Set trainee parameters for auto-ablation."""

    @abstractmethod
    def reduce_data(
        self,
        trainee_id,
        features=None,
        distribute_weight_feature=None,
        influence_weight_entropy_threshold=None,
        skip_auto_analyze=False,
        **kwargs
    ):
        """Smartly reduce the amount of trained cases while accumulating case weights."""

    @abstractmethod
    def set_auto_analyze_params(
        self,
        trainee_id,
        auto_analyze_enabled=False,
        analyze_threshold=None,
        *,
        auto_analyze_limit_size=None,
        analyze_growth_factor=None,
        **kwargs
    ):
        """Set trainee parameters for auto analysis."""

    @abstractmethod
    def get_cases(self, trainee_id, session=None, case_indices=None,
                  indicate_imputed=False, features=None, condition=None,
<<<<<<< HEAD
                  num_cases=None, precision=None) -> Union[Dict, "DataFrame"]:
=======
                  num_cases=None, precision=None) -> dict | DataFrame:
>>>>>>> 59d0aa34
        """Retrieve cases from a trainee."""

    @abstractmethod
    def get_extreme_cases(
        self,
        trainee_id,
        num,
        sort_feature,
<<<<<<< HEAD
        features: Optional[Iterable[str]] = None
    ) -> Union[Dict, "DataFrame"]:
=======
        features: t.Optional[Iterable[str]] = None
    ) -> dict | DataFrame:
>>>>>>> 59d0aa34
        """Get the extreme cases of a trainee for the given feature(s)."""

    @abstractmethod
    def get_num_training_cases(self, trainee_id) -> int:
        """Return the number of trained cases in the model."""

    @abstractmethod
    def get_feature_conviction(
        self,
        trainee_id,
        *,

        familiarity_conviction_addition: bool | str = True,
        familiarity_conviction_removal: bool | str = False,
        use_case_weights: bool = False,
        features=None,
        action_features=None,
        weight_feature=None
    ) -> dict | DataFrame:
        """Get familiarity conviction for features in the model."""

    @abstractmethod
    def add_feature(self, trainee_id, feature, feature_value=None, *,
                    condition=None, condition_session=None,
                    feature_attributes=None, overwrite=False):
        """Add a feature to a trainee's model."""

    @abstractmethod
    def remove_feature(self, trainee_id, feature, *, condition=None,
                       condition_session=None):
        """Remove a feature from a trainee."""

    @abstractmethod
    def get_pairwise_distances(self, trainee_id, features=None, *,
                               action_feature=None, from_case_indices=None,
                               from_values=None, to_case_indices=None,
                               to_values=None, use_case_weights=False,
                               weight_feature=None) -> list[float]:
        """Compute pairwise distances between specified cases."""

    @abstractmethod
    def get_distances(self, trainee_id, features=None, *,
                      action_feature=None, case_indices=None,
                      feature_values=None, use_case_weights=False,
                      weight_feature=None) -> dict:
        """Compute distances matrix for specified cases."""

    @abstractmethod
    def get_params(self, trainee_id, *, action_feature=None,
                   context_features=None, mode=None, weight_feature=None) -> dict[str, t.Any]:
        """Get parameters used by the system."""

    @abstractmethod
    def set_params(self, trainee_id, params):
        """Set specific hyperparameters in the trainee."""

    def _resolve_trainee_id(self, trainee_id, *args, **kwargs):
        """Resolve trainee identifier."""
        return trainee_id<|MERGE_RESOLUTION|>--- conflicted
+++ resolved
@@ -1,23 +1,14 @@
 from __future__ import annotations
 
 from abc import ABC, abstractmethod
-<<<<<<< HEAD
-from typing import Any, Dict, Iterable, List, Optional, TYPE_CHECKING, Union
-
-from pandas import DataFrame, Index
-
-if TYPE_CHECKING:
-    from howso.client.schemas import Reaction, Session, Trainee
-=======
 from collections.abc import Iterable
 import typing as t
 
 from pandas import DataFrame, Index
 
 if t.TYPE_CHECKING:
-    from howso.client.schemas import HowsoVersion, Session, Trainee
+    from howso.client.schemas import HowsoVersion, Reaction, Session, Trainee
     from howso.utilities.reaction import Reaction
->>>>>>> 59d0aa34
     from .configuration import HowsoConfiguration
 
 
@@ -33,11 +24,7 @@
 
     @property
     @abstractmethod
-<<<<<<< HEAD
-    def active_session(self) -> Union["Session", None]:
-=======
     def active_session(self) -> Session | None:
->>>>>>> 59d0aa34
         """Return the active session."""
 
     @property
@@ -68,25 +55,6 @@
         persistence="allow",
         project=None,
         resources=None
-<<<<<<< HEAD
-    ) -> "Trainee":
-        """Create a trainee on the Howso service."""
-
-    @abstractmethod
-    def update_trainee(self, trainee) -> "Trainee":
-        """Update an existing trainee in the Howso service."""
-
-    @abstractmethod
-    def get_trainee(self, trainee_id) -> "Trainee":
-        """Get an existing trainee from the Howso service."""
-
-    @abstractmethod
-    def get_trainee_information(self, trainee_id) -> Dict:
-        """Get information about the trainee."""
-
-    @abstractmethod
-    def get_trainee_metrics(self, trainee_id) -> Dict:
-=======
     ) -> Trainee:
         """Create a trainee on the Howso service."""
 
@@ -104,7 +72,6 @@
 
     @abstractmethod
     def get_trainee_metrics(self, trainee_id) -> dict:
->>>>>>> 59d0aa34
         """Get metric information for a trainee."""
 
     @abstractmethod
@@ -120,11 +87,7 @@
         self, trainee_id, new_trainee_name=None, *,
         library_type=None,
         resources=None,
-<<<<<<< HEAD
-    ) -> "Trainee":
-=======
     ) -> Trainee:
->>>>>>> 59d0aa34
         """Copy a trainee in the Howso service."""
 
     @abstractmethod
@@ -225,21 +188,6 @@
         """Get a dict of feature attributes."""
 
     @abstractmethod
-<<<<<<< HEAD
-    def get_sessions(self, search_terms=None) -> List["Session"]:
-        """Get list of all accessible sessions."""
-
-    @abstractmethod
-    def get_session(self, session_id) -> "Session":
-        """Get session details."""
-
-    @abstractmethod
-    def update_session(self, session_id, *, metadata=None) -> "Session":
-        """Update a session."""
-
-    @abstractmethod
-    def begin_session(self, name='default', metadata=None) -> "Session":
-=======
     def get_sessions(self, search_terms=None) -> list[Session]:
         """Get list of all accessible sessions."""
 
@@ -253,7 +201,6 @@
 
     @abstractmethod
     def begin_session(self, name='default', metadata=None) -> Session:
->>>>>>> 59d0aa34
         """Begin a new session."""
 
     @abstractmethod
@@ -522,11 +469,7 @@
     @abstractmethod
     def get_cases(self, trainee_id, session=None, case_indices=None,
                   indicate_imputed=False, features=None, condition=None,
-<<<<<<< HEAD
-                  num_cases=None, precision=None) -> Union[Dict, "DataFrame"]:
-=======
                   num_cases=None, precision=None) -> dict | DataFrame:
->>>>>>> 59d0aa34
         """Retrieve cases from a trainee."""
 
     @abstractmethod
@@ -535,13 +478,8 @@
         trainee_id,
         num,
         sort_feature,
-<<<<<<< HEAD
-        features: Optional[Iterable[str]] = None
-    ) -> Union[Dict, "DataFrame"]:
-=======
         features: t.Optional[Iterable[str]] = None
     ) -> dict | DataFrame:
->>>>>>> 59d0aa34
         """Get the extreme cases of a trainee for the given feature(s)."""
 
     @abstractmethod
