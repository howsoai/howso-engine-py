[build-system]
requires = ["setuptools>=68.0.0", "wheel~=0.40.0", "setuptools_scm[toml]>=6.2"]
build-backend = "setuptools.build_meta"

[project]
name = "howso-engine"
dynamic = ["version"]
readme = "README.md"
description = "The Howso Engine™ is a natively and fully explainable ML engine, serving as an alternative to black box AI neural networks."
authors = [
    {name = "Howso Incorporated"},
    {email = "support@howso.com"},
]
requires-python = ">=3.9"
keywords = ["machine", "learning", "artificial", "intelligence"]
license = {file = "LICENSE.txt"}
classifiers = [
        "Development Status :: 5 - Production/Stable",
        "Intended Audience :: Science/Research",
        "Topic :: Scientific/Engineering :: Artificial Intelligence",
        "License :: OSI Approved :: GNU Affero General Public License v3",
        "Programming Language :: Python :: 3",
        "Programming Language :: Python :: 3.9",
        "Programming Language :: Python :: 3.10",
        "Programming Language :: Python :: 3.11",
        "Programming Language :: Python :: 3.12",
        "Programming Language :: Python :: 3.13",
        "Operating System :: MacOS",
        "Operating System :: MacOS :: MacOS X",
        "Operating System :: Microsoft :: Windows",
        "Operating System :: Microsoft :: Windows :: Windows 10",
        "Operating System :: Microsoft :: Windows :: Windows 11",
        "Operating System :: POSIX :: Linux",
]
dependencies = [
   "certifi",
   "cryptography>=2.9.2",
   "deprecation~=2.0",
   "Faker>=4.1.1",
   "humanize>=4.0.0",
   "mmh3",
   "numpy",
   "pandas",
   "pyjwt~=2.0",
   "pyyaml~=6.0",
   "requests>=2.0,<3.0",
   "rich>=12.5.1",
   "semantic-version~=2.0",
   "typing-extensions~=4.9",
<<<<<<< HEAD
   "amalgam-lang==18.0.1", # Use exact since Engine is exact in version.json
=======
   "amalgam-lang==18.1.2", # Use exact since Engine is exact in version.json
>>>>>>> 67d8e950
]

[project.optional-dependencies]
dev = [
   "dill~=0.0",
   "flake8-docstrings",
   "flake8-import-order",
   "flake8~=3.0",
   "pip-tools",
   "pipdeptree",
   "pmlb",
   "pycodestyle",
   "pylint",
   "pytest<8.0",
   "pytest-cov",
   "pytest-xdist",
   "pytest-mock~=1.0,<1.14.0",
]
no-telemetry = [
    "howso-engine-no-telemetry",
]
scikit = [
    "scikit-learn~=1.5"
]

[project.urls]
homepage = "https://howso.com"
documentation = "https://docs.howso.com/"
repository = "https://github.com/howsoai/howso-engine-py"

[project.scripts]
verify_howso_install = "howso.utilities.installation_verification:main"

[tool.setuptools]
packages = ["howso"]

[tool.isort]
profile = "google"
known_first_party = [
    "howso.client",
    "howso.direct",
    "howso.engine",
    "howso.scikit",
    "howso.utilities",
]
line_length = 119
group_by_package = true
force_single_line = false
use_parentheses = true
multi_line_output = 3
include_trailing_comma = true
force_grid_wrap = 2

[tool.yapf]
based_on_style = "pep8"
column_limit = 119
dedent_closing_brackets = true
split_penalty_after_opening_bracket = 100
split_penalty_for_added_line_split = 300

# version is managed by setuptools_scm
[tool.setuptools_scm]<|MERGE_RESOLUTION|>--- conflicted
+++ resolved
@@ -47,11 +47,7 @@
    "rich>=12.5.1",
    "semantic-version~=2.0",
    "typing-extensions~=4.9",
-<<<<<<< HEAD
-   "amalgam-lang==18.0.1", # Use exact since Engine is exact in version.json
-=======
    "amalgam-lang==18.1.2", # Use exact since Engine is exact in version.json
->>>>>>> 67d8e950
 ]
 
 [project.optional-dependencies]
