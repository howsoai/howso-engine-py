--- conflicted
+++ resolved
@@ -46,12 +46,8 @@
    "semantic-version~=2.0",
    "typing-extensions~=4.0",
    "urllib3>=1.26.2,<3.0",
-<<<<<<< HEAD
-   "amalgam-lang==10.4.1", # Use exact since Engine is exact in version.json
-=======
    "howso-openapi-client~=36.0",
    "amalgam-lang==11.0.0", # Use exact since Engine is exact in version.json
->>>>>>> 7bde6751
 ]
 
 [project.optional-dependencies]
